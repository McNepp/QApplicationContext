# QApplicationContext
A DI-Container for Qt-based applications, inspired by Spring

## Motivation

As an experienced developer, you know how crucial it is to follow the SOC (Separation Of Concern) - principle:  
Each component shall be responsible for "one task" only, (or, at least, for one set of related tasks).  
Things that are outside of a component's realm shall be delegated to other components.  
This, of course, means that some components will need to get references to those other components, commonly referred to as "Dependencies".  
Following this rule greatly increases testability of your components, thus making your software more robust.

But, sooner or later, you will ask yourself: How do I wire all those inter-dependent components together?  
How do I create application-wide "singletons" (without resorting to C++ singletions, which are notoriously brittle), and how can I create multiple implmentations of the same interface?

## Features

- Provides an easy-to use Container for Dependency-Injection of Qt-based components.
- Offers a typesafe syntax for declaring dependencies between components in C++.
- Automatically determines the precise order in which the inter-dependent components must be instantiated.
- Helps make the components *container-agnostic*.
- Dependency-injection via constructor.
- Dependency-injection via Qt-properties.
- Supports both one-to-one and one-to-many relations between components.
- Further configuration of components after creation, including externalized configuration (using `QSettings`).
- Automatic invocation of an *init-method* after creation, using Qt-slots.
- Offers a Qt-signal for "published" components, together with a type-safe `subscribe()` mechanism.
- Fail-fast, i.e. terminate compilation with meaningful diagnostics if possible.
- Helps to find runtime-problems by generating verbose logging (using a `QLoggingCategory`).

## An example

Suppose you have created a component named 'RestPropFetcher'. This component fetches a String-value from a Website, using http-GET and exposes this value as a Q_PROPERTY.
Naturally, this component will make use of a `QNetworkAccessManager`. Also, a URL will be passed into the constructor.
The declaration of such a component may look like this:

    class RestPropFetcher : public QObject {
      Q_OBJECT

      Q_PROPERTY(QString value READ value NOTIFY valueChanged)

      
      public:
      
      RestPropFetcher(const QString& url, QNetworkAccessManager* networkManager, QObject* parent = nullptr);

      QString value() const;

      QString url() const;


      signals:
      void valueChanged();
    };


Given the above component, the invocation of the constructor would look like this:

    RestPropFetcher* fetcher = new RestPropFetcher{ QString{"https://dwd.api.proxy.bund.dev/v30/stationOverviewExtended?stationIds=10147"}, new QNetworkAccessManager}; 

When using a QApplicationContext, you can translate this constructor-call directly into an instantiation of mcnepp::qtdi::Service.

We will soon see why this direct translation is usually not a good idea, but just for the record, this is what it looks like:

    using namespace mcnepp::qtdi;
    
    QApplicationContext* context = new StandardApplicationContext; // 1
    
    auto decl = service<RestPropFetcher>(QString{"https://dwd.api.proxy.bund.dev/v30/stationOverviewExtended?stationIds=10147"}, new QNetworkAccessManager}; // 2
    
    context -> registerService(decl, "hamburgWeather"); // 3
    
    context -> publish(); // 4

1. Creates a `mcnepp::qtdi::StandardApplicationContext` on the heap. Note that we assign it to a pointer of the interface `mcnepp::qtdi::QApplicationContext`. This avoids accidental use of non-public API.
2. Creates a Declaration for the RestPropFetcher. The two arguments (the URL and the pointer to the `QNetworkAccessManager`) will be stored with the registration. They will be passed on to the constructor when the service is published.
3. Registers a RestPropFetcher with the context. The first argument is the name that this service shall have in the QApplicationContext.
4. The context is published. It will instantiate a RestPropFetcher and pass the two arguments to the constructor.

The above code has an obvious flaw: The `QNetworkAccessManager` is created outside the QApplicationContext. It will not be managed by the Context. Should another service need a `QNetworkAccessManager`,
you would have to create another instance.

We fix this by not providing the pointer to the `QNetworkAccessManager`, but instead using a kind of "placeholder" for it. This placeholder is the class-template `mcnepp::qtdi::Dependency`.
We can create Dependencies by using one of the functions mcnepp::qtdi::inject(), mcnepp::qtdi::injectIfPresent() or mcnepp::qtdi::inject().

You can think of `inject` as a request to the QApplicationContext: *If a service of this type has been registered, please provide it here!*.

By leveraging `inject()`, our code becomes this:


    using namespace mcnepp::qtdi;
    
    QApplicationContext* context = new StandardApplicationContext; // 1
    
    context -> registerService<QNetworkAccessManager>(); // 2
    auto decl = service<RestPropFetcher>(QString{"https://dwd.api.proxy.bund.dev/v30/stationOverviewExtended?stationIds=10147"}, inject<QNetworkAccessManager>()); // 3
    context -> registerService(decl, "hamburgWeather"); // 4
    
    context -> publish(); // 5

1. Creates a StandardApplicationContext on the heap. 
2. Registers a QNetworkAccessManager with the context. We are supplying no explicit name here, so the component will get an auto-generated name!
   **Note:** This line uses the simplified overload of QApplicationContext::registerService() for Services with no dependencies.
3. Creates a Declaration for a RestPropFetcher. Again, we pass the first constructor-argument (the URL) directly. However, for the second argument, we use `inject<QNetworkAccessManager>()`.
4. Registers the descriptor with the context (as before).
5. The context is published. It will instantiate a QNetworkAccessManager first, then a RestPropFetcher, injecting the QNetworkAccessManager into its constructor.

<b>Note:</b> In the above example, we obtain the mcnepp::qtdi::ServiceRegistration for the `QNetworkAccessManager` in line 2.<br>
Whenever we want to express a dependency for a Service and we have the corresponding ServiceRegistration at hand, we can leave out the `inject()` and pass the ServiceRegistration directly as a dependency.
<br>Thus, the lines 2 to 4 from our example could be simplified like this:

    auto networkRegistration = context -> registerService<QNetworkAccessManager>(); // 2
    context -> registerService(service<RestPropFetcher>(QString{"https://dwd.api.proxy.bund.dev/v30/stationOverviewExtended?stationIds=10147"), networkRegistration}, "hamburgWeather"); // 3


## Parent-Child relation

In the preceding example, the class `RestPropFetcher` was introduced which had the following constructor:

    RestPropFetcher(const QString& url, QNetworkAccessManager* networkManager, QObject* parent = nullptr);

This is typical for QObject-based services: the first arguments (aka the dependencies) are mandatory, while the last argument is an optional `parent`.
<br>In the preceding example, the service was registered by supplying the first two arguments explicitly. Thus, no `parent` was supplied.
<br>QApplicationContext will check for every service after creation whether the service already has a QObject::parent().
If not, **it will set itself as the service's parent** using QObject::setParent(QObject*).
<br>However, what would you do if you had a constructor with a *mandatory parent*?
<br>In that case, mcnepp::qtdi::injectParent() comes to the rescue:

    context->registerService(service<RestPropFetcher>(QString{"https://whatever"}, inject<QNetworkAccessManager>(), injectParent()));

This will cause the ApplicationContext to inject itself into the constructor as the parent.


## Externalized Configuration {#externalized-configuration}

In the above example, we were configuring the Url with a String-literal in the code. This is less than optimal, as we usually want to be able
to change such configuration-values without re-compiling the program.  
This is made possible with so-called *placeholders* in the configured values:  
When passed to the function mcnepp::qtdi::resolve(), a placeholder embedded in `${   }` will be resolved by the QApplicationContext using Qt's `QSettings` class.  
You simply register one or more instances of `QSettings` with the context, using mcnepp::qtdi::QApplicationContext::registerObject().

### Using Constructor-arguments {#constructor-arguments}

This is what it looks like if you out-source the "url" configuration-value into an external configuration-file:

    context -> registerObject(new QSettings{"application.ini", QSettings::IniFormat, context});
    
    context -> registerService(service<RestPropFetcher>(resolve("${hamburgWeatherUrl}"), inject<QNetworkAccessManager>()), "hamburgWeather"); 
    context -> registerService(service<RestPropFetcher>(resolve("${berlinWeatherUrl}"), inject<QNetworkAccessManager>()), "berlinWeather"); 


You could even improve on this by re-factoring the common part of the Url into its own configuration-value:

    context -> registerService(service<RestPropFetcher>(resolve("${baseUrl}?stationIds=${hamburgStationId}"), inject<QNetworkAccessManager>()), "hamburgWeather"); 
    context -> registerService(service<RestPropFetcher>(resolve("${baseUrl}?stationIds=${berlinStationId}"), inject<QNetworkAccessManager>()), "berlinWeather"); 

### Order of lookup

Whenever a *placeholder* shall be looked up, the ApplicationContext will search the following sources, until it can resolve the *placeholder*:

-# The environment, for a variable corresponding to the *placeholder*.
-# The instances of `QSettings` that have been registered in the ApplicationContext.

### Configuring values of non-String types

With mcnepp::qtdi::resolve(), you can also process arguments of types other than `QString`.
You just need to specify the template-argument explicitly, or pass a default-value to be used when the expression cannot be resolved.

Let's say there was an argument of type `int` that specified the connection-timeout in milliseconds. Then, the service-declaration would be:

    auto decl = service<RestPropFetcher>(resolve("${baseUrl}?stationIds=${hamburgStationId}"), resolve<int>("${connectionTimeout}"), inject<QNetworkAccessManager>());

You will notice the explicit type-argument used on mcnepp::qtdi::resolve(). Needless to say, the configured value for the key "connectionTimeout" must resolve to a valid integer-literal!


### Specifying default values

Sometimes, you may want to provide a constructor-argument that can be externally configured, but you are unsure whether the configuration will always be present at runtime.

There are two ways of doing this:

1. You can supply a default-value to the function-template mcnepp::qtdi::resolve() as its second argument: `resolve("${connectionTimeout}", 5000)`. This works only for constructor-arguments (see [Using Constructor-arguments](#constructor-arguments)).
2. You can put a default-value into the placeholder-expression, separated from the placeholder by a colon: `"${connectionTimeout:5000}"`. Such an embedded default-value
takes precedence over one supplied to mqnepp::qtdi::resolve(). This works for both constructor-arguments and Q_PROPERTYs (see [Configuring services with Q_PROPERTY](#configuring-services)).

### Specifying an explicit Group

If you structure your configuration in a hierarchical manner, you may find it useful to put your configuration-values into a `QSettings::group()`.
Such a group can be specified for your resolvable values by means of the mcnepp::qtdi::config() function. In the following example, the configuration-keys "baseUrl", "hamburgStationId" and "connectionTimeout"
are assumed to reside in the group named "mcnepp":

    auto decl = service<RestPropFetcher>(resolve("${baseUrl}?stationIds=${hamburgStationId}"), resolve<int>("${connectionTimeout}"), inject<QNetworkAccessManager>());
<<<<<<< HEAD
    appContext -> registerService(decl, "hamburgWeather", config("mcnepp"));
=======
    appContext -> registerService(decl, "hamburgWeather", config().withGroup("mcnepp"));
>>>>>>> 7a39d95d

### Lookup in sub-sections

Every key will be looked up in the section that has been provided via as an argument to mcnepp::qtdi::config(), argument, unless the key itself starts with a forward slash,
which denotes the root-section.

A special syntax is available for forcing a key to be looked up in parent-sections if it cannot be resolved in the provided section:
Insert `*/` right after the opening sequence of the placeholder.

<<<<<<< HEAD
    context -> registerService(service<QIODevice,QFile>(resolve("${*/filename}")), "file", config("files"));
=======
    context -> registerService(service<QIODevice,QFile>(resolve("${*/filename}")), "file", config().withGroup("files"));
>>>>>>> 7a39d95d

The key "filename" will first be searched in the section "files". If it cannot be found, it will be searched in the root-section.



## Configuring services with Q_PROPERTY {#configuring-services}

We have seen how we can inject configuration-values into Service-constructors. Another way of configuring Services is to use Q_PROPERTY declarations.
Suppose we modify the declaration of `RestPropFetcher` like this:

    class RestPropFetcher : public QObject {
      Q_OBJECT

      Q_PROPERTY(QString value READ value NOTIFY valueChanged)
      
      Q_PROPERTY(QString url READ url WRITE setUrl NOTIFY urlChanged)
      
      Q_PROPERTY(int connectionTimeout READ connectionTimeout WRITE setConnectionTimeout NOTIFY connectionTimeoutChanged)

      
      public:
      
      explicit RestPropFetcher(QNetworkAccessManager* networkManager, QObject* parent = nullptr);

      QString value() const;

      QString url() const;
      
      void setUrl(const QString&);
      
      void setConnectionTimeout(int);
      
      int connectionTimeout() const;

      signals:
      
      void valueChanged();
      void urlChanged();
      void connectionTimeoutChanged();
    };


Now, the "url" cannot be injected into the constructor. Rather, it must be set explicitly via the corresponding Q_PROPERTY.
For this, the yet unused `service_config` argument comes into play: It contains a `QVariantMap` with the names and values of properties to set:

    context -> registerService(service<RestPropFetcher>(inject<QNetworkAccessManager>()), "hamburgWeather", config({{"url", "${baseUrl}?stationIds=${hamburgStationId}"}, {"connectionTimeout", "${connectionTimeout:5000}}));
    context -> registerService(service<RestPropFetcher>(inject<QNetworkAccessManager>()), "berlinWeather", config({{"url", "${baseUrl}?stationIds=${berlinStationId}"}, {"connectionTimeout", "${connectionTimeout:5000}})); 

As you can see, the code has changed quite significantly: instead of supplying the Url as a constructor-argument, you use mcnepp::qtdi::config() and pass in the key/value-pairs for configuring
the service's url and connectionTimeouts as Q_PROPERTYs.

**Note:** Every property supplied to mcnepp::qtdi::QApplicationContext::registerService() will be considered a potential Q_PROPERTY of the target-service. mcnepp::qtdi::QApplicationContext::publish() will fail if no such property can be
found.  
However, if you prefix the property-key with a dot, it will be considered a *private property*. It will still be resolved via QSettings, but no attempt will be made to access a matching Q_PROPERTY.
Such *private properties* may be passed to a mcnepp::qtdi::QApplicationContextPostProcessor (see section [Tweaking services](#tweaking-services) below).

Alsol, *priavte properties* can be very useful in conjunction with [Service-templates](#service-templates).



## Service-prototypes

As shown above, a service that was registered using mcnepp::qtdi::QApplicationContext::registerService() will be instantiated once mcnepp::qtdi::QApplicationContext::publish(bool) is invoked.
<br>A single instance of the service will be injected into every other service that depends on it.

However, there may be some services that cannot be shared between dependent services. In this case, use mcnepp::qtdi::prototype() instead of mcnepp::qtdi::service()
as an argument to mcnepp::qtdi::QApplicationContext::registerService().
<br>Such a registration will not necessarily instantiate the service on mcnepp::qtdi::QApplicationContext::publish(bool).
Only if there are other services depending on it will a new instance be created and injected into the dependent service.

Every instance of a service-protoype that gets injected into a dependent service will be made a QObject-child of the dependent service.
In other words, the dependent service becomes the *owner* of the prototype-instance.

The same is true for *references to other members*: if a protoype is referenced via the ampersand-syntax, the instance of that prototype will be made a child of the service that references it.

## Service-templates {#service-templates}

A service-template is a recipe for configuring a service without actually registering a concrete service.
Such a template can then be re-used when further concrete services are registered.
<br>(For those familiar with Spring-DI: this would be an *"abstract"* bean-definition).
<br>A Service-template can be registered like this:

    auto restFetcherTemplateRegistration = context -> registerService(serviceTemplate<RestPropFetcher>(), "fetcherBase", config({
        {"connectionTimeout", "${connectionTimeout:5000}
        {"url", "${baseUrl}?stationIds=${stationId}"}
    }));

<br>The return-value has the type `ServiceRegistration<RestPropFetcher,ServiceScope::TEMPLATE>`.
It can be supplied as an additional argument to subsequent registrations:

    context -> registerService(service<RestPropFetcher>(), restFetcherTemplateRegistration, "hamburgWeather", config({{".stationId", "10147"}});

If a service-registration utilizes a service-template, the type of the registered service must be implicitly convertible to the service-template's type.
In particular, it can be the same type (as can be seen in the example above).



Service-templates have the following capabilities:

-# Uniform configuration. You may configure Q_PROPERTYs in a uniform way for all services that use this template. See the property `connectionTimeout` in the above example,
which will be set to the same value for every service derived from this template. Even more interesting is the use of the placeholder `${stationId}` in the template's configuration.
It will be resolved by use of a *private property* at the registration of the concrete service.
-# Init-Methods. You may specify an *init-method* via the `mcnepp::qtdi::service_traits` of the service-template.
-# Uniform advertising of service-interfaces. You may once specify the set of interfaces that a service-template advertises. That way, you don't
need to repeat this for every service that uses the template. (See section [Service-interfaces](#service-interfaces) below).

### Generic (un-validated) properties of Service-templates

Registration of a service-template differs from the registration of a "normal" service in one important aspect:

The properties that you provide via mcnepp::qtdi::config() will not be validated against the Q_PROPERTYs of the service's implementation-type!

The rationale is that the service-template may be used by services of yet unknown type. The validation of a Q_PROPERTY will therefore be postponed until registration of
the concrete service that derives from this service-template.

This makes it possible to register configured service-templates without assuming any particular service-type at all!
<br>In order to facilitate this, the type-argument of the function mcnepp::qtdi::serviceTemplate() has a default-type of `QObject`.

Using this knowledge, let's register a service-template for arbitrary services that support a Q_PROPERTY `url`:


    auto urlAware = context->registerService(serviceTemplate(), "urlAware", config({{ "url", "http://github.com"}}));

This can be expressed even more concisely using the convenience-function mcnepp::qtdi::QApplicationContext::registerServiceTemplate():

    auto urlAware = context->registerServiceTemplate("urlAware", config({{ "url", "http://github.com"}}));


## Managed Services vs. Un-managed Objects

The function mcnepp::qtdi::QApplicationContext::registerService() that was shown in the preceeding example results in the creation of a `managed service`.  
The entire lifecylce of the registered Service will be managed by the QApplicationContext.  
Sometimes, however, it will be necessary to register an existing QObject with the ApplicationContext and make it available to other components as a dependency.  
A reason for this may be that the constructor of the class does not merely accept other `QObject`-pointers (as "dependencies"), but also `QString`s or other non-QObject-typed value.  
A good example would be registering objects of type `QSettings`, which play an important role in [Externalized Configuration](#externalized-configuration).  


There are some crucial differences between mcnepp::qtdi::QApplicationContext::registerService(), when invoked with either mcnepp::qtdi::service() or mcnepp::qtdi::prototype().
Also, there are differences to mcnepp::qtdi::QApplicationContext::registerObject(), as the following table shows:

| |registerService(service())|registerService(prototype())|registerObject|
|---|---|---|---|
|Instantiation of the object|Upon mcnepp::qtdi::QApplicationContext::publish()|In mcnepp::qtdi::QApplicationContext::publish(),<br>but only if another service requests it|Prior to the registration with the QApplicationContext|
|When is the signal `objectPublished(QObject*)` emitted?|Upon mcnepp::qtdi::QApplicationContext::publish()|In mcnepp::qtdi::QApplicationContext::publish(),<br>but only if another service requests it|Immediately after the registration|
|Naming of the QObject|`QObject::objectName` is set to the name of the registration||`QObject::objectName` is not touched by QApplicationContext|
|Handling of Properties|The key/value-pairs supplied at registration will be set as Q_PROPERTYs by QApplicationContext||All properties must be set before registration|
|Processing by mcnepp::qtdi::QApplicationContextPostProcessor|Every service will be processed by the registered QApplicationContextPostProcessors||Object is not processed|
|Invocation of *init-method*|If present, will be invoked by QApplicationContext||If present, must have been invoked prior to registration|
|Parent/Child-relation|If a Service has no parent after its *init-method* has run, the ApplicationContext will become the service's parent.|The instance of the prototype will be made a child of the service that required it.|The parent of the Object will not be touched.|
|Destruction of the object|Upon destruction of the QApplicationContext|Upon destruction of the Service that owns the prototype-instance.|At the discrection of the code that created it|




## Types of dependency-relations

In our previous example, we have seen the dependency of our `RestPropFetcher` to a `QNetworkAccessManager`.  
This constitutes a *mandatory dependency*: instantion of the `RestPropFetcher`will fail if no `QNetworkAccessManager`can be found.
However, there are more ways to express a dependency-relation.  
This is reflected by the enum-type `mcnepp::qtdi::Kind` and its enum-constants as listed below:


### MANDATORY

As stated before, mandatory dependencies enforce that there is exactly one service of the dependency-type present in the ApplicationContext.
Otherwise, publication will fail.
Mandatory dependencies can be specified by using inject():

    context->registerService(service<RestPropFetcher>(inject<QNetworkAccessManager>()));

In case you have the ServiceRegistration for the dependency at hand, you may skip the invocation of mcnepp::qtdi::inject() and use the ServiceRegistration directly:


....auto networkRegistration = context->registerService<QNetworkAccessManager>();
    context->registerService(service<RestPropFetcher>(networkRegistration));

### OPTIONAL
A service that has an *optional dependency* to another service may be instantiated even when no matching other service can be found in the ApplicationContext.
In that case, `nullptr` will be passed to the service's constructor.  
Optional dependencies are specified the `Dependency` helper-template. Suppose it were possible to create our `RestPropFetcher` without a `QNetworkAccessManage`:

    context->registerService(service<RestPropFetcher>(injectIfPresent<QNetworkAccessManager>()));

### N (one-to-many)

Now, let's extend our example a bit: we want to create a component that shall receive the fetched values from all RestPropFetchers and
somehow sum them up. Such a component could look like this:

    class PropFetcherAggregator : public QObject {
      Q_OBJECT
      
      public:
      
      explicit PropFetcherAggregator(const QList<RestPropFetcher*>& fetchers, QObject* parent = nullptr);
    };

Note that the above component comprises a one-to-,any relationship with its dependent components.
We must notify the QApplicationContext about this, so that it can correctly inject all the matching dependencies into the component's constructor.  
The following statement will do the trick:

    context -> registerService(service<PropFetcherAggregator>(injectAll<RestPropFetcher>()), "propFetcherAggregation");

**Note:**, while constructing the `QList` with dependencies, the ordering of registrations of **non-interdependent services** will be honoured as much as possible.
In the above example, the services "hamburgWeather" and "berlinWeather" will appear in that order in the `QList` that is passed to the `PropFetcherAggreator`.

In case you have the ProxyRegistration for the dependency at hand, you may skip the invocation of mcnepp::qtdi::inject() and use the ProxyRegistration directly:

....auto networkRegistration = context->getRegistration<QNetworkAccessManager>();
    context->registerService(service<PropFetcherAggregator>(networkRegistration));


    
The following table sums up the characteristics of the different types of dependencies:

<table><tr><th>&nbsp;</th><th>Normal behaviour</th><th>What if no dependency can be found?</th><th>What if more than one dependency can be found?</th></tr>
<tr><td>MANDATORY</td><td>Injects one dependency into the dependent service.</td><td>Publication of the ApplicationContext will fail.</td>
<td>Publication will fail with a diagnostic, unless a `requiredName` has been specified for that dependency.</td></tr>
<tr><td>OPTIONAL</td><td>Injects one dependency into the dependent service</td><td>Injects `nullptr` into the dependent service.</td>
<td>Publication will fail with a diagnostic, unless a `requiredName` has been specified for that dependency.</td></tr>
<tr><td>N</td><td>Injects all dependencies of the dependency-type that have been registered into the dependent service, using a `QList`</td>
<td>Injects an empty `QList` into the dependent service.</td>
<td>See 'Normal behaviour'</td></tr>
</table>

## Converting Dependencies

As we have seen in the previous section, a mandatory Dependency of type T will be injected into the dependent Service's constructor as a `T*`.
<br>Likewise, a one-to-many Dependency of type T will be injected into the dependent Service's constructor as a `QList<T*>`.
<br>However, sometimes a Service may have a constructor that accepts its dependencies in a different format.
Suppose that the class `PropFetcherAggregator` were declared like this:

    class PropFetcherAggregator : public QObject {
      Q_OBJECT
      
      public:
      
      static constexpr MAX_FETCHERS = 10;
      
      explicit PropFetcherAggregator(const std::array<RestPropFetcher*,MAX_FETCHERS>& fetchers, QObject* parent = nullptr);
    };

There is no implicit conversion from a QList to `a std::array`.
Thus, we'd have to write a converter that accepts a `QObjectList` and produces a `std::array`. Actually, the converter's argument-type must be `QVariant`, as that 
will be passed by the ApplicationContext.


    struct propfetcher_set_converter {
      using array_t = std::array<RestPropFetcher*,PropFetcherAggregator::MAX_FETCHERS>;

      array_t operator()(const QVariant& arg) const {
        array_t target;
        auto qlist = arg.value<QObjectList>();
        std::copy_n(qlist.begin(), std::min(target.size(), qlist.size()), target.begin());
        return target;        
      }
    };

Now when we register the `PropFetcherAggregator` with an ApplicationContext, we simply specify this converter as a type-argument:

    context -> registerService(service<PropFetcherAggregator>(injectAll<RestPropFetcher,propfetcher_set_converter>()));

## Service-interfaces {#service-interfaces}

In the preceeding example, we have registered our QObject-derived class `RestPropFetcher` directly, using the function template mcnepp::qtdi::service()
with one type-argument (aka `"service<RestPropFetcher>()"`).<br>
Such a registration will register the implementation-type `RestPropFetcher` with the same service-interface.
<br>We have also specified 
the class as the dependency-type for `PropFetcherAggregator`.  
However, in most complex applications you will likely use an abstract base-class (or 'interface').
Additionally, this interface need not be derived from QObject!  
This is well supported by QApplicationContext. First, let's declare our interface:

    class PropFetcher  {

      public:
      
      virtual QString value() const = 0;
      
      virtual ~PropFetcher() = default;
    };

Then, we modify our class `RestPropFetcher` so that it derives from both QObject and this interface:

    class RestPropFetcher : public QObject, public PropFetcher {
      Q_OBJECT

      Q_PROPERTY(QString value READ value NOTIFY valueChanged)
      
      Q_PROPERTY(QString url READ url WRITE setURl NOTIFY urlChanged)
      
      public:
      
      explicit RestPropFetcher(QNetworkAccessManager* networkManager, QObject* parent = nullptr);

      virtual QString value() const override;

      QString url() const;

      void setUrl(const QString&);

      signals:

      void valueChanged();
      
      void urlChanged();
    };

Having done this, we will now register the `RestPropFetcher` with the *service-interface* `PropFetcher`:

    context -> registerService(service<PropFetcher,RestPropFetcher>(inject<QNetworkAccessManager>()));

As you can see, there are now two type-arguments: the first one being the service-interface, the second being the implementation-type.

What would you do if you wanted to advertise the service with more than one service-interface?
Well, you use the form with one type-argument again, but then have it followed by a call to `advertiseAs()`, which accepts an arbitrary number of interface-types!

Here's what that would look like:

    context -> registerService(service<RestPropFetcher>(inject<QNetworkAccessManager>()).advertiseAs<PropFetcher>());

In order to make use of our interface, we modify our class `PropFetcherAggregator` so that it accepts dependencies of the interface-type:

    class PropFetcherAggregator : public QObject {
      Q_OBJECT
      
      public:
      
      explicit PropFetcherAggregator(const QList<PropFetcher*>& fetchers, QObject* parent = nullptr);
    };

Putting it all together, we use the helper-template `Service` for specifying both an interface-type and an implementation-type:


    using namespace mcnepp::qtdi;
    
    QApplicationContext* context = new StandardQApplicationContext; 
    
    context -> registerService<QNetworkAccessManager>();
    
    context -> registerService(service<PropFetcherAggregator>(injectAllOf<PropFetcher>()), "propFetcherAggration");
    
    /*2*/ context -> registerService(service<PropFetcher,RestPropFetcher>(inject<QNetworkAccessManager>()).advertiseAs<PropFetcher>(), "hamburgWeather", config({{"url", "https://dwd.api.proxy.bund.dev/v30/stationOverviewExtended?stationIds=10147"}})); 
    
    context -> publish(); 

**Note:** The order of registrations has been switched: now, the dependent service `PropFetcherAggregator` is registered before the services it depends on.
This was done to demonstrate that, **regardless of the ordering of registrations**, the dependencies will be resolved correctly! 
Also, there are two type-arguments for the Service now: the first specifies the type of service-interface, the second the implementation-type.

### Multiple service-interfaces

A service may be advertised under more than one service-interface. This makes sense if the service-type implements several non-QObject interfaces that 
other services depend on.
Suppose the class `RestPropFetcher` implements an additional interface `QNetworkManagerAware`:

    class QNetworkManagerAware {
       virtual ~QNetworkManagerAware() = default;
       
       virtual setNetworkManager(QNetworkAccessManager*) = 0;
    };
    
    class PropFetcher : public QObject, public QNetworkManagerAware {
    
    explicit PropFetcher(const QString& url, QObject* parent = nulptr);
    
    virtual setNetworkManager(QNetworkAccessManager*) override;
    ...//same as before
    };
    
    class RestPropFetcher : public PropFetcher, public QNetworkManagerAware {
    ...
    };

In order to advertise a `RestPropFetcher` as both a `PropFetcher` and a `QNetworkManagerAware`, we use:

    auto reg = context -> registerService(service<RestPropFetcher>(inject<QNetworkAccessManager>()).advertiseAs<PropFetcher,QNetworkManagerAware>(), "hamburgWeather", config({{"url", "https://dwd.api.proxy.bund.dev/v30/stationOverviewExtended?stationIds=10147"}})); 

**Note:** The return-value `reg` will be of type `ServiceRegistration<RestPropFetcher,ServiceScope::SINGLETON>`.

You may convert this value to `ServiceRegistraton<PropFetcher,ServiceScope::SINGLETON>` as well as `ServiceRegistration<QNetworkManagerAware,ServiceScope::SINGLETON>`,
using the member-function ServiceRegistration::as(). Conversions to other types will not succeed.




## Referencing other members of the ApplicationContext

Sometimes, it may be necessary to inject one member of the ApplicationContext into another member not via constructor, but via a Q_PROPERTY.  
Suppose that each `PropFetcher` shall have (for whatever reason) a reference to the `PropFetcherAggregator`.  
This cannot be done via constructor-arguments, as it would constitute a dependency-circle!  
However, we could introduce a Q_PROPERTY like this:

    class PropFetcher : public QObject {
      Q_OBJECT

      Q_PROPERTY(QString value READ value NOTIFY valueChanged)
      
      Q_PROPERTY(PropFetcherAggregator* summary READ summary WRITE setSummary NOTIFY summaryChanged)

      public:
      
      explicit PropFetcher(QObject* parent = nullptr);

      virtual QString value() const = 0;
      
      virtual PropFetcherAggregator* summary() const = 0;
      
      virtual void setSummary(PropFetcherAggregator*) = 0;

      signals:
      void valueChanged();
      
      void summaryChanged();
    };

And here's how this property will be automatically set to the ApplicationContext's `PropFetcherAggregator`. Note the ampersand as the first character of the property-value,
which makes this a *reference to another member*:


    context -> registerService(service<PropFetcherAggregator>(injectAll<PropFetcher>()), "propFetcherAggregator");
    
    context -> registerService(service<PropFetcher,RestPropFetcher(inject<QNetworkAccessManager>()), "hamburgWeather", config({
      {"url", "${weatherUrl}${hamburgStationId}"},
      {"summary", "&propFetcherAggregator"}
    }));


In the preceeding example, we used a reference to another member to initialize a.

We can take this one step further and use *a reference to a property of another member*.
This can be achieved by using a property-value with the format `"&ref.prop"`. The following example shows this:

    QTimer timer1;
    
    auto reg1 = context -> registerObject(&timer1, "timer1"); // 1
    
    auto reg2 = context -> registerService<QTimer>("timer2", config({{"interval", "&timer1.interval"}})); // 2
    
    context -> publish(); 

1. We register a `QTimer` as "timer1".
2. We register a second `QTimer` as "timer2". We use mcnepp::qtdi::config() to initialize the property `interval` of the second timer with the first timer's propery.

## Binding source-properties to target-properties of other members of the ApplicationContext

In the preceeding example, we used a reference to another member for the purpose of **initializing** a Q_PROPERTY.

However, we might also want to **bind** a target-service's property to the corresponding source-property of another service.

This can be achieved using the function mcnepp::qtdi::bind() like this:

    QTimer timer1;
    
    auto reg1 = context -> registerObject(&timer1, "timer1"); // 1
    
    auto reg2 = context -> registerService<QTimer>("timer2"); // 2
    
    bind(reg1, "interval", reg2, "interval"); // 3
    
    context -> publish(); 
    
    timer1.setInterval(4711); // 4

1. We register a `QTimer` as "timer1".
2. We register a second `QTimer` as "timer2". 
3. We bind the property `interval` of the second timer to the first timer's propery.
4. We change the first timer's interval. This will also change the second timer's interval!

This way of binding properties has the advantage that it can also be applied to ServiceRegistrations obtained via QApplicationContext::getRegistration(), 
aka those that represent more than one service. The source-property will be bound to every target-service automatically!

### Type-safe bindings

The above binding used property-names to denote the source- and target-properties.
<br>In case the source-service offers a signal that corresponds with the property, you can use pointers to member-functions instead, which is more type-safe.
<br>Here is an example:

    QTimer timer1;
    
    auto reg1 = context -> registerObject(&timer1, "timer1"); // 1
    
    auto reg2 = context -> registerService<QTimer>("timer2"); // 2
    
    bind(reg1, &QTimer::objectNameChanged, reg2, &QTimer::setObjectName); // 3
    
    context -> publish(); 
    
    timer1.setObjectName("new Name"); // 4

1. We register a `QTimer` as "timer1".
2. We register a second `QTimer` as "timer2". 
3. We bind the property `objectName` of the second timer to the first timer's propery.
4. We change the first timer's objectName. This will also change the second timer's objectName!


## Accessing a service after registration

So far, we have published the ApplicationContext and let it take care of wiring all the components together.  
In some cases, you need to obtain a reference to a member of the Context after it has been published.  
This is where the return-value of mcnepp::qtdi::QApplicationContext::registerService() comes into play: mcnepp::qtdi::ServiceRegistration.

It offers the method mcnepp::qtdi::ServiceRegistration::subscribe(), which is a type-safe version of a Qt-Signal.
(It is actually implemented in terms of the Signal mcnepp::qtdi::Registration::objectPublished(QObject*)).

In addition to being type-safe, the method mcnepp::qtdi::ServiceRegistration::subscribe() has the advantage that it will automatically inject the service if you subscribe after the service has already been published.  
This code shows how to utilize it:

    auto registration = context -> registerService(service<PropFetcher,RestPropFetcher>(inject<QNetworkAccessManager>()), "hamburgWeather", config({{"url", "${weatherUrl}${hamburgStationId}"}})); 
    
    registration.subscribe(this, [](PropFetcher* fetcher) { qInfo() << "I got the PropFetcher!"; });
    
The function mcnepp::qtdi::ServiceRegistration::subscribe() does return a value of type mcnepp::qtdi::Subscription.
Usually, you may ignore this return-value. However, it can be used for error-checking and for cancelling a subscription, should that be necessary.

## Accessing published services of the ApplicationContext

In the previous paragraph, we used the mcnepp::qtdi::ServiceRegistration obtained by mcnepp::qtdi::QApplicationContext::registerService(), which refers to a single member of the ApplicationContext.
However, we might be interested in all services of a certain service-type.  
This can be achieved using mcnepp::qtdi::QApplicationContext::getRegistration(), which yields a mcnepp::qtdi::ServiceRegistration that represents *all services of the requested service-type*.


    auto registration = context -> getRegistration<PropFetcher>();
    qInfo() << "There have been" << registration.maxPublications() << "RestPropFetchers so far!";    

You may also access a specific service by name:

    auto registration = context -> getRegistration<PropFetcher>("hamburgWeather");
    if(!registration) {
     qWarning() << "Could not obtain service 'hamburgWeather'";
    }
    



## Tweaking services (QApplicationContextPostProcessor) {#tweaking-services}

Whenever a service has been instantiated and all properties have been set, QApplicationContext will apply all registered mcnepp::qtdi::QApplicationContextPostProcessor`s 
to it. These are user-supplied QObjects that implement the aforementioned interface which comprises a single method:

    QApplicationContextPostProcessor::process(QApplicationContext*, QObject*,const QVariantMap&)

In this method, you might apply further configuration to your service there, or perform logging or monitoring tasks.<br>
Any information that you might want to pass to a QApplicationContextPostProcessor can be supplied as
so-called *private properties* via mcnepp::qtdi::config(). Just prefix the property-key with a dot.


## Service-Initializers

The last step done in mcnepp::qtdi::QApplicationContext::publish() for each service is the invocation of an *init-method*, should one have been 
specified.

The same *init-method* should be used for every service of a certain type. In order to achieve this, you need to specialize
mcnepp::qtdi::service_traits for your service-type and declare a type-alias named `initializer_type`.

A suitable type would be a callable `struct` with either one argument of the service-type, or with two arguments, the second being of type `QApplicationContext*`.

    struct RestPropFetcher_initializer{
      void operator()(PropFetcherAggregator* service) const {
         service -> init();
      }
    };
    
    namespace mcnepp::qtdi {
      template<> struct service_traits<RestPropFetcher> : default_service_traits<RestPropFetcher> {
         using initializer_type = RestPropFetcher_initializer;
      };
    }



### Initialization by function-reference

In the above example, the callable `struct RestPropFetcher_initializer` simply invokes the method `PropFetcherAggregator::init()`.
Shouldn't we be able to get rid of the `struct RestPropFetcher_initializer` somehow?
<br>This is indeed possible. The helper-type mcnepp::qtdi::service_initializer takes a pointer to a member-function and converts it into a type.
That way, we can reference the member-function (almost) directly in our service_traits:

    namespace mcnepp::qtdi {
      template<> struct service_traits<RestPropFetcher> : default_service_traits<RestPropFetcher> {
         using initializer_type = service_initializer<&RestPropFetcher::init>;
      };
    }


### Specifying initializers via interfaces

Suppose that the init-method was part of the service-interface `PropFetcher` that was introduced above.

    class PropFetcher  {

      public:
      
      virtual QString value() const = 0;
      
      virtual void init() = 0;
      
      virtual ~PropFetcher() = default;
    };

We would like to specify the use of the member-function `PropFetcher::init()` for all services that implement this interface.
<br>Well, this is how it's done:

    namespace mcnepp::qtdi {
      template<> struct service_traits<PropFetcher> : default_service_traits<RropFetcher> {
         using initializer_type = service_initializer<&PropFetcher::init>;
      };
    }

Of course, in order to take advantage of this, we must advertise our `RestPropFetcher` under the interface `PropFetcher`.
<br>Now, if you advertise a service under more than one interface, an ambiguity could arise, in case more than one interface declares its own service_initializer.
In that case, compilation will fail with a corresponding diganostic.
<br>In order to fix this error, you should specify an initializer_type in the service_traits of the service's *implementation-type*. 




## Resolving ambiguities

Sometimes, multiple instances of a service with the same service-type have been registered.  
(In our previous examples, this was the case with two instances of the `PropFetcher` service-type.)  
If you want to inject only one of those into a dependent service, how can you do that?  
Well, using the name of the registered service seems like a good idea.
The following code will still provide a `QList<PropFetcher*>` to the `PropFetcherAggregator`. However, the List will
contain solely the service that was registered under the name "hamburgWeather":  

    context -> registerService(service<PropFetcherAggregator>(injectAll<PropFetcher>("hamburgWeather")), "propFetcherAggregator");

## Customizing service-instantiation

So far, we have seen that each call to mcnepp::qtdi::QApplicationContext::registerService() mirrors a corresponding constructor-invocation of the service-type.

In order for this to work, several pre-conditions must be true:

1. the constructor of the service must be accessible, i.e. declared `public`.
2. The number of mandatory arguments must match the arguments provided via `QApplicationContext::registerService()`, in excess of the service-name and, optionally, the `service_config`.
3. For each `Dependency<T>` with `Kind::MANDATORY` or `Kind::OPTIONAL`, the argument-type must be `T*`.
4. For each `Dependency<T>` with `Kind::N`, the argument-type must be `QList<T*>`.

If any of these conditions fails, then the invocation of `QApplicationContext::registerService()` will fail compilation.

Suppose that the declaration of the class `PropFetcherAggregator` has been changed in the following way:

    class PropFetcherAggregator : public QObject {
      Q_OBJECT
      
      public:
      
      static PropFetcherAggregator* create(const std::vector<PropFetcher*>& fetchers, QObject* parent = nullptr);
      
      private:
      
      explicit PropFetcherAggregator(const std::vector<PropFetcher*>& fetchers, QObject* parent = nullptr);
    };

Two things have been changed: 

1. Instead of the constructor, which is now private, there is a public static factory-function "create".
2. The list of PropFetchers is supplied as a `std::vector`, not as a `QList`.

Now, service-registration will fail, as `PropFetcherAggregator`'s constructor cannot be invoked.

Luckily, there are two ways of solving this: you can either specialize the template mcnepp::qtdi::service_factory for your service-type, or you can provide your own factory.

(This twofold-approach follows precedent from the standard-library, where you can either specizalize std::hash, or provide your own 'hasher' to classes such as std::unordered_set.)

### Specializing service_factory

As with all such specializations, it must reside in the namespace of the primary template, i.e. `mcnepp::qtdi`.

The specialization must provide a call-operator that takes the arguments provided by QApplicationContext, adapts those arguments to the arguments expected by the
service-type, and returns a pointer to the newly created service.<br>
Additionally, it should provide a type-declaration `service_type`:

Here is all that we have to do:

    namespace mcnepp::qtdi {
      template<> struct service_factory<PropFetcherAggregator> {
        using service_type = PropFetcherAggregator;
      
        PropFetcherAggregator* operator()(const QList<PropFetcher*> fetchers) const {
          return PropFetcherAggregator::create(std::vector<PropFetcher*>{fetchers.begin(), fetchers.end()});
        }
      };
    }

And, voila: We can register our service exactly as we did before!

### Provide a custom factory

Your custom factory must provide a suitable operator().
Additionally, it should provide a type-declaration `service_type`:


      struct propfetcher_factory {
        using service_type = PropFetcherAggregator;
        
        PropFetcherAggregator* operator()(const QList<PropFetcher*> fetchers) const {
          return PropFetcherAggregator::create(std::vector<PropFetcher*>{fetchers.begin(), fetchers.end()});
        }
      };
    }

This factory should now be used with every service of type `PropFetcherAggregator`. To achieve this, you declare a type-alias named `factory_type` in the mcnepp::qtdi::service_traits:

    namespace mcnepp::qtdi {
      template<> struct service_traits<PropFetcherAggregator> : default_service_traits<PropFetcherAggregator> {
        using factory_type = propfetcher_factory;
      };
    }



## Publishing an ApplicationContext more than once

Sometimes, it may be desirable to inovoke QApplicationContext::publish(bool) more than once.
Proceeding with the previous example, there may be several independent modules that each want to supply a service of type `PropFetcher`.
Each of these modules will rightly assume that the dependency of type `QNetworkAccessManager` will be automatically supplied by the QApplicationContext.

But which module shall then invoke QApplicationContext::publish(bool)? Do we need to coordinate this with additional code?
That could be a bit unwieldly. Luckily, this is not necessary.

Given that each module has access to the (global) QApplicationContext, you can simply do this in some initialization-code in module A:

    context -> registerService(service<PropFetcher,RestPropFetcher>(inject<QNetworkAccessManager>()), "hamburgWeather", config({{"url", "${weatherUrl}${hamburgStationId}"}})); 
    context -> publish();

...and this in module B:

    context -> registerService(service<PropFetcher,RestPropFetcher>(inject<QNetworkAccessManager>()), "berlinWeather", config({{"url", "${weatherUrl}${berlinStationId}"}})); 
    context -> publish();

At the first `publish()`, an instance of `QNetworkAccessManager` will be instantiated. It will be injected into both `RestPropFetchers`.

This will work <b>regardless of the order in which the modules are initialized</b>!

Now let's get back to our class `PropFetcherAggregator` from above. We'll assume that a third module C contains this initialization-code:

    context -> registerService(service<PropFetcherAggregator>(injectAll<PropFetcher>()), "propFetcherAggregator");
    context -> publish();

Unfortunately, this code will only have the desired effect of injecting all `PropFetchers` into the `PropFetcherAggregator` if it is executed after the code in modules A and B.
Thus, we have once again introduced a mandatory order of initialization!

But we can do better: First, we need to tweak our class `PropFetcherAggregator` a little:

    class PropFetcherAggregator : public QObject {
      Q_OBJECT
      
      public:
      
      explicit PropFetcherAggregator(const QList<PropFetcher*>& fetchers = {}, QObject* parent = nullptr);
      
      void addPropFetcher(PropFetcher*);
    };

As you can see, we've added a default-value for the constructor-argument, thus made the class default-constructible. 
We've also added a member-function `addPropFetcher(PropFetcher*)`, which we'll put to use in the revised initialization-code in module C:

    auto aggregatorRegistration = context -> registerService<PropFetcherAggregator>("propFetcherAggregator"); // 1
    
    aggregatorRegistration->autowire(&PropFetcherAggregator::addPropFetcher); // 2
    
    context -> publish();
    

1. No need to specify Dependency anymore. Therefore, we can use the simplified overload of QApplicationContext::registerService().
2. Will cause all PropFetchers to be injected into PropFetcherAggregator.

And that's all that is needed to get rid of any mandatory order of initialization of the modules A, B and C.

## Publish-mode ('allowPartial')

The function QApplicationContext::publish(bool) has a boolean argument `allowPartial` with a default-value of `false`.
The following table shows how this argument affects the outcome of the function:

### allowPartial = false:
- Transactional behaviour: Only if it can be validated that all service-dependencies can be resolved will publication begin.
- Will either publish all services or no service at all.
- All errors that occur while publishing a service will be logged with the level QtMsgType::QtCriticalMessage.

### allowPartial = true:
- Iterative behaviour: Will publish those services whose dependencies can be resolved.
- If publication of one service is not possible reasons that may be fixed, the function will continue to publish other services. 
  Such reasons include:
  - unresolved dependencies (as those may be registered later).
  - unresolved config-values (as those may be configured later).
- Such "fixable errors" that occur while publishing a service will be logged with the level QtMsgType::QtWarningMessage.
- If publication of one service fails for a reason that is not fixable, the function will will immediately return without attempts to publish other services.
  Such reasons include:
  - ambiguous dependencies (as those cannot not be removed from the ApplicationContext).
  - non-existing names of Q_PROPERTYs.
  - syntactically erronous config-keys (such as `"$interval}"`).
- Such "fatal errors" that occur while publishing a service will be logged with the level QtMsgType::QtCriticalMessage.

## The global ApplicationContext

In many applications, you will instantiate exactly one QApplicationContext.
In that case, the static function mcnepp::qtdi::QApplicationContext::instance() is a convenient means of providing access to that single instance.
<br>When you create a QApplicationContext, the constructor will set a global variable to the new QApplicationContext, unless
it has already been set. Consequently, the first QApplicationContext that you create in your application will become the global instance.
<br>(Please not that QCoreApplication::instance() exhibits the same behaviour.)

## The implicitly registered Services

There are two Services that will be implicitly available in all instances of mcnepp::qtdi::StandardApplicationContext:

- The ApplicationContext itself, registered under the name "context".
- The QCoreApplication::instance(), registered under the name "application".

Both Services will have `ServiceScope::EXTERNAL`.

Of course, the QCoreApplication::instance() can only be registered if it has been created before the StandardApplicationContext.

If that is not the case, a hook will be installed that will register 
the QCoreApplication::instance() with the mcnepp::qtdi::QApplicationContext::instance() later.




## Multi-threading

Since the class mcnepp::qtdi::QApplicationContext is derived from QObject, each ApplicationContext has a *thread-affinity* to the thread that created it.

As a consequence, there are some restrictions regarding the threads from which some of the ApplicationContext's functions may be invoked.

The main thing to keep in mind is this: **An ApplicationContext may only be modified and published in the ApplicationContext's thread.**

However, any thread may safely obtain a mcnepp::qtdi::ServiceRegistration or a mcnepp::qtdi::ProxyRegistration and subscribe to its publication-signal. The signal will be delivered
using the target-thread's event-queue.

The following table sums this up:

|Function|Allowed threads|Remarks|
|---|---|---|
|mcnepp::qtdi::QApplicationContext::getRegistration(const QString&) const|any| |
|mcnepp::qtdi::QApplicationContext::getRegistration() const|any| |
|mcnepp::qtdi::QApplicationContext::getRegistrations() const|any| |
|mcnepp::qtdi::QApplicationContext::published() const|any| |
|mcnepp::qtdi::QApplicationContext::pendingPublication() const|any| |
|mcnepp::qtdi::QApplicationContext::instance()|any| |
|mcnepp::qtdi::QApplicationContext::registerService()|only the ApplicationContext's|Invocation from another thread will log a diagnostic and return an invalid ServiceRegistration.|
|mcnepp::qtdi::QApplicationContext::registerObject()|only the ApplicationContext's|Invocation from another thread will log a diagnostic and return an invalid ServiceRegistration.|
|mcnepp::qtdi::ServiceRegistration::registerAlias(const QString&)|only the ApplicationContext's|Invocation from another thread will log a diagnostic and return `false`.|
|mcnepp::qtdi::Registration::autowire()|only the ApplicationContext's|Invocation from another thread will log a diagnostic and return an invalid Subscription.|
|mcnepp::qtdi::bind()|only the ApplicationContext's|Invocation from another thread will log a diagnostic and return an invalid Subscription.|
|mcnepp::qtdi::QApplicationContext::publish(bool)|only the ApplicationContext's|All published services will live in the ApplicationContext's thread.|

## Extending QApplicationContext

It is not possible to extend the class mcnepp::qtdi::StandardApplicationContext, as it is `final`.

However, it is possible to extend the interface mcnepp::qtdi::QApplicationContext in your own code.
If you do that, you may want to use an instance of mcnepp::qtdi::StandardApplicationContext as a *delegate* inside your derived class.
<br>Here are some rules that you should follow:

- You can implement the **public** pure virtual functions simply by invoking them on the *delegate*.
- The **protected** pure virtual functions can be implemented by using the corresponding static `delegate...()` functions from QApplicationContext. Pass in your *delegate* as the first argument, as shown below.
- Be aware that the first StandardApplicationContext that you create as a *delegate* will automatically become the global instance. This is probably not what you want.
Therefore, consider to unset the delegate explicitly, as shown in the code below!
- Be aware that the *delegate* will be injected into all services as a parent automatically (unless they have an explicit parent). Also, the *init-methods* will receive
the *delegate* as an argument, as will the QApplicationContextPostProcessor::process() method.<br>
In order to inject your own implementation instead, use the constructor that accepts a mcnepp::qtdi::StandardApplicationContext::delegate_tag as an additional argument. This is also shown below!
- Do not forget to connect your instance to the signals emitted by the delegate. You may use the static function mcnepp::qtdi::QApplicationContext::delegateConnectSignals(), as shown below.

Here is an example of a custom implementation of mcnepp::qtdi::QApplicationContext:

    Q_DECLARE_LOGGING_CATEGORY(extendedLoggingCategory)

    class ExtendedApplicationContext : public mcnepp::qtdi::QApplicationContext {
      Q_OBJECT
      
      public:

        explicit ExtendedApplicationContext(QObject *parent) :
                mcnepp::qtdi::QApplicationContext{parent},
                m_delegate{new mcnepp::qtdi::StandardApplicationContext{extendedLoggingCategory(), this, mcnepp::qtdi::StandardApplicationContext::delegate_tag}}
        {
            unsetInstance(m_delegate); // Remove the delegate as global instance, should it have been set.
            if(setInstance(this)) { // Attempt to set this as global instance.
                qCInfo(extendedLoggingCategory()).noquote().nospace() << "Installed " << this << " as global instance";
            } 
    // Propagate signals from delegate to this:
            delegateConnectSignals(m_delegate, this);
        }


        ~ExtendedApplicationContext() {
            unsetInstance(this);
        }

        bool publish(bool allowPartial) override {
        // Implement a public pure virtual method by invoking on delegate:
            return m_delegate->publish(allowPartial);
        }

     // More public methods...
     
      protected:

        mcnepp::qtdi::service_registration_handle_t registerService(const QString &name, const service_descriptor &descriptor, const service_config& config, ServiceScope scope, QObject* baseObject) override {
        // Implement a protected pure virtual method by leveraging the corresponding static helper:
            return delegateRegisterService(m_delegate, name, descriptor, config, scope, baseObject);
        }
        
     // More protected methods...

      private:
        mcnepp::qtdi::QApplicationContext* const m_m_delegate;
    };












<|MERGE_RESOLUTION|>--- conflicted
+++ resolved
@@ -189,11 +189,7 @@
 are assumed to reside in the group named "mcnepp":
 
     auto decl = service<RestPropFetcher>(resolve("${baseUrl}?stationIds=${hamburgStationId}"), resolve<int>("${connectionTimeout}"), inject<QNetworkAccessManager>());
-<<<<<<< HEAD
-    appContext -> registerService(decl, "hamburgWeather", config("mcnepp"));
-=======
     appContext -> registerService(decl, "hamburgWeather", config().withGroup("mcnepp"));
->>>>>>> 7a39d95d
 
 ### Lookup in sub-sections
 
@@ -203,11 +199,7 @@
 A special syntax is available for forcing a key to be looked up in parent-sections if it cannot be resolved in the provided section:
 Insert `*/` right after the opening sequence of the placeholder.
 
-<<<<<<< HEAD
-    context -> registerService(service<QIODevice,QFile>(resolve("${*/filename}")), "file", config("files"));
-=======
     context -> registerService(service<QIODevice,QFile>(resolve("${*/filename}")), "file", config().withGroup("files"));
->>>>>>> 7a39d95d
 
 The key "filename" will first be searched in the section "files". If it cannot be found, it will be searched in the root-section.
 
