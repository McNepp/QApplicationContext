# QApplicationContext
A DI-Container for Qt-based applications, inspired by Spring

## Motivation

As an experienced developer, you know how crucial it is to follow the SOC (Separation Of Concern) - principle:  
Each component shall be responsible for "one task" only, (or, at least, for one set of related tasks).  
Things that are outside of a component's realm shall be delegated to other components.  
This, of course, means that some components will need to get references to those other components, commonly referred to as "Dependencies".  
Following this rule greatly increases testability of your components, thus making your software more robust.

But, sooner or later, you will ask yourself: How do I wire all those inter-dependent components together?  
How do I create application-wide "singletons" (without resorting to C++ singletions, which are notoriously brittle), and how can I create multiple implmentations of the same interface?

## Features

- Provides an easy-to use Container for Dependency-Injection of Qt-based components.
- Offers a typesafe syntax for declaring dependencies between components in C++.
- Automatically determines the precise order in which the inter-dependent components must be instantiated.
- Helps make the components *container-agnostic*.
- Dependency-injection via constructor.
- Dependency-injection via Qt-properties.
- Supports both one-to-one and one-to-many relations between components.
- Further configuration of components after creation, including externalized configuration (using `QSettings`).
- Automatic invocation of an *init-method* after creation, using Qt-slots.
- Offers a Qt-signal for "published" components, together with a type-safe `subscribe()` mechanism.
- Fail-fast, i.e. terminate compilation with meaningful diagnostics if possible.
- Helps to find runtime-problems by generating verbose logging (using a `QLoggingCategory`).

## An example

Suppose you have created a component named 'RestPropFetcher'. This component fetches a String-value from a Website, using http-GET and exposes this value as a Q_PROPERTY.
Naturally, this component will make use of a `QNetworkAccessManager`. Also, a URL will be passed into the constructor.
The declaration of such a component may look like this:

    class RestPropFetcher : public QObject {
      Q_OBJECT

      Q_PROPERTY(QString value READ value NOTIFY valueChanged)

      
      public:
      
      RestPropFetcher(const QString& url, QNetworkAccessManager* networkManager, QObject* parent = nullptr);

      QString value() const;

      QString url() const;


      signals:
      void valueChanged();
    };


Given the above component, the invocation of the constructor would look like this:

    RestPropFetcher* fetcher = new RestPropFetcher{ QString{"https://dwd.api.proxy.bund.dev/v30/stationOverviewExtended?stationIds=10147"}, new QNetworkAccessManager}; 

When using a QApplicationContext, you can translate this constructor-call directly into an instantiation of mcnepp::qtdi::Service.

We will soon see why this direct translation is usually not a good idea, but just for the record, this is what it looks like:

    using namespace mcnepp::qtdi;
    
    QApplicationContext* context = new StandardApplicationContext; // 1
    
    Service<RestPropFetcher> decl{QString{"https://dwd.api.proxy.bund.dev/v30/stationOverviewExtended?stationIds=10147"}, new QNetworkAccessManager}; // 2
    
    context -> registerService(decl, "hamburgWeather"); // 3
    
    context -> publish(); // 4

1. Creates a `mcnepp::qtdi::StandardApplicationContext` on the heap. Note that we assign it to a pointer of the interface `mcnepp::qtdi::QApplicationContext`. This avoids accidental use of non-public API.
2. Creates a Declaration for the RestPropFetcher. The two arguments (the URL and the pointer to the `QNetworkAccessManager`) will be stored with the registration. They will be passed on to the constructor when the service is published.
3. Registers a RestPropFetcher with the context. The first argument is the name that this service shall have in the QApplicationContext.
4. The context is published. It will instantiate a RestPropFetcher and pass the two arguments to the constructor.

The above code has an obvious flaw: The `QNetworkAccessManager` is created outside the QApplicationContext. It will not be managed by the Context. Should another service need a `QNetworkAccessManager`,
you would have to create another instance.

We fix this by not providing the pointer to the `QNetworkAccessManager`, but instead using a kind of "placeholder" for it. This placeholder is the class-template `mcnepp::qtdi::Dependency`.
We create Dependencies by using one of the functions mcnepp::qtdi::inject(), mcnepp::qtdi::injectIfPresent() or mcnepp::qtdi::inject().

You can think of `inject` as a request to the QApplicationContext: *If a service of this type has been registered, please provide it here!*.

By leveraging `inject()`, our code becomes this:


    using namespace mcnepp::qtdi;
    
    QApplicationContext* context = new StandardApplicationContext; // 1
    
    context -> registerService<QNetworkAccessManager>(); // 2
    Service<RestPropFetcher> decl{QString{"https://dwd.api.proxy.bund.dev/v30/stationOverviewExtended?stationIds=10147"}, inject<QNetworkAccessManager>()}; // 3
    context -> registerService(decl, "hamburgWeather"); // 4
    
    context -> publish(); // 5

1. Creates a StandardApplicationContext on the heap. 
2. Registers a QNetworkAccessManager with the context. We are supplying no explicit name here, so the component will get an auto-generated name!
   **Note:** This line uses the simplified overload of QApplicationContext::registerService() for Services with no dependencies.
3. Creates a Declaration for a RestPropFetcher. Again, we pass the first constructor-argument (the URL) directly. However, for the second argument, we use `inject<QNetworkAccessManager>()`.
4. Registers the descriptor with the context (as before).
5. The context is published. It will instantiate a QNetworkAccessManager first, then a RestPropFetcher, injecting the QNetworkAccessManager into its constructor.


## Externalized Configuration

In the above example, we were configuring the Url with a String-literal in the code. This is less than optimal, as we usually want to be able
to change such configuration-values without re-compiling the program.  
This is made possible with so-called *placeholders* in the configured values:  
When passed to the function mcnepp::qtdi::resolve(), a placeholder embedded in `${   }` will be resolved by the QApplicationContext using Qt's `QSettings` class.  
You simply register one or more instances of `QSettings` with the context, using mcnepp::qtdi::QApplicationContext::registerObject().
This is what it looks like if you out-source the "url" configuration-value into an external configuration-file:

    context -> registerObject(new QSettings{"application.ini", QSettings::IniFormat, context});
    
    context -> registerService(Service<RestPropFetcher>{resolve("${hamburgWeatherUrl}"), inject<QNetworkAccessManager>()}, "hamburgWeather"); 
    context -> registerService(Service<RestPropFetcher>{resolve("${berlinWeatherUrl}"), inject<QNetworkAccessManager>()}, "berlinWeather"); 


You could even improve on this by re-factoring the common part of the Url into its own configuration-value:

    context -> registerService(Service<RestPropFetcher>{resolve("${baseUrl}?stationIds=${hamburgStationId}"), inject<QNetworkAccessManager>()}, "hamburgWeather"); 
    context -> registerService(Service<RestPropFetcher>{resolve("${baseUrl}?stationIds=${berlinStationId}"), inject<QNetworkAccessManager>()}, "berlinWeather"); 

### Configuring values of non-String types

With mcnepp::qtdi::resolve(), you can also process arguments of types other than `QString`.
You just need to specify the template-argument explicitly, or pass a default-value to be used when the expression cannot be resolved.

Let's say there was an argument of type `int` that specified the connection-timeout in milliseconds. Then, the service-declaration would be:

    Service<RestPropFetcher> decl{resolve("${baseUrl}?stationIds=${hamburgStationId}"), resolve<int>("${connectionTimeout}"), inject<QNetworkAccessManager>()};

You will notice the explicit type-argument used on mcnepp::qtdi::resolve(). Needless to say, the configured value for the key "connectionTimeout" must resolve to a valid integer-literal!


### Specifying default values

Sometimes, you may want to provide a constructor-argument that can be externally configured, but you are unsure whether the configuration will always be present at runtime.

There are two ways of doing this:

1. You can supply a default-value to the function-template mcnepp::qtdi::resolve() as its second argument: `resolve("${connectionTimeout}", 5000)`. This works only for constructor-arguments (see previous section).
2. You can put a default-value into the placeholder-expression, separated from the placeholder by a colon: `"${connectionTimeout:5000}"`. Such an embedded default-value
takes precedence over one supplied to mqnepp::qtdi::resolve(). This works for both constructor-arguments and Q_PROPERTYs (see next section).

### Specifying an explicit Group

If you structure your configuration in a hierarchical manner, you may find it useful to put your configuration-values into a `QSettings::group()`.
Such a group can be specified for your resolvable values by means of the mcnepp::qtdi::make_config() function. In the following example, the configuration-keys "baseUrl", "hamburgStationId" and "connectionTimeout"
are assumed to reside in the group named "mcnepp":

    Service<RestPropFetcher> decl{resolve("${baseUrl}?stationIds=${hamburgStationId}"), resolve<int>("${connectionTimeout}"), inject<QNetworkAccessManager>()};
    appContext -> registerService(decl, "hamburgWeather", make_config({}, "mcnepp"));


## Configuring services with Q_PROPERTY

We have seen how we can inject configuration-values into Service-constructors. Another way of configuring Services is to use Q_PROPERTY declarations.
Suppose we modify the declaration of `RestPropFetcher` like this:

    class RestPropFetcher : public QObject {
      Q_OBJECT

      Q_PROPERTY(QString value READ value NOTIFY valueChanged)
      
      Q_PROPERTY(QString url READ url WRITE setUrl NOTIFY urlChanged)
      
      Q_PROPERTY(int connectionTimeout READ connectionTimeout WRITE setConnectionTimeout NOTIFY connectionTimeoutChanged)

      
      public:
      
      explicit RestPropFetcher(QNetworkAccessManager* networkManager, QObject* parent = nullptr);

      QString value() const;

      QString url() const;
      
      void setUrl(const QString&);
      
      void setConnectionTimeout(int);
      
      int connectionTimeout() const;

      signals:
      
      void valueChanged();
      void urlChanged();
      void connectionTimeoutChanged();
    };


Now, the "url" cannot be injected into the constructor. Rather, it must be set explicitly via the corresponding Q_PROPERTY.
For this, the yet unused `service_config` argument comes into play: It contains a `QVariantMap` with the names and values of properties to set:

    context -> registerService(Service<RestPropFetcher>{inject<QNetworkAccessManager>()}, "hamburgWeather", make_config({{"url", "${baseUrl}?stationIds=${hamburgStationId}"}, {"connectionTimeout", "${connectionTimeout:5000}}));
    context -> registerService(Service<RestPropFetcher>{inject<QNetworkAccessManager>()}, "berlinWeather", make_config({{"url", "${baseUrl}?stationIds=${berlinStationId}"}, {"connectionTimeout", "${connectionTimeout:5000}})); 

As you can see, the code has changed quite significantly: instead of supplying the Url as a constructor-argument, you use mcnepp::qtdi::make_config() and pass in the key/value-pairs for configuring
the service's url and connectionTimeouts as Q_PROPERTYs.

**Note:** Every property supplied to mcnepp::qtdi::QApplicationContext::registerService() will be considered a potential Q_PROPERTY of the target-service. mcnepp::qtdi::QApplicationContext::publish() will fail if no such property can be
found.  
However, if you prefix the property-key with a dot, it will be considered a *private property*. It will still be resolved via QSettings, but no attempt will be made to access a matching Q_PROPERTY.
Such *private properties* may be passed to a mcnepp::qtdi::QApplicationContextPostProcessor (see section "Tweaking services" below).



## Managed Services vs. Un-managed Objects

The function mcnepp::qtdi::QApplicationContext::registerService() that was shown in the preceeding example results in the creation of a `managed service`.  
The entire lifecylce of the registered Service will be managed by the QApplicationContext.  
Sometimes, however, it will be necessary to register an existing QObject with the ApplicationContext and make it available to other components as a dependency.  
A reason for this may be that the constructor of the class does not merely accept other `QObject`-pointers (as "dependencies"), but also `QString`s or other non-QObject-typed value.  
A good example would be registering objects of type `QSettings`, which play an important role in *Externalized Configuration* (see below).  


There are some crucial differences between mcnepp::qtdi::QApplicationContext::registerService() and mcnepp::qtdi::QApplicationContext::registerObject(), as the following table shows:

| |registerService|registerObject|
|---|---|---|
|Instantiation of the object|upon mcnepp::qtdi::QApplicationContext::publish(bool)|prior to the registration with the QApplicationContext|
|When does the Q_PROPERTY `Registration::publishedObjects` become non-empty?|upon mcnepp::qtdi::QApplicationContext::publish(bool)|immediately after the registration|
|Naming of the QObject|`QObject::objectName` is set to the name of the registration|`QObject::objectName` is not touched by QApplicationContext|
|Handling of Properties|The key/value-pairs supplied at registration will be set as Q_PROPERTYs by QApplicationContext|All properties must be set before registration|
|Processing by mcnepp::qtdi::QApplicationContextPostProcessor|Every service will be processed by the registered QApplicationContextPostProcessors|Object is not processed|
|Invocation of *init-method*|If present, will be invoked by QApplicationContext|If present, must have been invoked prior to registration|
|Destruction of the object|upon destruction of the QApplicationContext|at the discrection of the code that created it|




## Types of dependency-relations

In our previous example, we have seen the dependency of our `RestPropFetcher` to a `QNetworkAccessManager`.  
This constitutes a *mandatory dependency*: instantion of the `RestPropFetcher`will fail if no `QNetworkAccessManager`can be found.
However, there are more ways to express a dependency-relation.  
This is reflected by the enum-type `mcnepp::qtdi::Kind` and its enum-constants as listed below:


### MANDATORY

As stated before, mandatory dependencies enforce that there is exactly one service of the dependency-type present in the ApplicationContext.
Otherwise, publication will fail.
Mandatory dependencies can be specified by using inject():

    registerService(Service<RestPropFetcher>{inject<QNetworkAccessManager>()});


### OPTIONAL
A service that has an *optional dependency* to another service may be instantiated even when no matching other service can be found in the ApplicationContext.
In that case, `nullptr` will be passed to the service's constructor.  
Optional dependencies are specified the `Dependency` helper-template. Suppose it were possible to create our `RestPropFetcher` without a `QNetworkAccessManage`:

    registerService(Service<RestPropFetcher>{injectIfPresent<QNetworkAccessManager>()});

### N (one-to-many)

Now, let's extend our example a bit: we want to create a component that shall receive the fetched values from all RestPropFetchers and
somehow sum them up. Such a component could look like this:

    class PropFetcherAggregator : public QObject {
      Q_OBJECT
      
      public:
      
      explicit PropFetcherAggregator(const QList<RestPropFetcher*>& fetchers, QObject* parent = nullptr);
    };

Note that the above component comprises a one-to-,any relationship with its dependent components.
We must notify the QApplicationContext about this, so that it can correctly inject all the matching dependencies into the component's constructor.  
The following statement will do the trick:

    context -> registerService(Service<PropFetcherAggregator>{injectAll<RestPropFetcher>()}, "propFetcherAggregation");

**Note:**, while constructing the `QList` with dependencies, the ordering of registrations of **non-interdependent services** will be honoured as much as possible.
In the above example, the services "hamburgWeather" and "berlinWeather" will appear in that order in the `QList` that is passed to the `PropFetcherAggreator`.
    

### PRIVATE_COPY

Sometime, you may want to ensure that every instance of your service will get its own instance of a dependency. This might be necessary if the dependency shall be configured (i.e. modified) by the
dependent service, thus potentially affecting other dependent services.  
QApplicationContext defines the dependency-type PRIVATE_COPY for this. Applied to our example, you would enfore a private `QNetworkAccessManager` for both `RestPropFetcher`s like this:

    context -> registerService(Service<RestPropFetcher>{injectPrivateCopy<QNetworkAccessManager>()}, "berlinWeather"); 
    context -> registerService(Service<RestPropFetcher>{injectPrivateCopy<QNetworkAccessManager<()}, "hamburgWeather"); 
    
**Note:** The life-cycle of instances created with PRIVATE_COPY will not be managed by the ApplicationContext! Rather, the ApplicationContext will set the dependent object's `QObject::parent()` to the dependent service, thus it will be destructed when its parent is destructed.
    
The following table sums up the characteristics of the different types of dependencies:

<table><tr><th>&nbsp;</th><th>Normal behaviour</th><th>What if no dependency can be found?</th><th>What if more than one dependency can be found?</th></tr>
<tr><td>MANDATORY</td><td>Injects one dependency into the dependent service.</td><td>If the dependency-type has an accessible default-constructor, this will be used to register and create an instance of that type.
<br>If no default-constructor exists, publication of the ApplicationContext will fail.</td>
<td>Publication will fail with a diagnostic, unless a `requiredName` has been specified for that dependency.</td></tr>
<tr><td>OPTIONAL</td><td>Injects one dependency into the dependent service</td><td>Injects `nullptr` into the dependent service.</td>
<td>Publication will fail with a diagnostic, unless a `requiredName` has been specified for that dependency.</td></tr>
<tr><td>N</td><td>Injects all dependencies of the dependency-type that have been registered into the dependent service, using a `QList`</td>
<td>Injects an empty `QList` into the dependent service.</td>
<td>See 'Normal behaviour'</td></tr>
<tr><td>PRIVATE_COPY</td><td>Injects a newly created instance of the dependency-type and sets its `QObject::parent()` to the dependent service.</td>
<td>If the dependency-type has an accessible default-constructor, this will be used to create an instance of that type.<br>
If no default-constructor exists, publication of the ApplicationContext will fail.</td>
<td>Publication will fail with a diagnostic, unless a `requiredName` has been specified for that dependency.</td></tr>
</table>


## Service-interfaces

In the preceeding example, we have used our QObject-derived class `RestPropFetcher` directly. We have also specified 
the class as the dependency-type for `PropFetcherAggregator`.  
However, in most complex applications you will likely use an abstract base-class (or 'interface').
Additionally, this interface need not be derived from QObject!  
This is well supported by QApplicationContext. First, let's declare our interface:

    class PropFetcher  {

      public:
      
      virtual QString value() const = 0;
      
      virtual ~PropFetcher() = default;
    };

Then, we modify our class `RestPropFetcher` so that it derives from both QObject and this interface:

    class RestPropFetcher : public QObject, public PropFetcher {
      Q_OBJECT

      Q_PROPERTY(QString value READ value NOTIFY valueChanged)
      
      Q_PROPERTY(QString url READ url WRITE setURl NOTIFY urlChanged)
      
      public:
      
      explicit RestPropFetcher(QNetworkAccessManager* networkManager, QObject* parent = nullptr);

      virtual QString value() const override;

      QString url() const;

      void setUrl(const QString&);

      signals:

      void valueChanged();
      
      void urlChanged();
    };

And lastly, we modify our class `PropFetcherAggregator` so that it accepts dependencies of the interface-type:

    class PropFetcherAggregator : public QObject {
      Q_OBJECT
      
      public:
      
      explicit PropFetcherAggregator(const QList<PropFetcher*>& fetchers, QObject* parent = nullptr);
    };

Putting it all together, we use the helper-template `Service` for specifying both an interface-type and an implementation-type:


    using namespace mcnepp::qtdi;
    
    QApplicationContext* context = new StandardQApplicationContext; 
    
    context -> registerService(Service<PropFetcherAggregator>{injectAllOf<PropFetcher>()}, "propFetcherAggration");
    
    /*2*/ context -> registerService(Service<PropFetcher,RestPropFetcher>{inject<QNetworkAccessManager>()}.advertiseAs<PropFetcher>(), "hamburgWeather", make_config({{"url", "https://dwd.api.proxy.bund.dev/v30/stationOverviewExtended?stationIds=10147"}})); 
    /*3*/ context -> registerService(Service<RestPropFetcher>{inject<QNetworkAccessManager>()}.advertiseAs<PropFetcher>(), "berlinWeather", make_config({{"url", "https://dwd.api.proxy.bund.dev/v30/stationOverviewExtended?stationIds=10382"}}));
    
    context -> publish(); 

Two noteworthy things:

1. You may have noticed that the registration of the `QNetworkAccessManager` is no longer there.  
The reason for this is that the class has an accessible default-constructor. `QApplicationContext` makes sure that whenever a dependency
for a specific type is resolved and a matching service has not been explicitly registered, a default-instance will be created if possible.
2. The order of registrations has been switched: now, the dependent service `PropFetcherAggregator` is registered before the services it depends on.
This was done to demonstrate that, **regardless of the ordering of registrations**, the dependencies will be resolved correctly! 
Also, there are two type-arguments for the Service now: the first specifies the type of service-interface, the second the implementatio-type.
3. This line uses an alternative, more verbose, but also arguable more understandable syntax: The declaration of the Service is now followed by the method `advertiseAs<PropFetcher>()` which ensures that the Service will be looked up by this interface-type. 
`QApplicationContext` figures out automatically what the correct order must be.

### Multiple service-interfaces

A service may be advertised under more than one service-interface. This makes sense if the service-type implements several non-QObject interfaces that 
other services depend on.
Suppose the class `RestPropFetcher` implements an additional interface `QNetworkManagerAware`:

    class QNetworkManagerAware {
       virtual ~QNetworkManagerAware() = default;
       
       virtual setNetworkManager(QNetworkAccessManager*) = 0;
    };
    
    class PropFetcher : public QObject, public QNetworkManagerAware {
    
    explicit PropFetcher(const QString& url, QObject* parent = nulptr);
    
    virtual setNetworkManager(QNetworkAccessManager*) override;
    ...//same as before
    };
    
    class RestPropFetcher : public PropFetcher, public QNetworkManagerAware {
    ...
    };

In order to advertise a `RestPropFetcher` as both a `PropFetcher` and a `QNetworkManagerAware`, we use:

    auto reg = context -> registerService(Service<RestPropFetcher>{inject<QNetworkAccessManager>()}.advertiseAs<PropFetcher,QNetworkManagerAware>(), "hamburgWeather", make_config({{"url", "https://dwd.api.proxy.bund.dev/v30/stationOverviewExtended?stationIds=10147"}})); 

**Note:** The return-value `reg` will be of type `ServiceRegistration<RestPropFetcher>`.

You may convert this value to `ServiceRegistraton<PropFetcher>` as well as `ServiceRegistration<QNetworkManagerAware>`,
using the member-function ServiceRegistration::as(). Conversions to other types will not succeed.

## The Service-lifefycle

Every service that is registered with a QApplicationContext will go through the following states, in the order shown.
The names of these states are shown for illustration-purposes only. They are not visible outside the QApplicationContext.  
However, some transitions may have observable side-effects.

|External Trigger|Internal Step|State|Observable side-effect|
|---|---|---|---|
|ApplicationContext::registerService()||REGISTERED| |
|ApplicationContext::publish(bool)|Instantiation via constructor or service_factory|NEW|Invocation of Services's constructor|
| |Set properties|AFTER_PROPERTIES_SET|Invocation of property-setters|
| |Apply QApplicationContextPostProcessor|PROCESSED|Invocation of user-supplied QApplicationContextPostProcessor::process()| 
| |if exists, invoke init-method|PUBLISHED|emit signal Registration::publishedObjectsChanged|
|~ApplicationContext()|delete service|DESTROYED|Invoke Services's destructor|



## Referencing other members of the ApplicationContext

Sometimes, it may be necessary to inject one member of the ApplicationContext into another member not via constructor, but via a Q_PROPERTY.  
Suppose that each `PropFetcher` shall have (for whatever reason) a reference to the `PropFetcherAggregator`.  
This cannot be done via constructor-arguments, as it would constitute a dependency-circle!  
However, we could introduce a Q_PROPERTY like this:

    class PropFetcher : public QObject {
      Q_OBJECT

      Q_PROPERTY(QString value READ value NOTIFY valueChanged)
      
      Q_PROPERTY(PropFetcherAggregator* summary READ summary WRITE setSummary NOTIFY summaryChanged)

      public:
      
      explicit PropFetcher(QObject* parent = nullptr);

      virtual QString value() const = 0;
      
      virtual PropFetcherAggregator* summary() const = 0;
      
      virtual void setSummary(PropFetcherAggregator*) = 0;

      signals:
      void valueChanged();
      
      void summaryChanged();
    };

And here's how this property will be automatically set to the ApplicationContext's `PropFetcherAggregator`. Note the ampersand as the first character of the property-value,
which makes this a *reference to another member*:


    context -> registerService(Service<PropFetcherAggregator>{injectAll<PropFetcher>()}, "propFetcherAggregator");
    
    context -> registerService(Service<PropFetcher,RestPropFetcher>{inject<QNetworkAccessManager>()}, "hamburgWeather", make_config({
      {"url", "${weatherUrl}${hamburgStationId}"},
      {"summary", "&propFetcherAggregator"}
    }));

## Binding source-properties to target-properties of other members of the ApplicationContext

In the preceeding example, we used a reference to another member to initialize of a Q_PROPERTY with a type of `QType*`, where `QType` is a class derived from `QObject`.

Since the value of such a property is another service in the ApplicationContext, the value can never change. 

However, we might also want to **bind** a target-service's property to the corresponding source-property of another service.
This can be achieved by using a property-value with the format `"&ref.prop"`. The following example shows this:

    QTimer timer1;
    
    auto reg1 = context -> registerObject(&timer1, "timer1"); // 1
<<<<<<< HEAD
    
    auto reg2 = context -> registerService<QTimer>("timer2", make_config({{"interval", "&timer1.interval"}})); // 2
    
=======
    
    auto reg2 = context -> registerService<QTimer>("timer2", make_config({{"interval", "&timer1.interval"}})); // 2
    
>>>>>>> 9a634697
    context -> publish(); 
    
    timer1.setInterval(4711); // 3

1. We register a `QTimer` as "timer1".
2. We register a second `QTimer` as "timer2". We use mcnepp::qtdi::make_config() to bind the property `interval` of the second timer to the first timer's propery.
3. We change the first timer's interval. This will also change the second timer's interval!

There is a second, more explicit way of achieving the same result:

    QTimer timer1;
    
    auto reg1 = context -> registerObject(&timer1, "timer1"); // 1
    
    auto reg2 = context -> registerService<QTimer>("timer2"); // 2
    
    bind(reg1, "interval", reg2, "interval"); // 3
    
    context -> publish(); 
    
    timer1.setInterval(4711); // 4

1. We register a `QTimer` as "timer1".
2. We register a second `QTimer` as "timer2". 
3. We bind the property `interval` of the second timer to the first timer's propery.
4. We change the first timer's interval. This will also change the second timer's interval!

<<<<<<< HEAD
The second approach of binding properties together has the advantage that it can also be applied to ServiceRegistrations obtained via QApplicationContext::getRegistration(), 
=======
The second approach of binding properties has the advantage that it can also be applied to ServiceRegistrations obtained via QApplicationContext::getRegistration(), 
>>>>>>> 9a634697
aka those that represent more than one service. The source-property will be bound to every target-service automatically!

## Accessing a service after registration

So far, we have published the ApplicationContext and let it take care of wiring all the components together.  
In some cases, you need to obtain a reference to a member of the Context after it has been published.  
This is where the return-value of mcnepp::qtdi::QApplicationContext::registerService() comes into play: mcnepp::qtdi::ServiceRegistration.

It offers the method mcnepp::qtdi::ServiceRegistration::subscribe(), which is a type-safe version of a Qt-Signal.
(It is actually implemented in terms of the Signal mcnepp::qtdi::Registration::objectPublished(QObject*)).

In addition to being type-safe, the method mcnepp::qtdi::ServiceRegistration::subscribe() has the advantage that it will automatically inject the service if you subscribe after the service has already been published.  
This code shows how to utilize it:

    auto registration = context -> registerService(Service<PropFetcher,RestPropFetcher>{inject<QNetworkAccessManager>()}, "hamburgWeather", make_config({{"url", "${weatherUrl}${hamburgStationId}"}})); 
    
    registration.subscribe(this, [](PropFetcher* fetcher) { qInfo() << "I got the PropFetcher!"; });
    
The function mcnepp::qtdi::ServiceRegistration::subscribe() does return a value of type mcnepp::qtdi::Subscription.
Usually, you may ignore this return-value. However, it can be used for error-checking and for cancelling a subscription, should that be necessary.

## Accessing published services of the ApplicationContext

In the previous paragraph, we used the mcnepp::qtdi::ServiceRegistration obtained by mcnepp::qtdi::QApplicationContext::registerService(), which refers to a single member of the ApplicationContext.
However, we might be interested in all services of a certain service-type.  
This can be achieved using mcnepp::qtdi::QApplicationContext::getRegistration(), which yields a mcnepp::qtdi::ServiceRegistration that represents *all services of the requested service-type*.


    auto registration = context -> getRegistration<PropFetcher>();
    qInfo() << "There have been" << registration.maxPublications() << "RestPropFetchers so far!";    

You may also access a specific service by name:

    auto registration = context -> getRegistration<PropFetcher>("hamburgWeather");
    if(!registration) {
     qWarning() << "Could not obtain service 'hamburgWeather'";
    }
    

<<<<<<< HEAD
### Accessing published services by implemented interface

Sometimes, the interface that we use to register a Service might not be the same interface by which we would like to access the Service later.

Applied to our example, it is conceivable that the class `PropFetcher` extends a non-QObject-interface named `QNetworkManagerAware` with a single method:

    class QNetworkManagerAware {
       virtual ~QNetworkManagerAware() = default;
       
       virtual setNetworkManager(QNetworkAccessManager*) = 0;
    };
    
    class PropFetcher : public QObject, public QNetworkManagerAware {
    
    explicit PropFetcher(const QString& url, QObject* parent = nulptr);
    
    virtual setNetworkManager(QNetworkAccessManager*) override;
    ...//same as before
    };

    context -> registerService(Service<PropFetcher,RestPropFetcher>{"hamburgWeather", make_config({{"url", "https://dwd.api.proxy.bund.dev/v30/stationOverviewExtended?stationIds=10147"}})); 
    context -> registerService(Service<PropFetcher,RestPropFetcher>{"berlinWeather", make_config({{"url", "https://dwd.api.proxy.bund.dev/v30/stationOverviewExtended?stationIds=10382"}}));
    
    auto networkManagerAware = context -> getRegistration<QNetworkManagerAware>(); //WRONG: 

As you can see from the comment in the last line, this will not work, as it will only check against the registered interface, which is `PropFetcher`.
<br>Fortunately, you only need to change one little bit:

    auto networkManagerAware = context -> getRegistration<QNetworkManagerAware,LookupKind::DYNAMIC>(); //RIGHT: 
    
    networkManagerAware.autowire(&QNetworkManagerAware::setNetworkManager); //Will inject the QNetworkManager from the Context into all services that implement the interface.

This will instruct to perform a runtime-check on every published service, in order to check whether it implements the interface `QNetworkManagerAware`.
=======
>>>>>>> 9a634697


## Tweaking services (QApplicationContextPostProcessor)

Whenever a service has been instantiated and all properties have been set, QApplicationContext will apply all registered mcnepp::qtdi::QApplicationContextPostProcessor`s 
to it. These are user-supplied QObjects that implement the aforementioned interface which comprises a single method:

    QApplicationContextPostProcessor::process(QApplicationContext*, QObject*,const QVariantMap&)

In this method, you might apply further configuration to your service there, or perform logging or monitoring tasks.<br>
Any information that you might want to pass to a QApplicationContextPostProcessor can be supplied as
so-called *private properties* via mcnepp::qtdi::make_config(). Just prefix the property-key with a dot.


## 'Starting' services

The last step done in mcnepp::qtdi::QApplicationContext::publish() for each service is the invocation of an *init-method*, should one have been 
registered.

*Init-methods* are supplied as part of the `service_config`, for example like this:

    context -> registerService(Service<PropFetcherAggregator>{injectAll<PropFetcher>()}, "propFetcherAggregator", make_config({}, "", false, "init"));

Suitable *init-methods* are must be `Q_INVOKABLE` methods with either no arguments, or with one argument of type `QApplicationContext*`.

## Resolving ambiguities

Sometimes, multiple instances of a service with the same service-type have been registered.  
(In our previous examples, this was the case with two instances of the `PropFetcher` service-type.)  
If you want to inject only one of those into a dependent service, how can you do that?  
Well, using the name of the registered service seems like a good idea.
The following code will still provide a `QList<PropFetcher*>` to the `PropFetcherAggregator`. However, the List will
contain solely the service that was registered under the name "hamburgWeather":  

    context -> registerService(Service<PropFetcherAggregator>{injectAll<PropFetcher>("hamburgWeather")}, "propFetcherAggregator");

## Customizing service-instantiation

So far, we have seen that each call to mcnepp::qtdi::QApplicationContext::registerService() mirrors a corresponding constructor-invocation of the service-type.

In order for this to work, several pre-conditions must be true:

1. the constructor of the service must be accessible, i.e. declared `public`.
2. The number of mandatory arguments must match the arguments provided via `QApplicationContext::registerService()`, in excess of the service-name and, optionally, the `service_config`.
3. For each `Dependency<T>` with `Kind::MANDATORY`, `Kind::OPTIONAL` or `Kind::PRIVATE_COPY`, the argument-type must be `T*`.
4. For each `Dependency<T>` with `Kind::N`, the argument-type must be `QList<T*>`.

If any of these conditions fails, then the invocation of `QApplicationContext::registerService()` will fail compilation.

However, there is a remedy: by specializing the template mcnepp::qtdi::service_factory for your service-type, you can provide your own "factory-function" that can overcome any of the above obstacles.

As with all such specializations, it must reside in the namespace of the primary template, i.e. `mcnepp::qtdi`.

The specialization must provide a call-operator that takes the arguments provided by QApplicationContext, adapts those arguments to the arguments expected by the
service-type, and returns a pointer to the newly created service.

Suppose that the declaration of the class `PropFetcherAggregator` has been changed in the following way:

    class PropFetcherAggregator : public QObject {
      Q_OBJECT
      
      public:
      
      static PropFetcherAggregator* create(const std::vector<PropFetcher*>& fetchers, QObject* parent = nullptr);
      
      private:
      
      explicit PropFetcherAggregator(const std::vector<PropFetcher*>& fetchers, QObject* parent = nullptr);
    };

Two things have been changed: 

1. Instead of the constructor, which is now private, there is a public static factory-function "create".
2. The list of PropFetchers is supplied as a `std::vector`, not as a `QList`.

Here is all that we have to do:

    namespace mcnepp::qtdi {
      template<> struct service_factory<PropFetcherAggregator> {
        PropFetcherAggregator* operator()(const QList<PropFetcher*> fetchers) const {
          return PropFetcherAggregator::create(std::vector<PropFetcher*>{fetchers.begin(), fetchers.end()});
        }
      };
    }

And, voila: We can register our service exactly as we did before!



## Publishing an ApplicationContext more than once

Sometimes, it may be desirable to inovoke QApplicationContext::publish(bool) more than once.
Proceeding with the previous example, there may be several independent modules that each want to supply a service of type `PropFetcher`.
Each of these modules will rightly assume that the dependency of type `QNetworkAccessManager` will be automatically supplied by the QApplicationContext.

But which module shall then invoke QApplicationContext::publish(bool)? Do we need to coordinate this with additional code?
That could be a bit unwieldly. Luckily, this is not necessary.

Given that each module has access to the (global) QApplicationContext, you can simply do this in some initialization-code in module A:

    context -> registerService(Service<PropFetcher,RestPropFetcher>{inject<QNetworkAccessManager>()}, "hamburgWeather", make_config({{"url", "${weatherUrl}${hamburgStationId}"}})); 
    context -> publish();

...and this in module B:

    context -> registerService(Service<PropFetcher,RestPropFetcher>{inject<QNetworkAccessManager>()}, "berlinWeather", make_config({{"url", "${weatherUrl}${berlinStationId}"}})); 
    context -> publish();

At the first `publish()`, an instance of `QNetworkAccessManager` will be instantiated. It will be injected into both `RestPropFetchers`.

This will work <b>regardless of the order in which the modules are initialized</b>!

Now let's get back to our class `PropFetcherAggregator` from above. We'll assume that a third module C contains this initialization-code:

    context -> registerService(Service<PropFetcherAggregator>{injectAll<PropFetcher>()}, "propFetcherAggregator");
    context -> publish();

Unfortunately, this code will only have the desired effect of injecting all `PropFetchers` into the `PropFetcherAggregator` if it is executed after the code in modules A and B.
Thus, we have once again introduced a mandatory order of initialization!

But we can do better: First, we need to tweak our class `PropFetcherAggregator` a little:

    class PropFetcherAggregator : public QObject {
      Q_OBJECT
      
      public:
      
      explicit PropFetcherAggregator(const QList<PropFetcher*>& fetchers = {}, QObject* parent = nullptr);
      
      void addPropFetcher(PropFetcher*);
    };

As you can see, we've added a default-value for the constructor-argument, thus made the class default-constructible. 
We've also added a member-function `addPropFetcher(PropFetcher*)`, which we'll put to use in the revised initialization-code in module C:

    auto aggregatorRegistration = context -> registerService<PropFetcherAggregator>("propFetcherAggregator"); // 1
    
    aggregatorRegistration->autowire(&PropFetcherAggregator::addPropFetcher); // 2
    
    context -> publish();
    

1. No need to specify Dependency anymore. Therefore, we can use the simplified overload of QApplicationContext::registerService().
2. Will cause all PropFetchers to be injected into PropFetcherAggregator.

And that's all that is needed to get rid of any mandatory order of initialization of the modules A, B and C.

## Publish-mode ('allowPartial')

The function QApplicationContext::publish(bool) has a boolean argument `allowPartial` with a default-value of `false`.
The following table shows how this argument affects the outcome of the function:

### allowPartial = false:
- If publication of one service fails for whatever reason, the function will immediately return without attempts to publish other services.
- All errors that occur while publishing a service will be logged with the level QtMsgType::QtCriticalMessage.

### allowPartial = true:
- If publication of one service fails for reasons that may be fixed, the function will continue to publish other services. 
  Such reasons include:
  - unresolved dependencies (as those may be registered later).
  - unresolved config-values (as those may be configured later).
- Such "fixable errors" that occur while publishing a service will be logged with the level QtMsgType::QtWarningMessage.
- If publication of one service fails for reasons that will prevail, the function will will immediately return without attempts to publish other services.
  Such reasons include:
  - ambiguous dependencies (as those cannot not be removed from the ApplicationContext).
  - non-existing names of Q_PROPERTYs.
  - syntactically erronous config-keys (such as `"$interval}"`).
- Such "fatal errors" that occur while publishing a service will be logged with the level QtMsgType::QtCriticalMessage.












<|MERGE_RESOLUTION|>--- conflicted
+++ resolved
@@ -491,15 +491,9 @@
     QTimer timer1;
     
     auto reg1 = context -> registerObject(&timer1, "timer1"); // 1
-<<<<<<< HEAD
     
     auto reg2 = context -> registerService<QTimer>("timer2", make_config({{"interval", "&timer1.interval"}})); // 2
     
-=======
-    
-    auto reg2 = context -> registerService<QTimer>("timer2", make_config({{"interval", "&timer1.interval"}})); // 2
-    
->>>>>>> 9a634697
     context -> publish(); 
     
     timer1.setInterval(4711); // 3
@@ -527,11 +521,7 @@
 3. We bind the property `interval` of the second timer to the first timer's propery.
 4. We change the first timer's interval. This will also change the second timer's interval!
 
-<<<<<<< HEAD
-The second approach of binding properties together has the advantage that it can also be applied to ServiceRegistrations obtained via QApplicationContext::getRegistration(), 
-=======
 The second approach of binding properties has the advantage that it can also be applied to ServiceRegistrations obtained via QApplicationContext::getRegistration(), 
->>>>>>> 9a634697
 aka those that represent more than one service. The source-property will be bound to every target-service automatically!
 
 ## Accessing a service after registration
@@ -571,42 +561,6 @@
     }
     
 
-<<<<<<< HEAD
-### Accessing published services by implemented interface
-
-Sometimes, the interface that we use to register a Service might not be the same interface by which we would like to access the Service later.
-
-Applied to our example, it is conceivable that the class `PropFetcher` extends a non-QObject-interface named `QNetworkManagerAware` with a single method:
-
-    class QNetworkManagerAware {
-       virtual ~QNetworkManagerAware() = default;
-       
-       virtual setNetworkManager(QNetworkAccessManager*) = 0;
-    };
-    
-    class PropFetcher : public QObject, public QNetworkManagerAware {
-    
-    explicit PropFetcher(const QString& url, QObject* parent = nulptr);
-    
-    virtual setNetworkManager(QNetworkAccessManager*) override;
-    ...//same as before
-    };
-
-    context -> registerService(Service<PropFetcher,RestPropFetcher>{"hamburgWeather", make_config({{"url", "https://dwd.api.proxy.bund.dev/v30/stationOverviewExtended?stationIds=10147"}})); 
-    context -> registerService(Service<PropFetcher,RestPropFetcher>{"berlinWeather", make_config({{"url", "https://dwd.api.proxy.bund.dev/v30/stationOverviewExtended?stationIds=10382"}}));
-    
-    auto networkManagerAware = context -> getRegistration<QNetworkManagerAware>(); //WRONG: 
-
-As you can see from the comment in the last line, this will not work, as it will only check against the registered interface, which is `PropFetcher`.
-<br>Fortunately, you only need to change one little bit:
-
-    auto networkManagerAware = context -> getRegistration<QNetworkManagerAware,LookupKind::DYNAMIC>(); //RIGHT: 
-    
-    networkManagerAware.autowire(&QNetworkManagerAware::setNetworkManager); //Will inject the QNetworkManager from the Context into all services that implement the interface.
-
-This will instruct to perform a runtime-check on every published service, in order to check whether it implements the interface `QNetworkManagerAware`.
-=======
->>>>>>> 9a634697
 
 
 ## Tweaking services (QApplicationContextPostProcessor)
