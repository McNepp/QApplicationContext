#pragma once
/** @file qapplicationcontext.h
 *  @brief Contains the class QApplicationContext and other related types and functions.
 *  @author McNepp
*/

#include <utility>
#include <typeindex>
#include <QObject>
#include <QVariant>
#include <QPointer>
#include <QUuid>
#include <QLoggingCategory>

namespace mcnepp::qtdi {

class QApplicationContext;






template<typename S> class Registration;

template<typename S> class ServiceRegistration;

class Subscription;

Q_DECLARE_LOGGING_CATEGORY(loggingCategory)


namespace detail {

template<typename S,typename V=QObject*> struct could_be_qobject : std::false_type {};

template<typename S> struct could_be_qobject<S,decltype(dynamic_cast<QObject*>(static_cast<S*>(nullptr)))> : std::true_type {};


template <typename T>
QList<T*> convertQList(const QObjectList &list) {
    QList<T *> result;
    for (auto obj : list) {
        if(T* ptr = dynamic_cast<T*>(obj)) {
            result.push_back(ptr);
        }
    }
    return result;
}

template <>
inline QObjectList convertQList<QObject>(const QObjectList &list) {
    return list;
}

class Registration;

///
/// \brief The Subscription created by Registrations.
/// This is an internal Q_OBJECT whose sole purpose it is to provide a signal
/// for publishing the current set of published Services.<br>
/// Internally, a Subscription comprises two QMetaObject::Connections:
/// one outgoing to the Client that wants to be informed about a Service's publication,
/// and one incoming from the associated Registration.
///
class Subscription : public QObject {
    Q_OBJECT

    friend class Registration;

    template<typename S> friend class mcnepp::qtdi::Registration;


public:
    virtual void cancel() {
        QObject::disconnect(out_connection);
        QObject::disconnect(in_connection);
    }

    Registration* registration() const {
        return m_registration;
    }


protected:
    Subscription(Registration* registration, QObject* targetContext, Qt::ConnectionType connectionType);


    virtual void notify(QObject*) = 0;

    static void subscribe(detail::Registration* reg, detail::Subscription* subscription);

signals:

    void objectPublished(QObject*);

private:


    QMetaObject::Connection out_connection;
    QMetaObject::Connection in_connection;
    Registration* const m_registration;
};

template<typename S> constexpr auto getMetaObject(S*) -> decltype(&S::staticMetaObject) {
    return &S::staticMetaObject;
}

inline constexpr std::nullptr_t getMetaObject(void*) {
    return nullptr;
}

template<typename S> constexpr const QMetaObject* getMetaObject() {
    return getMetaObject(static_cast<S*>(nullptr));
}

    using q_setter_t = std::function<void(QObject*,QVariant)>;

struct property_descriptor {
    QByteArray name;
    q_setter_t setter;
};

inline QDebug operator << (QDebug out, const property_descriptor& descriptor) {
    if(!descriptor.name.isEmpty()) {
        out.noquote().nospace() << "property '" << descriptor.name << "'";
    }
    return out;
}






///
/// \brief A  type that serves as a "handle" for registrations in a QApplicationContext.
/// This class has a signal objectPublished(QObject*).
/// However, it would be quite unwieldly to use that property directly in order to get hold of the
/// Objects managed by this Registration.
/// Rather, use the class-template `Registration` and its type-safe method `Registration::subscribe()`.
///
class Registration : public QObject {
    Q_OBJECT

    friend class Subscription;

public:

    template<typename S> friend class mcnepp::qtdi::Registration;
    template<typename S> friend class mcnepp::qtdi::ServiceRegistration;


    ///
    /// \brief Does this Registration match a type?
    /// \param type the request.
    /// \return `true` if the implementation or the service-interface of this Registration matches
    /// the requested type.
    ///
    [[nodiscard]] virtual bool matches(const std::type_info& type) const = 0;



    ///
    /// \brief Yields the ApplicationContext that this Registration belongs to.
    /// \return the ApplicationContext that this Registration belongs to.
    ///
    [[nodiscard]] virtual QApplicationContext* applicationContext() const = 0;



    friend QDebug operator<<(QDebug out, const Registration& reg) {
        reg.print(out);
        return out;
    }




signals:

    ///
    /// \brief Signals when a service has been published.
    ///
    void objectPublished(QObject*);




protected:


    explicit Registration(QObject* parent = nullptr) : QObject(parent) {

     }

    virtual ~Registration() = default;

<<<<<<< HEAD
     virtual detail::Subscription* createBindingTo(Registration* source, const char* sourcePropertyName, const detail::property_descriptor& targetProperty) = 0;
=======
     ///
     /// \brief Writes information about this Registration to QDebug.
     /// \param out
     ///
     virtual void print(QDebug out) const = 0;



>>>>>>> 9a634697

    /**
     * @brief A Subscription has been connected to this Registration.

     * @param subscription the Subscribtion that was connected.
     */
    virtual void onSubscription(Subscription* subscription) = 0;

<<<<<<< HEAD
    static void subscribe(Registration* reg, detail::Subscription* subscription) {
        reg->subscribe(subscription);
    }
};

inline void detail::Subscription::subscribe(detail::Registration* reg, detail::Subscription* subscription) {
    reg->subscribe(subscription);
}

=======
    /**
     * @brief Subscribes to a Subscription.
     * <br>This function will retrieve the Subscription::registration() and invoke onSubscription(Subscription*)
     * on it.
     * @param subscription
     * @return the subscription (for convenience)
     */
    static Subscription* subscribe(Subscription* subscription) {
        if(subscription) {
            subscription->registration()->onSubscription(subscription);
        }
        return subscription;
    }

};




inline Subscription::Subscription(Registration* registration, QObject* targetContext, Qt::ConnectionType connectionType) :
    QObject(targetContext),
    m_registration(registration)
{
    in_connection = QObject::connect(registration, &Registration::objectPublished, this, &Subscription::objectPublished);
    out_connection = QObject::connect(this, &Subscription::objectPublished, targetContext, [this](QObject* obj) { notify(obj); }, connectionType);
}


>>>>>>> 9a634697
class ServiceRegistration : public Registration {
    Q_OBJECT


    template<typename S> friend class mcnepp::qtdi::ServiceRegistration;

public:
    ///
    /// \brief The name of this Registration.
    /// This property will yield the name that was passed to QApplicationContext::registerService(),
    /// or the synthetic name that was assigned by the ApplicationContext.
    ///
    Q_PROPERTY(QString registeredName READ registeredName CONSTANT)

    Q_PROPERTY(QVariantMap registeredProperties READ registeredProperties CONSTANT)

    ///
    /// \brief The name of this Registration.
    /// This property will yield the name that was passed to QApplicationContext::registerService(),
    /// or the synthetic name that was assigned by the ApplicationContext.
    /// \return the name of this Registration.
    ///
    [[nodiscard]] virtual QString registeredName() const = 0;

    /**
     * @brief The properties that were supplied upon registration.
     * @return The properties that were supplied upon registration.
     */
    [[nodiscard]] virtual QVariantMap registeredProperties() const = 0;

protected:


    explicit ServiceRegistration(QObject* parent = nullptr) : Registration(parent) {

    }

    ///
    /// \brief Registers an alias for a Service.
    /// <br>If this function is successful, the Service can be referenced by the new name in addition to the
    /// name it was originally registered with. There can be multiple aliases for a Service.<br>
    /// Aliases must be unique within the ApplicationContext.
    /// \param alias the alias to use.
    /// \param descriptor
    /// \return `true` if the alias could be registered. false, if this alias has already been registered before with a different registration.
    ///
    virtual bool registerAlias(const QString& alias) = 0;

   virtual detail::Subscription* createBindingTo(const char* sourcePropertyName, Registration* target, const detail::property_descriptor& targetProperty) = 0;

};

class ProxyRegistration : public Registration {
    Q_OBJECT


public:

    /**
     * @brief Yields the ServiceRegistrations that this proxy currently knows of.
     * This method returns a snapshot of the ServiceRegistrations that have been currently registered.
     * Should you register more Services that match this service-type, you may need to invoke this method again.
     * @return the ServiceRegistrations that this proxy currently knows of.
     */
    [[nodiscard]] virtual QList<ServiceRegistration*> registeredServices() const = 0;


protected:


    explicit ProxyRegistration(QObject* parent = nullptr) : Registration(parent) {

    }


};


}

///
/// An opaque type that represents the Registration on a low level.
/// <br>Clients should have no need to know any details about this type.
/// The only thing you may do directly with a registration_handle_t is check for validity using an if-expression.
/// In particular, you should not de-reference a handle, as its API might change without notice!
/// What you can do, however, is use one of the free functions matches(registration_handle_t handle),
/// applicationContext(registration_handle_t handle).
///
using registration_handle_t = detail::Registration*;

///
/// \brief Determines whether a handle to a Registration matches a type.
/// \param handle the handle to the Registration.
/// \tparam T the type to query.
/// \return `true` if the handle is valid and matches the type.
///
template<typename T> inline bool matches(registration_handle_t handle) {
    return handle && handle->matches(typeid(T));
}

///
/// \brief Obtains the QApplicationContext from a handle to a Registration.
/// \param handle the handle to the Registration.
/// \return the QApplicationContext if the handle is valid, `nullptr` otherwise.
///
inline QApplicationContext* applicationContext(registration_handle_t handle) {
    return handle ? handle->applicationContext() : nullptr;
}


///
/// An opaque type that represents the ServiceRegistration on a low level.
/// <br>Clients should have no need to know any details about this type.
/// The only thing you may do directly with a service_registration_handle_t is check for validity using an if-expression.
/// In particular, you should not de-reference a handle, as its API might change without notice!
/// What you can do, however, is use one of the free functions registeredName(service_registration_handle_t handle),
/// registeredProperties(service_registration_handle_t).
/// applicationContext(registration_handle_t handle).
///
using service_registration_handle_t = detail::ServiceRegistration*;



///
/// An opaque type that represents the ProxyRegistration on a low level.
/// <br>Clients should have no need to know any details about this type.
/// The only thing you may do directly with a proxy_registration_handle_t is check for validity using an if-expression.
/// In particular, you should not de-reference a handle, as its API might change without notice!
/// What you can do, however, is use the free function registeredServices(proxy_registration_handle_t handle).
/// applicationContext(registration_handle_t handle).
///
using proxy_registration_handle_t = detail::ProxyRegistration*;

///
/// \brief Obtains the registered Services from a handle to a ProxyRegistration.
/// \param handle the handle to the ProxyRegistration.
/// \return the Services that the ProxyRegistration knows of, or an empty List if the handle is not valid.
///
inline QList<service_registration_handle_t> registeredServices(proxy_registration_handle_t handle) {
    return handle ? handle->registeredServices() : QList<service_registration_handle_t>{};
}

///
/// \brief Obtains the registeredName from a handle to a ServiceRegistration.
/// \param handle the handle to the ServiceRegistration.
/// \return the name that this ServiceRegistration was registered with, or an empty String if the handle is not valid.
///
inline QString registeredName(service_registration_handle_t handle) {
    return handle ? handle->registeredName() : QString{};
}

///
/// \brief Obtains the registeredProperties from a handle to a ServiceRegistration.
/// \param handle the handle to the  ServiceRegistration.
/// \return the properties that this ServiceRegistration was registered with, or an empty Map if the handle is not valid.
///
inline QVariantMap registeredProperties(service_registration_handle_t handle) {
    return handle ? handle->registeredProperties() : QVariantMap{};
}



/**
 * @brief An opaque handle to a detail::Subscription.
 * Instances of this class will be returned by Registration::subscribe().<br>
 * The only thing you can do with a Subscription is test for validity and Subscription::cancel().
 */
class Subscription final {
public:

     explicit Subscription(detail::Subscription* subscription = nullptr) :
        m_subscription(subscription) {

    }

    /**
     * @brief Was this Subscription successful?
     * Identical to isValid().
     * @return true if this Subscription was successfully created.
     */
    explicit operator bool() const {
        return isValid();
    }

    /**
     * @brief Was this Subscription successful?
     * @return true if this Subscription was successfully created.
     */
    bool isValid() const {
        return m_subscription;
    }

    /**
     * @brief Yields the underlying detail::Subscription.
     * @return the underlying detail::Subscription.
     */
    detail::Subscription* unwrap() const {
        return m_subscription;
    }

    /**
     * @brief Cancels this Subscription.
     */
    void cancel() {
        if(m_subscription) {
            m_subscription->cancel();
            m_subscription.clear();
        }
    }

private:
    QPointer<detail::Subscription> m_subscription;
};



///
/// \brief A type-safe wrapper for a detail::Registration.
/// Instances of this class are being returned by the public function-templates QApplicationContext::registerService(),
/// QApplicationContext::registerObject() and QApplicationContext::getRegistration().
///
/// This class offers the type-safe function `subscribe()` which should be preferred over directly connecting to the signal `detail::Registration::objectPublished(QObject*)`.
///
/// A Registration contains a *non-owning pointer* to a Registration whose lifetime of is bound
/// to the QApplicationContext. The Registration will become invalid after the corresponding QApplicationContext has been destructed.
///
template<typename S> class Registration {


    template<typename U> friend class Registration;

public:





    ///
    /// \brief Yields the QApplicationContext that manages this Registration.
    /// \return the QApplicationContext that manages this Registration, or `nullptr` if this Registration is invalid.
    ///
    [[nodiscard]] QApplicationContext* applicationContext() const {
        return mcnepp::qtdi::applicationContext(unwrap());
    }


    /**
     * @brief Tests whether this Registration matches a type.
     * <br>This function will yield `true` if this is valid Registration and its underlying registration-handle
     * matches the requested type. This will be the case (at least) if U is either an advertised service-interface
     * or the implementation-type of the service.
     * @return `true` if this Registration matches a type.
     */
    template<typename U> [[nodiscard]] bool matches() const {
        return mcnepp::qtdi::matches<U>(unwrap());
    }





    ///
    /// \brief Receive all published QObjects in a type-safe way.
    /// Connects to the `publishedObjectsChanged` signal and propagates new QObjects to the callable.
    /// If the ApplicationContext has already been published, this method
    /// will invoke the callable immediately with the current publishedObjects().
    /// \tparam F is assumed to be a Callable that accepts an argument of type `S*`.
    /// \param context the target-context.
    /// \param callable the piece of code to execute.
    /// \param connectionType determines whether the signal is processed synchronously or asynchronously
    /// \return the Subscription.
    ///
    template<typename F> Subscription subscribe(QObject* context, F callable, Qt::ConnectionType connectionType = Qt::AutoConnection) {
        if(!registrationHolder || !context) {
            qCCritical(loggingCategory()).noquote().nospace() << "Cannot subscribe to " << *this;
            return Subscription{};
        }


        auto subscription = new CallableSubscription<F>{unwrap(), callable, context, connectionType};
        return Subscription{detail::Registration::subscribe(subscription)};
      }

    /// \brief Receive all published QObjects in a type-safe way.
    /// Connects to the `objectPublished` signal and propagates new QObjects to the callable.
    /// If the ApplicationContext has already been published, this method
    /// will invoke the setter immediately with the current publishedObjects().
    /// \tparam T the target of the subscription. Must be derived from QObject.
    /// \param target the object on which the setter will be invoked.
    /// \param setter the method that will be invoked.
    /// \param connectionType determines whether the signal is processed synchronously or asynchronously
    /// \return the Subscription.
    ///
    template<typename T,typename R> Subscription subscribe(T* target, R (T::*setter)(S*), Qt::ConnectionType connectionType = Qt::AutoConnection) {
        static_assert(std::is_base_of_v<QObject,T>, "Target must be derived from QObject");
        if(!registrationHolder || !setter || !target) {
            qCCritical(loggingCategory()).noquote().nospace() << "Cannot subscribe to " << *this;
            return Subscription{};
        }
        auto subscription = new SetterSubscription<T,R>{unwrap(), target, setter, connectionType};
        return Subscription{detail::Registration::subscribe(subscription)};
     }



    ///
    /// \brief Yields the wrapped handle to the Registration.
    /// \return the wrapped handle to the Registration, or `nullptr` if this Registration wraps no valid Registration.
    ///
    registration_handle_t unwrap() const {
        return registrationHolder.get();
    }

    ///
    /// \brief Connects a service with another service from the same QApplicationContext.
    /// Whenever a service of the type `<D>` is published, it will be injected into every service
    /// of type `<S>`, using the supplied member-function.
    /// \tparam D the type of service that will be injected into Services of type `<S>`.
    /// \param injectionSlot the member-function to invoke when a service of type `<D>` is published.
    /// \return the Subscription created by this autowiring.
    ///
    template<typename D,typename R> Subscription autowire(R (S::*injectionSlot)(D*));







<<<<<<< HEAD


=======
>>>>>>> 9a634697
    ///
    /// \brief Does this Registration represent a valid %Registration?
    /// \return `true` if the underlying Registration is present.
    ///
    bool isValid() const {
        return unwrap() != nullptr;
    }

    ///
    /// \brief Does this Registration represent a valid %Registration?
    /// Equivalent to isValid().
    /// \return `true` if the underlying Registration is present.
    ///
    explicit operator bool() const {
        return isValid();
    }

    ///
    /// \brief Does this Registration represent an invalid %Registration?
    /// Equivalent to `!isValid()`.
    /// \return `true` if the underlying Registration is not present.
    ///
    bool operator!() const {
        return !unwrap();
    }



protected:
    explicit Registration(registration_handle_t reg = nullptr) : registrationHolder{reg}
    {
    }

    ~Registration() {

    }
private:

    template<typename F> class CallableSubscription : public detail::Subscription {
        friend class Registration;

        explicit CallableSubscription(registration_handle_t registration, F callable, QObject* context, Qt::ConnectionType connectionType) : Subscription(registration, context, connectionType),
            m_callable(callable) {

        }

        virtual void notify(QObject* obj) {
            if(S* srv = dynamic_cast<S*>(obj)) {
                m_callable(srv);
            }
        }
        F m_callable;
    };




    template<typename T,typename R> class SetterSubscription : public detail::Subscription {
        friend class Registration;

        SetterSubscription(registration_handle_t registration, T* target, R (T::*setter)(S*), Qt::ConnectionType connectionType) : Subscription(registration, target, connectionType),
            m_setter(setter),
            m_target(target){
        }

        virtual void notify(QObject* obj) override {
            if(S* ptr = dynamic_cast<S*>(obj)) {
               (m_target->*m_setter)(ptr);
            }
        }

        T* const m_target;
        R (T::*m_setter)(S*);
    };

    template<typename D,typename R> class AutowireSubscription : public detail::Subscription {
        friend class Registration;

        AutowireSubscription(registration_handle_t registration, R (S::*setter)(D*), registration_handle_t target) : Subscription(registration, target, Qt::AutoConnection),
            m_setter(setter),
            m_target(target)
        {
        }

        void notify(QObject* obj) override {
            if(S* srv = dynamic_cast<S*>(obj)) {
               Registration<D> target{m_target};
               auto subscr = target.subscribe(srv, m_setter);
               if(subscr) {
                   subscriptions.push_back(subscr);
               }
            }
        }

        void cancel() override {
            detail::Subscription::cancel();
            for(auto iter = subscriptions.begin(); iter != subscriptions.end(); iter = subscriptions.erase(iter)) {
                iter->cancel();
            }
        }

        R (S::*m_setter)(D*);
        QPointer<detail::Registration> m_target;
        std::vector<mcnepp::qtdi::Subscription> subscriptions;
    };



    QPointer<detail::Registration> registrationHolder;
};


///
/// \brief A type-safe wrapper for a detail::ServiceRegistration.
/// Instances of this class are being produces by the public function-templates QApplicationContext::registerService() and QApplicationContext::registerObject().
///
template<typename S> class ServiceRegistration final : public Registration<S> {
    template<typename F,typename T> friend Subscription bind(const ServiceRegistration<F>&, const char*, Registration<T>&, const char*);

    template<typename F,typename T,typename A,typename R> friend Subscription bind(const ServiceRegistration<F>& source, const char* sourceProperty, Registration<T>& target, R(T::*setter)(A));


    template<typename F,typename T> friend Subscription bind(const ServiceRegistration<F>&, const char*, Registration<T>&, const char*);

    template<typename F,typename T,typename A,typename R> friend Subscription bind(const ServiceRegistration<F>& source, const char* sourceProperty, Registration<T>& target, R(T::*setter)(A));

public:

    [[nodiscard]] QString registeredName() const {
        return mcnepp::qtdi::registeredName(unwrap());
    }

    [[nodiscard]] QVariantMap registeredProperties() const {
        return mcnepp::qtdi::registeredProperties(unwrap());
    }

    service_registration_handle_t unwrap() const {
        //We can use static_cast here, as the constructor enforces the correct type:
        return static_cast<service_registration_handle_t>(Registration<S>::unwrap());
    }


    /**
     * @brief Attempts to cast this ServiceRegistration to a type.
     * <br>This function will yield a valid Registration only if this is valid Registration and its underlying registration-handle
     * matches the requested type. This will be the case (at least) if U is either an advertised service-interface
     * or the implementation-type of the service.
     * @return a ServiceRegistration of the requested type. May be invalid if this Registration is already invalid, or if
     * the types do not match
     */
    template<typename U> [[nodiscard]] ServiceRegistration<U> as() const {
        if constexpr(std::is_same_v<U,S>) {
            return *this;
        }
        auto handle = unwrap();
        if(!matches<U>(handle)) {
            return ServiceRegistration<U>{};
        }
        return ServiceRegistration<U>::wrap(handle);
    }




    ///
    /// \brief Registers an alias for a Service.
    /// <br>If this function is successful, the Service can be referenced by the new name in addition to the
    /// name it was originally registered with. There can be multiple aliases for a Service.<br>
    /// Aliases must be unique within the ApplicationContext.
    /// \param alias the alias to use.
    /// \param descriptor
    /// \return `true` if the alias could be registered. `false` if this alias has already been registered before with a different registration.
    ///
    bool registerAlias(const QString& alias) {
        if(!Registration<S>::isValid()) {
            qCCritical(loggingCategory()).noquote().nospace() << "Cannot register alias '" << alias << "' for " << *this;
            return false;
        }
        return  unwrap()->registerAlias(alias);
    }

    ServiceRegistration() = default;

    ///
    /// \brief Wraps a handle to a ServiceRegistration into a typesafe high-level ServiceRegistration.
    /// \param handle the handle to the ServiceRegistration.
    /// \return a valid Registration if handle is not `nullptr` and if `Registration::matches<S>()`.
    /// \see unwrap().
    ///
    static ServiceRegistration<S> wrap(service_registration_handle_t handle) {
        if(mcnepp::qtdi::matches<S>(handle)) {
            return ServiceRegistration<S>{handle};
        }
        return ServiceRegistration{};
    }




private:
    explicit ServiceRegistration(service_registration_handle_t reg) : Registration<S>{reg} {

    }

<<<<<<< HEAD
    template<typename T> Subscription bind(const char* sourceProperty, Registration<T>& target, const char* targetProperty) const {
        static_assert(std::is_base_of_v<QObject,S>, "Source must be derived from QObject");
        static_assert(std::is_base_of_v<QObject,T>, "Target must be derived from QObject");
        if(!target || !*this) {
            qCCritical(loggingCategory()).noquote().nospace() << "Cannot bind " << *this << " to " << target;
            return Subscription{};
        }
        auto subscription = target.unwrap() -> createBindingTo(unwrap(), sourceProperty, {targetProperty, nullptr});
        if(!subscription) {
            return Subscription{};
        }
        target.unwrap()->subscribe(subscription);

        return Subscription{subscription};
    }

    template<typename T,typename A,typename R> Subscription bind(const char* sourceProperty, Registration<T>& target, R(T::*setter)(A)) const {
=======



    Subscription bind(const char* sourceProperty, registration_handle_t target, const detail::property_descriptor& descriptor) const {
>>>>>>> 9a634697
        static_assert(std::is_base_of_v<QObject,S>, "Source must be derived from QObject");
        if(!target || !*this) {
            qCCritical(loggingCategory()).noquote().nospace() << "Cannot bind " << *this << " to " << target;
            return Subscription{};
        }
<<<<<<< HEAD
        if(!setter) {
            qCCritical(loggingCategory()).noquote().nospace() << "Cannot bind " << *this << " to null";
            return Subscription{};
        }
        detail::q_setter_t theSetter = [setter](QObject* target,QVariant arg) {
            if(T* srv = dynamic_cast<T*>(target)) {
                (srv->*setter)(arg.value<std::remove_cv_t<std::remove_reference_t<A>>>());
            }
        };
        auto subscription = target.unwrap() -> createBindingTo(unwrap(), sourceProperty, {"", theSetter});
        if(!subscription) {
            return Subscription{};
        }
        target.unwrap()->subscribe(subscription);

        return Subscription{subscription};
    }


=======
        auto subscription = unwrap() -> createBindingTo(sourceProperty, target, descriptor);
        return Subscription{detail::Registration::subscribe(subscription)};
     }
>>>>>>> 9a634697

};




/**
 * @brief A Registration that manages several ServiceRegistrations of the same type.
 * You can do almost everything with a ProxyRegistration that you can do with a ServiceRegistration,
 * except use it as a source for property-bindings using bind().
 * Instances of this class are produced by QApplicationContext::getRegistration();
 */
template<typename S> class ProxyRegistration final : public Registration<S> {
public:

    ProxyRegistration() = default;

    /**
     * @brief Yields the ServiceRegistrations that this proxy currently knows of.
     * This method returns a snapshot of the ServiceRegistrations that have been currently registered.
     * Should you register more Services that match this service-type, you may need to invoke this method again.
     * @return the ServiceRegistrations that this proxy currently knows of.
     */
    [[nodiscard]] QList<ServiceRegistration<S>> registeredServices() const {
        QList<ServiceRegistration<S>> result;
        for(auto srv : mcnepp::qtdi::registeredServices(unwrap())) {
            result.push_back(ServiceRegistration<S>::wrap(srv));
        }
        return result;
    }

    proxy_registration_handle_t unwrap() const {
        //We can use static_cast here, as the constructor enforces the correct type:
        return static_cast<proxy_registration_handle_t>(Registration<S>::unwrap());
    }

    ///
    /// \brief Wraps a handle to a ProxyRegistration into a typesafe high-level ProxyRegistration.
    /// \param handle the handle to the ProxyRegistration.
    /// \return a valid Registration if handle is not `nullptr` and if `Registration::matches<S>()`.
    /// \see unwrap().
    ///
    static ProxyRegistration<S> wrap(proxy_registration_handle_t handle) {
        if(matches<S>(handle)) {
            return ProxyRegistration<S>{handle};
        }
        return ProxyRegistration{};
    }


private:
    explicit ProxyRegistration(proxy_registration_handle_t reg) : Registration<S>{reg} {

    }
};

///
/// \brief Tests two Registrations for equality.
///
/// Two Registrations are deemed equal if the pointers returned by Registration::unwrap() point to the same Registration
/// **and** if they both report `true` via Registration::isValid().
/// \param reg1
/// \param reg2
/// \return `true` if the two Registrations are logically equal.
///
template<typename S1,typename S2> bool operator==(const Registration<S1>& reg1, const Registration<S2>& reg2) {
    return reg1.unwrap() == reg2.unwrap() && reg1;
}



<<<<<<< HEAD
///
/// \brief Binds a property of one ServiceRegistration to a property from  another ServiceRegistration.
/// <br>All changes made to the source-property will be propagated to the target-property.
/// For each target-property, there can be only successful call to bind().
/// \param source the ServiceRegistration with the source-property to which the target-property shall be bound.
/// \param target the Registration with the target-property to which the source-property shall be bound.
/// \return the Subscription established by this binding.
///
template<typename S,typename T> inline Subscription bind(const ServiceRegistration<S>& source, const char* sourceProperty, Registration<T>& target, const char* targetProperty) {
    return source.bind(sourceProperty, target, targetProperty);
}

///
/// \brief Binds a property of one ServiceRegistration to a Setter from  another ServiceRegistration.
/// <br>All changes made to the source-property will be propagated to all Services represented by the target.
/// For each target-property, there can be only successful call to bind().
/// \param source the ServiceRegistration with the source-property to which the target-property shall be bound.
/// \param target the Registration with the target-property to which the source-property shall be bound.
/// \return the Subscription established by this binding.
///
template<typename S,typename T,typename A,typename R> inline Subscription bind(const ServiceRegistration<S>& source, const char* sourceProperty, Registration<T>& target, R(T::*setter)(A)) {
    return source.bind(sourceProperty, target, setter);
}



=======
>>>>>>> 9a634697
///
/// \brief Binds a property of one ServiceRegistration to a property from  another Registration.
/// <br>All changes made to the source-property will be propagated to the target-property.
/// For each target-property, there can be only successful call to bind().
/// \param source the ServiceRegistration with the source-property to which the target-property shall be bound.
/// \param target the Registration with the target-property to which the source-property shall be bound.
/// \return the Subscription established by this binding.
///
template<typename S,typename T> inline Subscription bind(const ServiceRegistration<S>& source, const char* sourceProperty, Registration<T>& target, const char* targetProperty) {
    static_assert(std::is_base_of_v<QObject,T>, "Target must be derived from QObject");
    return source.bind(sourceProperty, target.unwrap(), {targetProperty, nullptr});
}

///
/// \brief Binds a property of one ServiceRegistration to a Setter from  another Registration.
/// <br>All changes made to the source-property will be propagated to all Services represented by the target.
/// For each target-property, there can be only successful call to bind().
/// \param source the ServiceRegistration with the source-property to which the target-property shall be bound.
/// \param target the Registration with the target-property to which the source-property shall be bound.
/// \return the Subscription established by this binding.
///
template<typename S,typename T,typename A,typename R> inline Subscription bind(const ServiceRegistration<S>& source, const char* sourceProperty, Registration<T>& target, R(T::*setter)(A)) {
    if(!setter) {
        qCCritical(loggingCategory()).noquote().nospace() << "Cannot bind " << source << " to null";
        return Subscription{};
    }
    detail::q_setter_t theSetter = [setter](QObject* target,QVariant arg) {
        if(T* srv = dynamic_cast<T*>(target)) {
            (srv->*setter)(arg.value<std::remove_cv_t<std::remove_reference_t<A>>>());
        }
    };
    return source.bind(sourceProperty, target.unwrap(), {"", theSetter });
}



///
/// \brief Tests two Registrations for difference.
///
/// Two Registrations are deemed different if the pointers returned by Registration::unwrap() do not point to the same Registration
/// **or** if they both report `false` via eRegistration::isValid().
/// \param reg1
/// \param reg2
/// \return `true` if the two Registrations are logically different.
///
template<typename S1,typename S2> bool operator!=(const Registration<S1>& reg1, const Registration<S2>& reg2) {
    return reg1.unwrap() != reg2.unwrap() || !reg1;
}

template<typename S> QDebug operator<<(QDebug out, const Registration<S>& reg) {
    if(reg) {
        out <<  *reg.unwrap();
    } else {
        out.noquote().nospace() << "Registration for service-type '" << typeid(S).name() << "' [invalid]";
    }
    return out;
}




///
/// \brief A template that can be specialized to override the standard way of instantiating services.
/// This template can be used to force the QApplicationContext to use a static factory-function instead of a constructor.
/// You may specialize this template for your own component-types.
///
/// If you do so, you must define a call-operator with a pointer to your component as its return-type
/// and as many arguments as are needed to construct an instance.
///
/// For example, if you have a service-type `MyService` with an inaccessible constructor for which only a static factory-function `MyService::create()` exists,
/// you may define the corresponding service_factory like this:
///
///     template<> struct service_factory<MyService> {
///       MyService* operator()() const {
///         return MyService::create();
///       }
///     };
///
/// Should the service-type `MyService` have a dependency of type `QNetworkAccessManager` that must be supplied to the factory-function,
/// the corresponding service_factory would be defined like this this:
///
///     template<> struct service_factory<MyService> {
///       MyService* operator()(QNetworkAccessManager* networkManager) const {
///         return MyService::create(networkManager);
///       }
///     };
///
template<typename S> struct service_factory;



/**
* \brief Specifies the kind of a service-dependency.
* Will be used as a non-type argument to Dependency, when registering a service.
* The following table sums up the characteristics of each type of dependency:
* <table><tr><th>&nbsp;</th><th>Normal behaviour</th><th>What if no dependency can be found?</th><th>What if more than one dependency can be found?</th></tr>
* <tr><td>MANDATORY</td><td>Injects one dependency into the dependent service.</td><td>If the dependency-type has an accessible default-constructor, this will be used to register and create an instance of that type.
* <br>If no default-constructor exists, publication of the ApplicationContext will fail.</td>
* <td>Publication will fail with a diagnostic, unless a `requiredName` has been specified for that dependency.</td></tr>
* <tr><td>OPTIONAL</td><td>Injects one dependency into the dependent service</td><td>Injects `nullptr` into the dependent service.</td>
* td>Publication will fail with a diagnostic, unless a `requiredName` has been specified for that dependency.</td></tr>
* <tr><td>N</td><td>Injects all dependencies of the dependency-type that have been registered into the dependent service, using a `QList`</td>
* <td>Injects an empty `QList` into the dependent service.</td>
* <td>See 'Normal behaviour'</td></tr>
* <tr><td>PRIVATE_COPY</td><td>Injects a newly created instance of the dependency-type and sets its `QObject::parent()` to the dependent service.</td>
* <td>If the dependency-type has an accessible default-constructor, this will be used to create an instance of that type.<br>
* If no default-constructor exists, publication of the ApplicationContext will fail.</td>
* <td>Publication will fail with a diagnostic, unless a `requiredName` has been specified for that dependency.</td></tr>
* </table>
*/
enum class Kind {
    ///
    /// This dependency must be present in the ApplicationContext.
    MANDATORY,
    /// This dependency need not be present in the ApplicationContext.
    /// If not, `nullptr` will be provided.
    OPTIONAL,
    ///
    /// All Objects with the required service-type will be pushed into QList
    /// and provided to the constructor of the service that depends on them.
    N,
    ///
    /// This dependency must be present in the ApplicationContext.
    /// A copy will be made and provided to the constructor of the service that depends on them.
    /// This copy will not be published in the ApplicationContext.
    /// After construction, the QObject::parent() of the dependency will
    /// be set to the service that owns it.
    ///
    PRIVATE_COPY
};

/**
 * @brief Specifies the strategy for looking up ServiceRegistrations in ApplicationContexts.
 * See QApplicationContext::getRegistration().
 */
enum class LookupKind {
    ///
    /// All Services whose registered service_type match the requested type, will be looked up.
    STATIC,

    ///
    /// All Services that are convertible to the requested type at runtime, will be looked up.
    DYNAMIC
};


///
/// \brief Specifies a dependency of a service.
/// Can by used as a type-argument for QApplicationContext::registerService().
/// In the standard-case of a mandatory relationship, the use of the `kind` argument is optional.
/// Suppose you have a service-type `Reader` that needs a mandatory pointer to a `DatabaseAccess` in its constructor:
///     class Reader : public QObject {
///       public:
///         explicit Update(DatabaseAccess* dao, QObject* parent = nullptr);
///     };
///
/// Usually, you will not instantiate `Dependency`directly. Rather, you will use one of the functions
/// inject(), injectIfPresent() or injectAll().
///
/// Thus, the following two lines would be completely equivalent:
///
///     context->registerService(Service<Reader>{Dependency<DatabaseAccess>{}}, "reader");
///
///     context->registerService(Service<Reader>{inject<DatabaseAccess>()}, "reader");
///
/// However, if your service can do without a `DatabaseAccess`, you should register it like this:
///
///     context->registerService(Service<Reader>{injectIfPresent<DatabaseAccess>()}, "reader");
///
/// Consider the case where your `Reader` takes a List of `DatabaseAccess` instances:
///
///     class Reader : public QObject {
///       public:
///         explicit Update(const QList<DatabaseAccess>& daos, QObject* parent = nullptr);
///     };
///
/// In that case, it would be registered in an ApplicationContext using the following line:
///
///     context->registerService(Service<Reader>{injectAll<DatabaseAccess>()}, "reader");
///
///
template<typename S,Kind c=Kind::MANDATORY> struct Dependency {
    static_assert(detail::could_be_qobject<S>::value, "Dependency must be potentially convertible to QObject");
    ///
    /// \brief the required name for this dependency.
    /// The default-value is the empty String, with the implied meaning <em>"any dependency of the correct type may be used"</em>.
    ///
    QString requiredName;


};


///
/// \brief Injects a mandatory Dependency.
/// \param requiredName the required name of the dependency. If empty, no name is required.
/// \return a mandatory Dependency on the supplied type.
///
template<typename S> constexpr Dependency<S,Kind::MANDATORY> inject(const QString& requiredName = "") {
    return Dependency<S,Kind::MANDATORY>{requiredName};
}

///
/// \brief Injects a mandatory Dependency on a ServiceRegistration.
/// This function utilizes the Registration::registeredName() of the supplied registration.
/// \param registration the Registration of the dependency.
/// \return a mandatory Dependency on the supplied registration.
///
template<typename S> constexpr Dependency<S,Kind::MANDATORY> inject(const ServiceRegistration<S>& registration) {
    return Dependency<S,Kind::MANDATORY>{registration.registeredName()};
}





///
/// \brief Injects an optional Dependency to another ServiceRegistration.
/// This function will utilize the Registration::registeredName() to match the dependency.
/// \param requiredName the required name of the dependency. If empty, no name is required.
/// \return an optional Dependency on the supplied type.
///
template<typename S> constexpr Dependency<S,Kind::OPTIONAL> injectIfPresent(const QString& requiredName = "") {
    return Dependency<S,Kind::OPTIONAL>{requiredName};
}

///
/// \brief Injects an optional Dependency on a ServiceRegistration.
/// This function utilizes the Registration::registeredName() of the supplied registration.
/// \param registration the Registration of the dependency.
/// \return an optional Dependency on the supplied registration.
///
template<typename S> constexpr Dependency<S,Kind::OPTIONAL> injectIfPresent(const ServiceRegistration<S>& registration) {
    return Dependency<S,Kind::OPTIONAL>{registration.registeredName()};
}



///
/// \brief Injects a 1-to-N Dependency.
/// \param requiredName the required name of the dependency. If empty, no name is required.
/// \return a 1-to-N Dependency on the supplied type.
///
template<typename S> constexpr Dependency<S,Kind::N> injectAll(const QString& requiredName = "") {
    return Dependency<S,Kind::N>{requiredName};
}

///
/// \brief Injects a 1-to-N Dependency on a ServiceRegistration.
/// This function utilizes the Registration::registeredName() of the supplied registration.
/// \param registration the Registration of the dependency.
/// \return a 1-to-N  Dependency on the supplied registration.
///
template<typename S> constexpr Dependency<S,Kind::N> injectAll(const ServiceRegistration<S>& registration) {
    return Dependency<S,Kind::N>{registration.registeredName()};
}


///
/// \brief Injects a Dependency of type Cardinality::PRIVATE_COPY
/// \param the required name of the dependency. If empty, no name is required.
/// \return a Dependency of the supplied type that will create its own private copy.
///
template<typename S> constexpr Dependency<S,Kind::PRIVATE_COPY> injectPrivateCopy(const QString& requiredName = "") {
    return Dependency<S,Kind::PRIVATE_COPY>{requiredName};
}

///
/// \brief A placeholder for a resolvable constructor-argument.
/// Use the function resolve(const QString&) to pass a resolvable argument to a service
/// with QApplicationContext::registerService().
///
template<typename S> struct Resolvable {
    QString expression;
    QVariant defaultValue;
};

///
/// \brief Specifies a constructor-argument that shall be resolved by the QApplicationContext.
/// Use this function to supply resolvable arguments to the constructor of a Service.
/// The result of resolving the placeholder must be a String that is convertible via `QVariant::value<T>()` to the desired type.
/// ### Example
///
///     Service<QIODevice,QFile> service{ resolve("${filename:readme.txt}") };
///
/// \param expression may contain placeholders in the format `${identifier}` or `${identifier:defaultValue}`.
/// \return a Resolvable instance for the supplied type.
///
template<typename S = QString> Resolvable<S> resolve(const QString& expression) {
    return Resolvable<S>{expression};
}

///
/// \brief Specifies a constructor-argument that shall be resolved by the QApplicationContext.
/// The result of resolving the placeholder must
/// be a String that is convertible via `QVariant::value<T>()` to the desired type.<br>
/// **Note:** The expression is allowed to specify embedded default-values using the format `${identifier:defaultValue}`.
/// However, this does not make much sense, as it would render the parameter `defaultValue` useless,
/// since the embedded default-value would always take precedence!
/// ### Example
///
///     Service<QIODevice,QFile> service{ resolve("${filename}", QString{"readme.txt"}) };
/// \param expression may contain placeholders in the format `${identifier}`.
/// \param defaultValue the value to use if the placeholder cannot be resolved.
/// \return a Resolvable instance for the supplied type.
///
template<typename S> Resolvable<S> resolve(const QString& expression, const S& defaultValue) {
    return Resolvable<S>{expression, QVariant::fromValue(defaultValue)};
}


///
/// \brief Configures a service for an ApplicationContext.
///
struct service_config final {
    using entry_type = std::pair<QString,QVariant>;


    friend inline bool operator==(const service_config& left, const service_config& right) {
        return left.properties == right.properties && left.group == right.group && left.autowire == right.autowire && left.initMethod == right.initMethod;
    }


    QVariantMap properties;
    QString group;
    bool autowire = false;
    QString initMethod;
};

///
/// \brief Makes a service_config.
/// \param properties the keys and value to be applied as Q_PROPERTYs.
/// \param section the `QSettings::group()` to be used.
/// \param autowire if `true`, the QApplicationContext will attempt to initialize all Q_PROPERTYs of `QObject*`-type with the corresponding services.
/// \param initMethod if not empty, will be invoked during publication of the service.
/// \return the service_config.
///
inline service_config make_config(std::initializer_list<std::pair<QString,QVariant>> properties = {}, const QString& group = "", bool autowire = false, const QString& initMethod = "") {
    return service_config{properties, group, autowire, initMethod};
}


namespace detail {



using constructor_t = std::function<QObject*(const QVariantList&)>;

constexpr int VALUE_KIND = 0x10;
constexpr int RESOLVABLE_KIND = 0x20;


struct dependency_info {
    const std::type_info& type;
    int kind;
    constructor_t defaultConstructor;
    QString expression; //RESOLVABLE_KIND: The resolvable expression. VALUE_KIND: empty. Otherwise: the required name of the dependency.
    QVariant value; //VALUE_KIND: The injected value. RESOLVABLE_KIND: the default-value.

    bool has_required_name() const {
        switch(kind) {
        case VALUE_KIND:
        case RESOLVABLE_KIND:
            return false;
        default:
            return !expression.isEmpty();

        }
    }

};

inline bool operator==(const dependency_info& info1, const dependency_info& info2) {
    if(info1.kind != info2.kind) {
        return false;
    }
    if(info1.type != info2.type) {
        return false;
    }
    switch(info1.kind) {
    case VALUE_KIND:
        return info1.value == info2.value;
        //In all other cases, we use only the expression. (For RESOLVABLE_KIND, value contains the default-value, which we ignore deliberately)
    default:
        return info1.expression == info2.expression;
    }
}


struct service_descriptor {


    QObject* create(const QVariantList& dependencies) const {
        return constructor ? constructor(dependencies) : nullptr;
    }

    bool matches(const std::type_index& type) const {
        return type == impl_type || std::find(service_types.begin(), service_types.end(), type) != service_types.end();
    }

    /**
     * @brief Is this service_descriptor compatible with another one?
     * <br>For this to be true, the impl_types must be identical,
     * as well as the primary (aka first) service-type.
     * Also, the dependencies must match.
     * @param other
     * @return true if the other descriptor matches this one.
     */
    bool matches(const service_descriptor& other) const {
        if(impl_type != other.impl_type || dependencies != other.dependencies) {
            return false;
        }
        if(service_types.empty()) {
            return !other.service_types.empty();
        }
        if(other.service_types.empty()) {
            return !service_types.empty();
        }
        return service_types[0] == other.service_types[0];
    }


    std::vector<std::type_index> service_types;
    const std::type_info& impl_type;
    const QMetaObject* meta_object = nullptr;
    constructor_t constructor = nullptr;
    std::vector<dependency_info> dependencies;
};

///
/// \brief Determines whether two service_descriptors are deemed equal.
/// two service_descriptors are deemed equal if their service_types, impl_type,
/// dependencies and config are all equal.
/// \param left
/// \param right
/// \return `true` if the service_descriptors are equal to each other.
///
inline bool operator==(const service_descriptor &left, const service_descriptor &right) {
    if (&left == &right) {
        return true;
    }
    return left.service_types == right.service_types &&
           left.impl_type == right.impl_type &&
           left.dependencies == right.dependencies;
 }

inline bool operator!=(const service_descriptor &left, const service_descriptor &right) {
    return !(left == right);
}



 template<typename S,int=sizeof(service_factory<S>)> constexpr bool hasServiceFactory(S*) {
    return true;
 }

 constexpr bool hasServiceFactory(void*) {
    return false;
 }


 template<typename S> constexpr bool has_service_factory = hasServiceFactory(static_cast<S*>(nullptr));





template<typename S> constructor_t get_default_constructor() {
    if constexpr(std::conjunction_v<std::is_base_of<QObject,S>,std::is_default_constructible<S>>) {
        return [](const QVariantList&) { return new S;};
    }
    return nullptr;
}




template <typename S>
struct dependency_helper {
    using type = S;

    static constexpr S convert(const QVariant& arg) {
        return arg.value<S>();
    }


    static dependency_info info(S dep) {
        return { typeid(S), VALUE_KIND, constructor_t{}, "", QVariant::fromValue(dep) };
    }

};

template <typename S,Kind kind>
struct dependency_helper<Dependency<S,kind>> {
    using type = S;

    static constexpr S* convert(const QVariant& arg) {
        return dynamic_cast<S*>(arg.value<QObject*>());
    }

    static dependency_info info(Dependency<S,kind> dep) {
        return { typeid(S), static_cast<int>(kind), get_default_constructor<S>(), dep.requiredName };
    }


};




template <typename S>
struct dependency_helper<Dependency<S, Kind::N>> {

    using type = S;


    static dependency_info info(Dependency<S,Kind::N> dep) {
        return { typeid(S), static_cast<int>(Kind::N), get_default_constructor<S>(), dep.requiredName };
    }
    static QList<S*> convert(const QVariant& arg) {
        return convertQList<S>(arg.value<QObjectList>());
    }
};

template <typename S>
struct dependency_helper<Resolvable<S>> {

    using type = S;


    static dependency_info info(Resolvable<S> dep) {
        return { typeid(S), RESOLVABLE_KIND, constructor_t{}, dep.expression, dep.defaultValue };
    }

    static constexpr S convert(const QVariant& arg) {
        return arg.value<S>();
    }
};



template<typename S> auto constexpr convert_arg(const QVariant& arg) {
    return dependency_helper<S>::convert(arg);
}











template<typename T,typename First, typename...Tail> constexpr std::pair<bool,const char*> check_dynamic_types(T* obj) {
    if(!dynamic_cast<First*>(obj)) {
        return {false, typeid(First).name()};
    }
    if constexpr(sizeof...(Tail) > 0) {
        return check_dynamic_types<T,Tail...>(obj);
    }
    return {true, nullptr};
}




template <typename T> constructor_t service_creator() {
    return [](const QVariantList &dependencies) {
        if constexpr(detail::has_service_factory<T>) {
            return service_factory<T>{}();
        } else {
            return new T;
        }
    };
}

template <typename T, typename D1> constructor_t service_creator() {
        return [](const QVariantList &dependencies) {
            if constexpr(detail::has_service_factory<T>) {
                return service_factory<T>{}(convert_arg<D1>(dependencies[0]));
            } else {
                return new T{ convert_arg<D1>(dependencies[0]) };
            }
        };
    }

template <typename T, typename D1, typename D2>
    constructor_t service_creator() {
        return [](const QVariantList &dependencies) {
            if constexpr(detail::has_service_factory<T>) {
                return service_factory<T>{}(convert_arg<D1>(dependencies[0]), convert_arg<D2>(dependencies[1]));
            } else {
                return new T{ convert_arg<D1>(dependencies[0]), convert_arg<D2>(dependencies[1]) };
            }
        };
    }

template <typename T, typename D1, typename D2, typename D3>
    constructor_t service_creator() {
        return [](const QVariantList &dependencies) {
            if constexpr(detail::has_service_factory<T>) {
                return service_factory<T>{}(
                        convert_arg<D1>(dependencies[0]),
                        convert_arg<D2>(dependencies[1]),
                        convert_arg<D3>(dependencies[2]));
            } else {
            return new T{
                         convert_arg<D1>(dependencies[0]),
                         convert_arg<D2>(dependencies[1]),
                         convert_arg<D3>(dependencies[2])
                        };
            }
        };
    }

template <typename T, typename D1, typename D2, typename D3, typename D4>
    constructor_t service_creator() {
        return [](const QVariantList &dependencies) {
            if constexpr(detail::has_service_factory<T>) {
                return service_factory<T>{}(
                        convert_arg<D1>(dependencies[0]),
                        convert_arg<D2>(dependencies[1]),
                        convert_arg<D3>(dependencies[2]),
                        convert_arg<D4>(dependencies[3]));
            } else {
            return new T{
                         convert_arg<D1>(dependencies[0]),
                         convert_arg<D2>(dependencies[1]),
                         convert_arg<D3>(dependencies[2]),
                         convert_arg<D4>(dependencies[3])
                     };
            }
        };
    }

template <typename T, typename D1, typename D2, typename D3, typename D4, typename D5>
    constructor_t service_creator() {
        return [](const QVariantList &dependencies) {
            if constexpr(detail::has_service_factory<T>) {
                return service_factory<T>{}(convert_arg<D1>(dependencies[0]),
                        convert_arg<D2>(dependencies[1]),
                        convert_arg<D3>(dependencies[2]),
                        convert_arg<D4>(dependencies[3]),
                        convert_arg<D5>(dependencies[4]));
            } else
            return new T{
                             convert_arg<D1>(dependencies[0]),
                             convert_arg<D2>(dependencies[1]),
                             convert_arg<D3>(dependencies[2]),
                             convert_arg<D4>(dependencies[3]),
                             convert_arg<D5>(dependencies[4])
                         }; };
    }

template <typename T, typename D1, typename D2, typename D3, typename D4, typename D5, typename D6>
constructor_t service_creator() {
        return [](const QVariantList &dependencies) {
            if constexpr(detail::has_service_factory<T>) {
                return service_factory<T>{}(convert_arg<D1>(dependencies[0]),
                                            convert_arg<D2>(dependencies[1]),
                                            convert_arg<D3>(dependencies[2]),
                                            convert_arg<D4>(dependencies[3]),
                                            convert_arg<D5>(dependencies[4]),
                                            convert_arg<D6>(dependencies[5]));
            } else
                return new T{
                    convert_arg<D1>(dependencies[0]),
                    convert_arg<D2>(dependencies[1]),
                    convert_arg<D3>(dependencies[2]),
                    convert_arg<D4>(dependencies[3]),
                    convert_arg<D5>(dependencies[4]),
                    convert_arg<D6>(dependencies[5])
                }; };
}

using q_predicate_t = std::function<bool(QObject*)>;



} // namespace detail

///
/// \brief Describes a service by its interface and implementation.
/// Compilation will fail if either `Srv` is not a sub-class of QObject, or if `Impl` is not a sub-class of `Srv`.
/// <br><b>Note:</b> This template has a specialization for the case where the implementation-type is identical
/// to the service-type. That specialization offers an additional method for advertising a service with
/// more than one service-interface!

/// \tparam Srv the primary service-interface. The service will be advertised as this type. If you only supply this type-argument,
/// the primary service-interface will be identical to the service's implementation-type.
/// \tparam Impl the implementation-type of the service.
/// You may supply arbitrary arguments to Service' constructor. Those arguments will be passed on to the
/// constructor of the actual service when the QApplicationContext is published.
///
/// Example with one argument:
///
///    context->registerService(Service<QIODevice,QFile>{QString{"readme.txt"}, "file");
///
///
template<typename Srv,typename Impl=Srv> struct Service {
    static_assert(std::is_base_of_v<QObject,Impl>, "Implementation-type must be a subclass of QObject");

    static_assert(std::is_base_of_v<Srv,Impl>, "Implementation-type must be a subclass of Service-type");

    using service_type = Srv;

    using impl_type = Impl;

    template<typename...Dep> Service(Dep...deps) : descriptor{{typeid(Srv)}, typeid(Impl), &Impl::staticMetaObject} {
        (descriptor.dependencies.push_back(detail::dependency_helper<Dep>::info(deps)), ...);
        descriptor.constructor = detail::service_creator<Impl,Dep...>();
    }

    detail::service_descriptor descriptor;
};

///
/// \brief Describes a service by its implementation and possibly multiple service-interfaces.
/// Compilation will fail if either `Impl` is not a sub-class of QObject.
/// \tparam Impl the implementation-type of the service. If you do not specify additional service-interfaces,
/// this will become also the primary service-interface.<br>
/// You may supply arbitrary arguments to Service' constructor. Those arguments will be passed on to the
/// constructor of the actual service when the QApplicationContext is published.
/// Example with one argument:
///
///    context->registerService(Service<QFile>{QString{"readme.txt"}.advertiseAs<QIODevice>(), "file");
///
///
template<typename Impl> struct Service<Impl,Impl> {
    static_assert(std::is_base_of_v<QObject,Impl>, "Implementation-type must be a subclass of QObject");


    using service_type = Impl;

    using impl_type = Impl;


    template<typename...Dep> Service(Dep...deps) : descriptor{{typeid(Impl)}, typeid(Impl), &Impl::staticMetaObject} {
        (descriptor.dependencies.push_back(detail::dependency_helper<Dep>::info(deps)), ...);
        descriptor.constructor = detail::service_creator<Impl,Dep...>();
    }

    Service(detail::service_descriptor&& descr) :
        descriptor{std::move(descr)} {
    }

    /**
     * @brief Specifies service-interfaces.
     *  <br>You must specify at least one interface. These interfaces will be available for lookup via QApplicationContext::getRegistration().
     *  They will also be used to satisfy dependencies that other services may have to this one.
     *  <br>This function may be invoked only on temporary instances.
     *  \tparam First the primary service-interface.
     *  \tparam Tail the additional service-interfaces.
     * @return this Service.
     */
    template<typename First, typename...Tail> Service<Impl,Impl> advertiseAs()&& {

        static_assert(std::is_base_of_v<First,Impl> && (std::is_base_of_v<Tail,Impl> && ... ), "implementation-type does not implement all advertised interfaces");
        auto descr{descriptor};
        auto first = descr.service_types.begin();
        if(first != descr.service_types.end() && *first == descr.impl_type) {
           descr.service_types.erase(first);
        }
        (descr.service_types.push_back(typeid(First)), ..., descr.service_types.push_back(typeid(Tail)));
        return Service<Impl,Impl>{std::move(descr)};
    }


    detail::service_descriptor descriptor;
};






///
/// \brief A DI-Container for Qt-based applications.
///
class QApplicationContext : public QObject
{
    Q_OBJECT

public:

    ///
    /// \brief How many services have been published?
    /// This property will initially yield `false`, until publish(bool) is invoked.
    /// **Note:** This property will **not** transition back to `0` upon destruction of this ApplicationContext!
    /// \return the number of published services.
    ///
    Q_PROPERTY(unsigned published READ published NOTIFY publishedChanged)

    ///
    /// \brief How many services have been registered and not yet published?
    /// This property will initially yield `0`.
    /// Then, it will increase with every successfull registerService() invocation.
    /// If publish(bool) is invoked successfully, the property will again yield `0`.
    /// **Note:** This property will **not** transition back to `0` upon destruction of this ApplicationContext!
    /// \return the number of registered but not yet published services.
    ///
    Q_PROPERTY(unsigned pendingPublication READ pendingPublication NOTIFY pendingPublicationChanged)



    ///
    /// \brief everything needed to describe service.
    ///
    using service_descriptor = detail::service_descriptor;

    ///
    /// \brief describes a service-dependency.
    ///
    using dependency_info = detail::dependency_info;




    ///
    /// \brief Registers a service with this ApplicationContext.
    /// \param serviceDeclaration denotes the Service.
    /// \param objectName the name that the service shall have. If empty, a name will be auto-generated.
    /// The instantiated service will get this name as its QObject::objectName(), if it does not set a name itself in
    /// its constructor.
    /// \param config the Configuration for the service.
    /// \tparam S the service-type. If you want to distinguish the service-type from the implementation-type, you should supply a Service here.
    /// \return a ServiceRegistration for the registered service, or an invalid ServiceRegistration if it could not be registered.
    ///
    template<typename S,typename Impl> auto registerService(const Service<S,Impl>& serviceDeclaration, const QString& objectName = "", const service_config& config = service_config{}) -> ServiceRegistration<S> {
        return ServiceRegistration<S>::wrap(registerService(objectName, serviceDeclaration.descriptor, config));
    }


    ///
    /// \brief Registers a service with no dependencies with this ApplicationContext.
    /// This is a convenience-function equivalent to `registerService(Service<S>{}, objectName, config)`.
    /// \param objectName the name that the service shall have. If empty, a name will be auto-generated.
    /// The instantiated service will get this name as its QObject::objectName(), if it does not set a name itself in
    /// its constructor.
    /// \param config the Configuration for the service.
    /// \tparam S the service-type.
    /// \return a ServiceRegistration for the registered service, or an invalid ServiceRegistration if it could not be registered.
    ///
    template<typename S> auto registerService(const QString& objectName = "", const service_config& config = service_config{}) -> ServiceRegistration<S> {
        return registerService(Service<S>{}, objectName, config);
    }





    ///
    /// \brief Registers an object with this ApplicationContext.
    /// The object will immediately be published.
    /// You can either let the compiler's template-argument deduction figure out the servicetype `<S>` for you,
    /// or you can supply it explicitly, if it differs from the static type of the object.
    /// \param obj must be non-null. Also, must be convertible to QObject.
    /// \param objName the name for this Object in the ApplicationContext.
    /// *Note*: this name will not be set as the QObject::objectName(). It will be the internal name within the ApplicationContext only.
    /// \tparam S the primary service-type for the object.
    /// \tparam IFaces additional service-interfaces to be advertised.
    /// \return a ServiceRegistration for the registered service, or an invalid ServiceRegistration if it could not be registered.
    ///
    template<typename S,typename... IFaces> ServiceRegistration<S> registerObject(S* obj, const QString& objName = "") {
        static_assert(detail::could_be_qobject<S>::value, "Object is not convertible to QObject");
        if constexpr(sizeof...(IFaces) > 0) {
            auto check = detail::check_dynamic_types<S,IFaces...>(obj);
            if(!check.first)            {
                qCCritical(loggingCategory()).noquote().nospace() << "Cannot register Object " << obj << " as name '" << objName << "'. Object does not implement " << check.second;
                return ServiceRegistration<S>{};
            }
        }
        std::vector<std::type_index> ifaces;
        (ifaces.push_back(typeid(S)), ..., ifaces.push_back(typeid(IFaces)));
        service_descriptor descr{ifaces, typeid(*obj)};        return ServiceRegistration<S>::wrap(registerObject(objName, dynamic_cast<QObject*>(obj), service_descriptor{ifaces, typeid(*obj)}));
    }

    ///
    /// \brief Obtains a ServiceRegistration for a service-type and name.
    /// <br>This function will look up Services by the names they were registered with.
    /// Additionally, it will look up any alias that might have been given, using ServiceRegistration::registerAlias(const QString&).
    /// \tparam S the required service-type.
    /// \param name the desired name of the registration.
    /// A valid ServiceRegistration will be returned only if exactly one Service that matches the name has been registered.
    /// \return a ServiceRegistration for the required type and name. If no single Service with a matching name and service-type could be found,
    /// an invalid ServiceRegistration will be returned.
    ///
    template<typename S> [[nodiscard]] ServiceRegistration<S> getRegistration(const QString& name) const {
        static_assert(detail::could_be_qobject<S>::value, "Type must be potentially convertible to QObject");
        return ServiceRegistration<S>::wrap(getRegistration(typeid(S), name));
    }

    ///
    /// \brief Obtains a ProxyRegistration for a service-type.
    /// <br>In contrast to the ServiceRegistration that is returned by registerService(),
    /// the ProxyRegistration returned by this function is actually a Proxy.<br>
    /// This Proxy manages all Services of the requested type, regardless of whether they have been registered prior
    /// to invoking getRegistration().<br>
    /// This means that if you subscribe to it using Registration::subscribe(), you will be notified
    /// about all published services that match the Service-type.

    /// \tparam S the required service-type.
    /// \return a ProxyRegistration that corresponds to all registration that match the service-type.
    ///
    template<typename S> [[nodiscard]] ProxyRegistration<S> getRegistration() const {
        static_assert(detail::could_be_qobject<S>::value, "Type must be potentially convertible to QObject");
        return ProxyRegistration<S>::wrap(getRegistration(typeid(S), detail::getMetaObject<S>()));
    }

    /**
     * @brief Obtains a List of all Services that have been registered.
     * <br>The element-type of the returned QList is the opaque type service_registration_handle_t.
     * You should not de-reference it, as its API may changed without notice.
     * <br>
     * What you can do, though, is use one of the free functions matches(registration_handle_t),
     * registeredName(service_registration_handle_t), registeredProperties(service_registration_handle_t).
     * <br>Additionally, you may wrap the handles in a type-safe manner, using ServiceRegistration::wrap(service_registration_handle_t).
     * @return a List of all Services that have been registered.
     */
    virtual QList<service_registration_handle_t> getRegistrationHandles() const = 0;




    ///
    /// \brief Publishes this ApplicationContext.
    /// This method may be invoked multiple times.
    /// Each time it is invoked, it will attempt to instantiate all yet-unpublished services that have been registered with this ApplicationContext.
    /// \param allowPartial has the default-value `false`, this function will return immediately when a service cannot be published (due to missing dependencies,
    /// unresolveable properties, etc...).
    /// Additionally, the cause of such a failure will be logged with the level QtMsgType::QtCriticalMessage.
    /// if `allowPartial == true`, the function will attempt to publish as many pending services as possible.
    /// Failures that may be fixed by further registrations will be logged with the level QtMsgType::QtWarningMessage.
    /// \return `true` if there are no fatal errors and all services were published (in case `allowPartial == false`),
    /// or at least one service was published (in case `allowPartial == true`).
    ///
    virtual bool publish(bool allowPartial = false) = 0;



    ///
    /// \brief The number of published services.
    /// \return The number of published services.
    ///
    virtual unsigned published() const = 0;

    /// \brief The number of yet unpublished services.
    /// \return the number of services that have been registered but not (yet) published.
    ///
    [[nodiscard]] virtual unsigned pendingPublication() const = 0;



signals:

    ///
    /// \brief Signals that the published() property has changed.
    /// May be emitted upon publish(bool).
    /// **Note:** the signal will not be emitted on destruction of this ApplicationContext!
    ///
    void publishedChanged();

    ///
    /// \brief Signals that the pendingPublication() property has changed.
    /// May be emitted upon registerService(), registerObject() or publish(bool).
    /// **Note:** the signal will not be emitted on destruction of this ApplicationContext!
    ///
    void pendingPublicationChanged();


protected:



    ///
    /// \brief Standard constructor.
    /// \param parent the optional parent of this QApplicationContext.
    ///
    explicit QApplicationContext(QObject* parent = nullptr);


    ///
    /// \brief Registers a service with this QApplicationContext.
    /// \param name
    /// \param descriptor
    /// \return a Registration for the service, or `nullptr` if it could not be registered.
    ///
    virtual service_registration_handle_t registerService(const QString& name, const service_descriptor& descriptor, const service_config& config) = 0;

    ///
    /// \brief Registers an Object with this QApplicationContext.
    /// \param name
    /// \param obj
    /// \param descriptor
    /// \return a Registration for the object, or `nullptr` if it could not be registered.
    ///
    virtual service_registration_handle_t registerObject(const QString& name, QObject* obj, const service_descriptor& descriptor) = 0;



    ///
    /// \brief Obtains a Registration for a service_type.
    /// \param service_type
    /// \param name the desired name of the service.
    /// A valid Registration will be returned only if exactly one Service of the requested type has been registered that matches
    /// the name.
    /// \return a Registration for the supplied service_type, or `nullptr` if no single Service with the requested type and matching name
    /// has been registered.
    ///
    virtual service_registration_handle_t getRegistration(const std::type_info& service_type, const QString& name) const = 0;

    ///
    /// \brief Obtains a Registration for a service_type.
    /// \param service_type the service-type to match the registrations.
    /// \param dynamicCheck This optional parameter is used to check whether a Service is actually an instance of the service_type.
    /// If `nullptr` is passed, this function will obtain only those Registrations where the registered service_type matches.
    /// \param metaObject the static QMetaObject for the type. If not available, `nullptr` can be passed.
    /// \return a Registration for the supplied service_type.
    ///
    virtual proxy_registration_handle_t getRegistration(const std::type_info& service_type, const QMetaObject* metaObject) const = 0;


    ///
    /// \brief Allows you to invoke a protected virtual function on another target.
    /// If you are implementing registerService(const QString&, service_descriptor*) and want to delegate
    /// to another implementation, access-rules will not allow you to invoke the function on another target.
    ///
    /// \param appContext the target on which to invoke registerService(const QString&, service_descriptor*).
    /// \param name
    /// \param descriptor
    /// \return the result of registerService(const QString&, service_descriptor*).
    ///
    static service_registration_handle_t delegateRegisterService(QApplicationContext& appContext, const QString& name, const service_descriptor& descriptor, const service_config& config) {
        return appContext.registerService(name, descriptor, config);
    }

    ///
    /// \brief Allows you to invoke a protected virtual function on another target.
    /// If you are implementing registerObject(const QString& name, QObject*, service_descriptor*) and want to delegate
    /// to another implementation, access-rules will not allow you to invoke the function on another target.
    ///
    /// \param appContext the target on which to invoke registerObject(const QString& name, QObject*, service_descriptor*).
    /// \param name
    /// \param obj
    /// \param descriptor
    /// \return the result of registerObject<S>(const QString& name, QObject*, service_descriptor*).
    ///
    static service_registration_handle_t delegateRegisterObject(QApplicationContext& appContext, const QString& name, QObject* obj, const service_descriptor& descriptor) {
        return appContext.registerObject(name, obj, descriptor);
    }

    ///
    /// \brief Allows you to invoke a protected virtual function on another target.
    /// If you are implementing getRegistration(const std::type_info&) const and want to delegate
    /// to another implementation, access-rules will not allow you to invoke the function on another target.
    ///
    /// \param appContext the target on which to invoke getRegistration(const std::type_info&) const.
    /// \param service_type
    /// \return the result of getRegistration(const std::type_info&,const QString&) const.
    ///
    static service_registration_handle_t delegateGetRegistration(const QApplicationContext& appContext, const std::type_info& service_type, const QString& name) {
        return appContext.getRegistration(service_type, name);
    }

    ///
    /// \brief Allows you to invoke a protected virtual function on another target.
    /// If you are implementing getRegistration(const std::type_info&) const and want to delegate
    /// to another implementation, access-rules will not allow you to invoke the function on another target.
    ///
    /// \param appContext the target on which to invoke getRegistration(const std::type_info&) const.
    /// \param service_type
    /// \return the result of getRegistration(const std::type_info&) const.
    ///
    static proxy_registration_handle_t delegateGetRegistration(const QApplicationContext& appContext, const std::type_info& service_type, const QMetaObject* metaObject) {
        return appContext.getRegistration(service_type, metaObject);
    }



    template<typename S> friend class ServiceRegistration;
};

template<typename S> template<typename D,typename R> Subscription Registration<S>::autowire(R (S::*injectionSlot)(D*)) {
    static_assert(detail::could_be_qobject<D>::value, "Service-type to be injected must be possibly convertible to QObject");
    if(!registrationHolder || !injectionSlot) {
        qCCritical(loggingCategory()).noquote().nospace() << "Cannot autowire " << *this;
        return Subscription{};
    }
    auto subscription = new AutowireSubscription<D,R>{unwrap(), injectionSlot, applicationContext()->template getRegistration<D>().unwrap()};
    return Subscription{detail::Registration::subscribe(subscription)};
}




///
/// \brief A mix-in interface for classes that may modify services before publication.
/// The method process(QApplicationContext*, QObject*,const QVariantMap&) will be invoked for each service after its properties have been set, but
/// before an *init-method* is invoked.
///
class QApplicationContextPostProcessor {
public:
    ///
    /// \brief Processes each service published by an ApplicationContext.
    /// \param appContext
    /// \param service
    /// \param resolvedProperties
    ///
    virtual void process(QApplicationContext* appContext, QObject* service, const QVariantMap& resolvedProperties) = 0;

    virtual ~QApplicationContextPostProcessor() = default;
};




}
<|MERGE_RESOLUTION|>--- conflicted
+++ resolved
@@ -1,2069 +1,1969 @@
-#pragma once
-/** @file qapplicationcontext.h
- *  @brief Contains the class QApplicationContext and other related types and functions.
- *  @author McNepp
-*/
-
-#include <utility>
-#include <typeindex>
-#include <QObject>
-#include <QVariant>
-#include <QPointer>
-#include <QUuid>
-#include <QLoggingCategory>
-
-namespace mcnepp::qtdi {
-
-class QApplicationContext;
-
-
-
-
-
-
-template<typename S> class Registration;
-
-template<typename S> class ServiceRegistration;
-
-class Subscription;
-
-Q_DECLARE_LOGGING_CATEGORY(loggingCategory)
-
-
-namespace detail {
-
-template<typename S,typename V=QObject*> struct could_be_qobject : std::false_type {};
-
-template<typename S> struct could_be_qobject<S,decltype(dynamic_cast<QObject*>(static_cast<S*>(nullptr)))> : std::true_type {};
-
-
-template <typename T>
-QList<T*> convertQList(const QObjectList &list) {
-    QList<T *> result;
-    for (auto obj : list) {
-        if(T* ptr = dynamic_cast<T*>(obj)) {
-            result.push_back(ptr);
-        }
-    }
-    return result;
-}
-
-template <>
-inline QObjectList convertQList<QObject>(const QObjectList &list) {
-    return list;
-}
-
-class Registration;
-
-///
-/// \brief The Subscription created by Registrations.
-/// This is an internal Q_OBJECT whose sole purpose it is to provide a signal
-/// for publishing the current set of published Services.<br>
-/// Internally, a Subscription comprises two QMetaObject::Connections:
-/// one outgoing to the Client that wants to be informed about a Service's publication,
-/// and one incoming from the associated Registration.
-///
-class Subscription : public QObject {
-    Q_OBJECT
-
-    friend class Registration;
-
-    template<typename S> friend class mcnepp::qtdi::Registration;
-
-
-public:
-    virtual void cancel() {
-        QObject::disconnect(out_connection);
-        QObject::disconnect(in_connection);
-    }
-
-    Registration* registration() const {
-        return m_registration;
-    }
-
-
-protected:
-    Subscription(Registration* registration, QObject* targetContext, Qt::ConnectionType connectionType);
-
-
-    virtual void notify(QObject*) = 0;
-
-    static void subscribe(detail::Registration* reg, detail::Subscription* subscription);
-
-signals:
-
-    void objectPublished(QObject*);
-
-private:
-
-
-    QMetaObject::Connection out_connection;
-    QMetaObject::Connection in_connection;
-    Registration* const m_registration;
-};
-
-template<typename S> constexpr auto getMetaObject(S*) -> decltype(&S::staticMetaObject) {
-    return &S::staticMetaObject;
-}
-
-inline constexpr std::nullptr_t getMetaObject(void*) {
-    return nullptr;
-}
-
-template<typename S> constexpr const QMetaObject* getMetaObject() {
-    return getMetaObject(static_cast<S*>(nullptr));
-}
-
-    using q_setter_t = std::function<void(QObject*,QVariant)>;
-
-struct property_descriptor {
-    QByteArray name;
-    q_setter_t setter;
-};
-
-inline QDebug operator << (QDebug out, const property_descriptor& descriptor) {
-    if(!descriptor.name.isEmpty()) {
-        out.noquote().nospace() << "property '" << descriptor.name << "'";
-    }
-    return out;
-}
-
-
-
-
-
-
-///
-/// \brief A  type that serves as a "handle" for registrations in a QApplicationContext.
-/// This class has a signal objectPublished(QObject*).
-/// However, it would be quite unwieldly to use that property directly in order to get hold of the
-/// Objects managed by this Registration.
-/// Rather, use the class-template `Registration` and its type-safe method `Registration::subscribe()`.
-///
-class Registration : public QObject {
-    Q_OBJECT
-
-    friend class Subscription;
-
-public:
-
-    template<typename S> friend class mcnepp::qtdi::Registration;
-    template<typename S> friend class mcnepp::qtdi::ServiceRegistration;
-
-
-    ///
-    /// \brief Does this Registration match a type?
-    /// \param type the request.
-    /// \return `true` if the implementation or the service-interface of this Registration matches
-    /// the requested type.
-    ///
-    [[nodiscard]] virtual bool matches(const std::type_info& type) const = 0;
-
-
-
-    ///
-    /// \brief Yields the ApplicationContext that this Registration belongs to.
-    /// \return the ApplicationContext that this Registration belongs to.
-    ///
-    [[nodiscard]] virtual QApplicationContext* applicationContext() const = 0;
-
-
-
-    friend QDebug operator<<(QDebug out, const Registration& reg) {
-        reg.print(out);
-        return out;
-    }
-
-
-
-
-signals:
-
-    ///
-    /// \brief Signals when a service has been published.
-    ///
-    void objectPublished(QObject*);
-
-
-
-
-protected:
-
-
-    explicit Registration(QObject* parent = nullptr) : QObject(parent) {
-
-     }
-
-    virtual ~Registration() = default;
-
-<<<<<<< HEAD
-     virtual detail::Subscription* createBindingTo(Registration* source, const char* sourcePropertyName, const detail::property_descriptor& targetProperty) = 0;
-=======
-     ///
-     /// \brief Writes information about this Registration to QDebug.
-     /// \param out
-     ///
-     virtual void print(QDebug out) const = 0;
-
-
-
->>>>>>> 9a634697
-
-    /**
-     * @brief A Subscription has been connected to this Registration.
-
-     * @param subscription the Subscribtion that was connected.
-     */
-    virtual void onSubscription(Subscription* subscription) = 0;
-
-<<<<<<< HEAD
-    static void subscribe(Registration* reg, detail::Subscription* subscription) {
-        reg->subscribe(subscription);
-    }
-};
-
-inline void detail::Subscription::subscribe(detail::Registration* reg, detail::Subscription* subscription) {
-    reg->subscribe(subscription);
-}
-
-=======
-    /**
-     * @brief Subscribes to a Subscription.
-     * <br>This function will retrieve the Subscription::registration() and invoke onSubscription(Subscription*)
-     * on it.
-     * @param subscription
-     * @return the subscription (for convenience)
-     */
-    static Subscription* subscribe(Subscription* subscription) {
-        if(subscription) {
-            subscription->registration()->onSubscription(subscription);
-        }
-        return subscription;
-    }
-
-};
-
-
-
-
-inline Subscription::Subscription(Registration* registration, QObject* targetContext, Qt::ConnectionType connectionType) :
-    QObject(targetContext),
-    m_registration(registration)
-{
-    in_connection = QObject::connect(registration, &Registration::objectPublished, this, &Subscription::objectPublished);
-    out_connection = QObject::connect(this, &Subscription::objectPublished, targetContext, [this](QObject* obj) { notify(obj); }, connectionType);
-}
-
-
->>>>>>> 9a634697
-class ServiceRegistration : public Registration {
-    Q_OBJECT
-
-
-    template<typename S> friend class mcnepp::qtdi::ServiceRegistration;
-
-public:
-    ///
-    /// \brief The name of this Registration.
-    /// This property will yield the name that was passed to QApplicationContext::registerService(),
-    /// or the synthetic name that was assigned by the ApplicationContext.
-    ///
-    Q_PROPERTY(QString registeredName READ registeredName CONSTANT)
-
-    Q_PROPERTY(QVariantMap registeredProperties READ registeredProperties CONSTANT)
-
-    ///
-    /// \brief The name of this Registration.
-    /// This property will yield the name that was passed to QApplicationContext::registerService(),
-    /// or the synthetic name that was assigned by the ApplicationContext.
-    /// \return the name of this Registration.
-    ///
-    [[nodiscard]] virtual QString registeredName() const = 0;
-
-    /**
-     * @brief The properties that were supplied upon registration.
-     * @return The properties that were supplied upon registration.
-     */
-    [[nodiscard]] virtual QVariantMap registeredProperties() const = 0;
-
-protected:
-
-
-    explicit ServiceRegistration(QObject* parent = nullptr) : Registration(parent) {
-
-    }
-
-    ///
-    /// \brief Registers an alias for a Service.
-    /// <br>If this function is successful, the Service can be referenced by the new name in addition to the
-    /// name it was originally registered with. There can be multiple aliases for a Service.<br>
-    /// Aliases must be unique within the ApplicationContext.
-    /// \param alias the alias to use.
-    /// \param descriptor
-    /// \return `true` if the alias could be registered. false, if this alias has already been registered before with a different registration.
-    ///
-    virtual bool registerAlias(const QString& alias) = 0;
-
-   virtual detail::Subscription* createBindingTo(const char* sourcePropertyName, Registration* target, const detail::property_descriptor& targetProperty) = 0;
-
-};
-
-class ProxyRegistration : public Registration {
-    Q_OBJECT
-
-
-public:
-
-    /**
-     * @brief Yields the ServiceRegistrations that this proxy currently knows of.
-     * This method returns a snapshot of the ServiceRegistrations that have been currently registered.
-     * Should you register more Services that match this service-type, you may need to invoke this method again.
-     * @return the ServiceRegistrations that this proxy currently knows of.
-     */
-    [[nodiscard]] virtual QList<ServiceRegistration*> registeredServices() const = 0;
-
-
-protected:
-
-
-    explicit ProxyRegistration(QObject* parent = nullptr) : Registration(parent) {
-
-    }
-
-
-};
-
-
-}
-
-///
-/// An opaque type that represents the Registration on a low level.
-/// <br>Clients should have no need to know any details about this type.
-/// The only thing you may do directly with a registration_handle_t is check for validity using an if-expression.
-/// In particular, you should not de-reference a handle, as its API might change without notice!
-/// What you can do, however, is use one of the free functions matches(registration_handle_t handle),
-/// applicationContext(registration_handle_t handle).
-///
-using registration_handle_t = detail::Registration*;
-
-///
-/// \brief Determines whether a handle to a Registration matches a type.
-/// \param handle the handle to the Registration.
-/// \tparam T the type to query.
-/// \return `true` if the handle is valid and matches the type.
-///
-template<typename T> inline bool matches(registration_handle_t handle) {
-    return handle && handle->matches(typeid(T));
-}
-
-///
-/// \brief Obtains the QApplicationContext from a handle to a Registration.
-/// \param handle the handle to the Registration.
-/// \return the QApplicationContext if the handle is valid, `nullptr` otherwise.
-///
-inline QApplicationContext* applicationContext(registration_handle_t handle) {
-    return handle ? handle->applicationContext() : nullptr;
-}
-
-
-///
-/// An opaque type that represents the ServiceRegistration on a low level.
-/// <br>Clients should have no need to know any details about this type.
-/// The only thing you may do directly with a service_registration_handle_t is check for validity using an if-expression.
-/// In particular, you should not de-reference a handle, as its API might change without notice!
-/// What you can do, however, is use one of the free functions registeredName(service_registration_handle_t handle),
-/// registeredProperties(service_registration_handle_t).
-/// applicationContext(registration_handle_t handle).
-///
-using service_registration_handle_t = detail::ServiceRegistration*;
-
-
-
-///
-/// An opaque type that represents the ProxyRegistration on a low level.
-/// <br>Clients should have no need to know any details about this type.
-/// The only thing you may do directly with a proxy_registration_handle_t is check for validity using an if-expression.
-/// In particular, you should not de-reference a handle, as its API might change without notice!
-/// What you can do, however, is use the free function registeredServices(proxy_registration_handle_t handle).
-/// applicationContext(registration_handle_t handle).
-///
-using proxy_registration_handle_t = detail::ProxyRegistration*;
-
-///
-/// \brief Obtains the registered Services from a handle to a ProxyRegistration.
-/// \param handle the handle to the ProxyRegistration.
-/// \return the Services that the ProxyRegistration knows of, or an empty List if the handle is not valid.
-///
-inline QList<service_registration_handle_t> registeredServices(proxy_registration_handle_t handle) {
-    return handle ? handle->registeredServices() : QList<service_registration_handle_t>{};
-}
-
-///
-/// \brief Obtains the registeredName from a handle to a ServiceRegistration.
-/// \param handle the handle to the ServiceRegistration.
-/// \return the name that this ServiceRegistration was registered with, or an empty String if the handle is not valid.
-///
-inline QString registeredName(service_registration_handle_t handle) {
-    return handle ? handle->registeredName() : QString{};
-}
-
-///
-/// \brief Obtains the registeredProperties from a handle to a ServiceRegistration.
-/// \param handle the handle to the  ServiceRegistration.
-/// \return the properties that this ServiceRegistration was registered with, or an empty Map if the handle is not valid.
-///
-inline QVariantMap registeredProperties(service_registration_handle_t handle) {
-    return handle ? handle->registeredProperties() : QVariantMap{};
-}
-
-
-
-/**
- * @brief An opaque handle to a detail::Subscription.
- * Instances of this class will be returned by Registration::subscribe().<br>
- * The only thing you can do with a Subscription is test for validity and Subscription::cancel().
- */
-class Subscription final {
-public:
-
-     explicit Subscription(detail::Subscription* subscription = nullptr) :
-        m_subscription(subscription) {
-
-    }
-
-    /**
-     * @brief Was this Subscription successful?
-     * Identical to isValid().
-     * @return true if this Subscription was successfully created.
-     */
-    explicit operator bool() const {
-        return isValid();
-    }
-
-    /**
-     * @brief Was this Subscription successful?
-     * @return true if this Subscription was successfully created.
-     */
-    bool isValid() const {
-        return m_subscription;
-    }
-
-    /**
-     * @brief Yields the underlying detail::Subscription.
-     * @return the underlying detail::Subscription.
-     */
-    detail::Subscription* unwrap() const {
-        return m_subscription;
-    }
-
-    /**
-     * @brief Cancels this Subscription.
-     */
-    void cancel() {
-        if(m_subscription) {
-            m_subscription->cancel();
-            m_subscription.clear();
-        }
-    }
-
-private:
-    QPointer<detail::Subscription> m_subscription;
-};
-
-
-
-///
-/// \brief A type-safe wrapper for a detail::Registration.
-/// Instances of this class are being returned by the public function-templates QApplicationContext::registerService(),
-/// QApplicationContext::registerObject() and QApplicationContext::getRegistration().
-///
-/// This class offers the type-safe function `subscribe()` which should be preferred over directly connecting to the signal `detail::Registration::objectPublished(QObject*)`.
-///
-/// A Registration contains a *non-owning pointer* to a Registration whose lifetime of is bound
-/// to the QApplicationContext. The Registration will become invalid after the corresponding QApplicationContext has been destructed.
-///
-template<typename S> class Registration {
-
-
-    template<typename U> friend class Registration;
-
-public:
-
-
-
-
-
-    ///
-    /// \brief Yields the QApplicationContext that manages this Registration.
-    /// \return the QApplicationContext that manages this Registration, or `nullptr` if this Registration is invalid.
-    ///
-    [[nodiscard]] QApplicationContext* applicationContext() const {
-        return mcnepp::qtdi::applicationContext(unwrap());
-    }
-
-
-    /**
-     * @brief Tests whether this Registration matches a type.
-     * <br>This function will yield `true` if this is valid Registration and its underlying registration-handle
-     * matches the requested type. This will be the case (at least) if U is either an advertised service-interface
-     * or the implementation-type of the service.
-     * @return `true` if this Registration matches a type.
-     */
-    template<typename U> [[nodiscard]] bool matches() const {
-        return mcnepp::qtdi::matches<U>(unwrap());
-    }
-
-
-
-
-
-    ///
-    /// \brief Receive all published QObjects in a type-safe way.
-    /// Connects to the `publishedObjectsChanged` signal and propagates new QObjects to the callable.
-    /// If the ApplicationContext has already been published, this method
-    /// will invoke the callable immediately with the current publishedObjects().
-    /// \tparam F is assumed to be a Callable that accepts an argument of type `S*`.
-    /// \param context the target-context.
-    /// \param callable the piece of code to execute.
-    /// \param connectionType determines whether the signal is processed synchronously or asynchronously
-    /// \return the Subscription.
-    ///
-    template<typename F> Subscription subscribe(QObject* context, F callable, Qt::ConnectionType connectionType = Qt::AutoConnection) {
-        if(!registrationHolder || !context) {
-            qCCritical(loggingCategory()).noquote().nospace() << "Cannot subscribe to " << *this;
-            return Subscription{};
-        }
-
-
-        auto subscription = new CallableSubscription<F>{unwrap(), callable, context, connectionType};
-        return Subscription{detail::Registration::subscribe(subscription)};
-      }
-
-    /// \brief Receive all published QObjects in a type-safe way.
-    /// Connects to the `objectPublished` signal and propagates new QObjects to the callable.
-    /// If the ApplicationContext has already been published, this method
-    /// will invoke the setter immediately with the current publishedObjects().
-    /// \tparam T the target of the subscription. Must be derived from QObject.
-    /// \param target the object on which the setter will be invoked.
-    /// \param setter the method that will be invoked.
-    /// \param connectionType determines whether the signal is processed synchronously or asynchronously
-    /// \return the Subscription.
-    ///
-    template<typename T,typename R> Subscription subscribe(T* target, R (T::*setter)(S*), Qt::ConnectionType connectionType = Qt::AutoConnection) {
-        static_assert(std::is_base_of_v<QObject,T>, "Target must be derived from QObject");
-        if(!registrationHolder || !setter || !target) {
-            qCCritical(loggingCategory()).noquote().nospace() << "Cannot subscribe to " << *this;
-            return Subscription{};
-        }
-        auto subscription = new SetterSubscription<T,R>{unwrap(), target, setter, connectionType};
-        return Subscription{detail::Registration::subscribe(subscription)};
-     }
-
-
-
-    ///
-    /// \brief Yields the wrapped handle to the Registration.
-    /// \return the wrapped handle to the Registration, or `nullptr` if this Registration wraps no valid Registration.
-    ///
-    registration_handle_t unwrap() const {
-        return registrationHolder.get();
-    }
-
-    ///
-    /// \brief Connects a service with another service from the same QApplicationContext.
-    /// Whenever a service of the type `<D>` is published, it will be injected into every service
-    /// of type `<S>`, using the supplied member-function.
-    /// \tparam D the type of service that will be injected into Services of type `<S>`.
-    /// \param injectionSlot the member-function to invoke when a service of type `<D>` is published.
-    /// \return the Subscription created by this autowiring.
-    ///
-    template<typename D,typename R> Subscription autowire(R (S::*injectionSlot)(D*));
-
-
-
-
-
-
-
-<<<<<<< HEAD
-
-
-=======
->>>>>>> 9a634697
-    ///
-    /// \brief Does this Registration represent a valid %Registration?
-    /// \return `true` if the underlying Registration is present.
-    ///
-    bool isValid() const {
-        return unwrap() != nullptr;
-    }
-
-    ///
-    /// \brief Does this Registration represent a valid %Registration?
-    /// Equivalent to isValid().
-    /// \return `true` if the underlying Registration is present.
-    ///
-    explicit operator bool() const {
-        return isValid();
-    }
-
-    ///
-    /// \brief Does this Registration represent an invalid %Registration?
-    /// Equivalent to `!isValid()`.
-    /// \return `true` if the underlying Registration is not present.
-    ///
-    bool operator!() const {
-        return !unwrap();
-    }
-
-
-
-protected:
-    explicit Registration(registration_handle_t reg = nullptr) : registrationHolder{reg}
-    {
-    }
-
-    ~Registration() {
-
-    }
-private:
-
-    template<typename F> class CallableSubscription : public detail::Subscription {
-        friend class Registration;
-
-        explicit CallableSubscription(registration_handle_t registration, F callable, QObject* context, Qt::ConnectionType connectionType) : Subscription(registration, context, connectionType),
-            m_callable(callable) {
-
-        }
-
-        virtual void notify(QObject* obj) {
-            if(S* srv = dynamic_cast<S*>(obj)) {
-                m_callable(srv);
-            }
-        }
-        F m_callable;
-    };
-
-
-
-
-    template<typename T,typename R> class SetterSubscription : public detail::Subscription {
-        friend class Registration;
-
-        SetterSubscription(registration_handle_t registration, T* target, R (T::*setter)(S*), Qt::ConnectionType connectionType) : Subscription(registration, target, connectionType),
-            m_setter(setter),
-            m_target(target){
-        }
-
-        virtual void notify(QObject* obj) override {
-            if(S* ptr = dynamic_cast<S*>(obj)) {
-               (m_target->*m_setter)(ptr);
-            }
-        }
-
-        T* const m_target;
-        R (T::*m_setter)(S*);
-    };
-
-    template<typename D,typename R> class AutowireSubscription : public detail::Subscription {
-        friend class Registration;
-
-        AutowireSubscription(registration_handle_t registration, R (S::*setter)(D*), registration_handle_t target) : Subscription(registration, target, Qt::AutoConnection),
-            m_setter(setter),
-            m_target(target)
-        {
-        }
-
-        void notify(QObject* obj) override {
-            if(S* srv = dynamic_cast<S*>(obj)) {
-               Registration<D> target{m_target};
-               auto subscr = target.subscribe(srv, m_setter);
-               if(subscr) {
-                   subscriptions.push_back(subscr);
-               }
-            }
-        }
-
-        void cancel() override {
-            detail::Subscription::cancel();
-            for(auto iter = subscriptions.begin(); iter != subscriptions.end(); iter = subscriptions.erase(iter)) {
-                iter->cancel();
-            }
-        }
-
-        R (S::*m_setter)(D*);
-        QPointer<detail::Registration> m_target;
-        std::vector<mcnepp::qtdi::Subscription> subscriptions;
-    };
-
-
-
-    QPointer<detail::Registration> registrationHolder;
-};
-
-
-///
-/// \brief A type-safe wrapper for a detail::ServiceRegistration.
-/// Instances of this class are being produces by the public function-templates QApplicationContext::registerService() and QApplicationContext::registerObject().
-///
-template<typename S> class ServiceRegistration final : public Registration<S> {
-    template<typename F,typename T> friend Subscription bind(const ServiceRegistration<F>&, const char*, Registration<T>&, const char*);
-
-    template<typename F,typename T,typename A,typename R> friend Subscription bind(const ServiceRegistration<F>& source, const char* sourceProperty, Registration<T>& target, R(T::*setter)(A));
-
-
-    template<typename F,typename T> friend Subscription bind(const ServiceRegistration<F>&, const char*, Registration<T>&, const char*);
-
-    template<typename F,typename T,typename A,typename R> friend Subscription bind(const ServiceRegistration<F>& source, const char* sourceProperty, Registration<T>& target, R(T::*setter)(A));
-
-public:
-
-    [[nodiscard]] QString registeredName() const {
-        return mcnepp::qtdi::registeredName(unwrap());
-    }
-
-    [[nodiscard]] QVariantMap registeredProperties() const {
-        return mcnepp::qtdi::registeredProperties(unwrap());
-    }
-
-    service_registration_handle_t unwrap() const {
-        //We can use static_cast here, as the constructor enforces the correct type:
-        return static_cast<service_registration_handle_t>(Registration<S>::unwrap());
-    }
-
-
-    /**
-     * @brief Attempts to cast this ServiceRegistration to a type.
-     * <br>This function will yield a valid Registration only if this is valid Registration and its underlying registration-handle
-     * matches the requested type. This will be the case (at least) if U is either an advertised service-interface
-     * or the implementation-type of the service.
-     * @return a ServiceRegistration of the requested type. May be invalid if this Registration is already invalid, or if
-     * the types do not match
-     */
-    template<typename U> [[nodiscard]] ServiceRegistration<U> as() const {
-        if constexpr(std::is_same_v<U,S>) {
-            return *this;
-        }
-        auto handle = unwrap();
-        if(!matches<U>(handle)) {
-            return ServiceRegistration<U>{};
-        }
-        return ServiceRegistration<U>::wrap(handle);
-    }
-
-
-
-
-    ///
-    /// \brief Registers an alias for a Service.
-    /// <br>If this function is successful, the Service can be referenced by the new name in addition to the
-    /// name it was originally registered with. There can be multiple aliases for a Service.<br>
-    /// Aliases must be unique within the ApplicationContext.
-    /// \param alias the alias to use.
-    /// \param descriptor
-    /// \return `true` if the alias could be registered. `false` if this alias has already been registered before with a different registration.
-    ///
-    bool registerAlias(const QString& alias) {
-        if(!Registration<S>::isValid()) {
-            qCCritical(loggingCategory()).noquote().nospace() << "Cannot register alias '" << alias << "' for " << *this;
-            return false;
-        }
-        return  unwrap()->registerAlias(alias);
-    }
-
-    ServiceRegistration() = default;
-
-    ///
-    /// \brief Wraps a handle to a ServiceRegistration into a typesafe high-level ServiceRegistration.
-    /// \param handle the handle to the ServiceRegistration.
-    /// \return a valid Registration if handle is not `nullptr` and if `Registration::matches<S>()`.
-    /// \see unwrap().
-    ///
-    static ServiceRegistration<S> wrap(service_registration_handle_t handle) {
-        if(mcnepp::qtdi::matches<S>(handle)) {
-            return ServiceRegistration<S>{handle};
-        }
-        return ServiceRegistration{};
-    }
-
-
-
-
-private:
-    explicit ServiceRegistration(service_registration_handle_t reg) : Registration<S>{reg} {
-
-    }
-
-<<<<<<< HEAD
-    template<typename T> Subscription bind(const char* sourceProperty, Registration<T>& target, const char* targetProperty) const {
-        static_assert(std::is_base_of_v<QObject,S>, "Source must be derived from QObject");
-        static_assert(std::is_base_of_v<QObject,T>, "Target must be derived from QObject");
-        if(!target || !*this) {
-            qCCritical(loggingCategory()).noquote().nospace() << "Cannot bind " << *this << " to " << target;
-            return Subscription{};
-        }
-        auto subscription = target.unwrap() -> createBindingTo(unwrap(), sourceProperty, {targetProperty, nullptr});
-        if(!subscription) {
-            return Subscription{};
-        }
-        target.unwrap()->subscribe(subscription);
-
-        return Subscription{subscription};
-    }
-
-    template<typename T,typename A,typename R> Subscription bind(const char* sourceProperty, Registration<T>& target, R(T::*setter)(A)) const {
-=======
-
-
-
-    Subscription bind(const char* sourceProperty, registration_handle_t target, const detail::property_descriptor& descriptor) const {
->>>>>>> 9a634697
-        static_assert(std::is_base_of_v<QObject,S>, "Source must be derived from QObject");
-        if(!target || !*this) {
-            qCCritical(loggingCategory()).noquote().nospace() << "Cannot bind " << *this << " to " << target;
-            return Subscription{};
-        }
-<<<<<<< HEAD
-        if(!setter) {
-            qCCritical(loggingCategory()).noquote().nospace() << "Cannot bind " << *this << " to null";
-            return Subscription{};
-        }
-        detail::q_setter_t theSetter = [setter](QObject* target,QVariant arg) {
-            if(T* srv = dynamic_cast<T*>(target)) {
-                (srv->*setter)(arg.value<std::remove_cv_t<std::remove_reference_t<A>>>());
-            }
-        };
-        auto subscription = target.unwrap() -> createBindingTo(unwrap(), sourceProperty, {"", theSetter});
-        if(!subscription) {
-            return Subscription{};
-        }
-        target.unwrap()->subscribe(subscription);
-
-        return Subscription{subscription};
-    }
-
-
-=======
-        auto subscription = unwrap() -> createBindingTo(sourceProperty, target, descriptor);
-        return Subscription{detail::Registration::subscribe(subscription)};
-     }
->>>>>>> 9a634697
-
-};
-
-
-
-
-/**
- * @brief A Registration that manages several ServiceRegistrations of the same type.
- * You can do almost everything with a ProxyRegistration that you can do with a ServiceRegistration,
- * except use it as a source for property-bindings using bind().
- * Instances of this class are produced by QApplicationContext::getRegistration();
- */
-template<typename S> class ProxyRegistration final : public Registration<S> {
-public:
-
-    ProxyRegistration() = default;
-
-    /**
-     * @brief Yields the ServiceRegistrations that this proxy currently knows of.
-     * This method returns a snapshot of the ServiceRegistrations that have been currently registered.
-     * Should you register more Services that match this service-type, you may need to invoke this method again.
-     * @return the ServiceRegistrations that this proxy currently knows of.
-     */
-    [[nodiscard]] QList<ServiceRegistration<S>> registeredServices() const {
-        QList<ServiceRegistration<S>> result;
-        for(auto srv : mcnepp::qtdi::registeredServices(unwrap())) {
-            result.push_back(ServiceRegistration<S>::wrap(srv));
-        }
-        return result;
-    }
-
-    proxy_registration_handle_t unwrap() const {
-        //We can use static_cast here, as the constructor enforces the correct type:
-        return static_cast<proxy_registration_handle_t>(Registration<S>::unwrap());
-    }
-
-    ///
-    /// \brief Wraps a handle to a ProxyRegistration into a typesafe high-level ProxyRegistration.
-    /// \param handle the handle to the ProxyRegistration.
-    /// \return a valid Registration if handle is not `nullptr` and if `Registration::matches<S>()`.
-    /// \see unwrap().
-    ///
-    static ProxyRegistration<S> wrap(proxy_registration_handle_t handle) {
-        if(matches<S>(handle)) {
-            return ProxyRegistration<S>{handle};
-        }
-        return ProxyRegistration{};
-    }
-
-
-private:
-    explicit ProxyRegistration(proxy_registration_handle_t reg) : Registration<S>{reg} {
-
-    }
-};
-
-///
-/// \brief Tests two Registrations for equality.
-///
-/// Two Registrations are deemed equal if the pointers returned by Registration::unwrap() point to the same Registration
-/// **and** if they both report `true` via Registration::isValid().
-/// \param reg1
-/// \param reg2
-/// \return `true` if the two Registrations are logically equal.
-///
-template<typename S1,typename S2> bool operator==(const Registration<S1>& reg1, const Registration<S2>& reg2) {
-    return reg1.unwrap() == reg2.unwrap() && reg1;
-}
-
-
-
-<<<<<<< HEAD
-///
-/// \brief Binds a property of one ServiceRegistration to a property from  another ServiceRegistration.
-/// <br>All changes made to the source-property will be propagated to the target-property.
-/// For each target-property, there can be only successful call to bind().
-/// \param source the ServiceRegistration with the source-property to which the target-property shall be bound.
-/// \param target the Registration with the target-property to which the source-property shall be bound.
-/// \return the Subscription established by this binding.
-///
-template<typename S,typename T> inline Subscription bind(const ServiceRegistration<S>& source, const char* sourceProperty, Registration<T>& target, const char* targetProperty) {
-    return source.bind(sourceProperty, target, targetProperty);
-}
-
-///
-/// \brief Binds a property of one ServiceRegistration to a Setter from  another ServiceRegistration.
-/// <br>All changes made to the source-property will be propagated to all Services represented by the target.
-/// For each target-property, there can be only successful call to bind().
-/// \param source the ServiceRegistration with the source-property to which the target-property shall be bound.
-/// \param target the Registration with the target-property to which the source-property shall be bound.
-/// \return the Subscription established by this binding.
-///
-template<typename S,typename T,typename A,typename R> inline Subscription bind(const ServiceRegistration<S>& source, const char* sourceProperty, Registration<T>& target, R(T::*setter)(A)) {
-    return source.bind(sourceProperty, target, setter);
-}
-
-
-
-=======
->>>>>>> 9a634697
-///
-/// \brief Binds a property of one ServiceRegistration to a property from  another Registration.
-/// <br>All changes made to the source-property will be propagated to the target-property.
-/// For each target-property, there can be only successful call to bind().
-/// \param source the ServiceRegistration with the source-property to which the target-property shall be bound.
-/// \param target the Registration with the target-property to which the source-property shall be bound.
-/// \return the Subscription established by this binding.
-///
-template<typename S,typename T> inline Subscription bind(const ServiceRegistration<S>& source, const char* sourceProperty, Registration<T>& target, const char* targetProperty) {
-    static_assert(std::is_base_of_v<QObject,T>, "Target must be derived from QObject");
-    return source.bind(sourceProperty, target.unwrap(), {targetProperty, nullptr});
-}
-
-///
-/// \brief Binds a property of one ServiceRegistration to a Setter from  another Registration.
-/// <br>All changes made to the source-property will be propagated to all Services represented by the target.
-/// For each target-property, there can be only successful call to bind().
-/// \param source the ServiceRegistration with the source-property to which the target-property shall be bound.
-/// \param target the Registration with the target-property to which the source-property shall be bound.
-/// \return the Subscription established by this binding.
-///
-template<typename S,typename T,typename A,typename R> inline Subscription bind(const ServiceRegistration<S>& source, const char* sourceProperty, Registration<T>& target, R(T::*setter)(A)) {
-    if(!setter) {
-        qCCritical(loggingCategory()).noquote().nospace() << "Cannot bind " << source << " to null";
-        return Subscription{};
-    }
-    detail::q_setter_t theSetter = [setter](QObject* target,QVariant arg) {
-        if(T* srv = dynamic_cast<T*>(target)) {
-            (srv->*setter)(arg.value<std::remove_cv_t<std::remove_reference_t<A>>>());
-        }
-    };
-    return source.bind(sourceProperty, target.unwrap(), {"", theSetter });
-}
-
-
-
-///
-/// \brief Tests two Registrations for difference.
-///
-/// Two Registrations are deemed different if the pointers returned by Registration::unwrap() do not point to the same Registration
-/// **or** if they both report `false` via eRegistration::isValid().
-/// \param reg1
-/// \param reg2
-/// \return `true` if the two Registrations are logically different.
-///
-template<typename S1,typename S2> bool operator!=(const Registration<S1>& reg1, const Registration<S2>& reg2) {
-    return reg1.unwrap() != reg2.unwrap() || !reg1;
-}
-
-template<typename S> QDebug operator<<(QDebug out, const Registration<S>& reg) {
-    if(reg) {
-        out <<  *reg.unwrap();
-    } else {
-        out.noquote().nospace() << "Registration for service-type '" << typeid(S).name() << "' [invalid]";
-    }
-    return out;
-}
-
-
-
-
-///
-/// \brief A template that can be specialized to override the standard way of instantiating services.
-/// This template can be used to force the QApplicationContext to use a static factory-function instead of a constructor.
-/// You may specialize this template for your own component-types.
-///
-/// If you do so, you must define a call-operator with a pointer to your component as its return-type
-/// and as many arguments as are needed to construct an instance.
-///
-/// For example, if you have a service-type `MyService` with an inaccessible constructor for which only a static factory-function `MyService::create()` exists,
-/// you may define the corresponding service_factory like this:
-///
-///     template<> struct service_factory<MyService> {
-///       MyService* operator()() const {
-///         return MyService::create();
-///       }
-///     };
-///
-/// Should the service-type `MyService` have a dependency of type `QNetworkAccessManager` that must be supplied to the factory-function,
-/// the corresponding service_factory would be defined like this this:
-///
-///     template<> struct service_factory<MyService> {
-///       MyService* operator()(QNetworkAccessManager* networkManager) const {
-///         return MyService::create(networkManager);
-///       }
-///     };
-///
-template<typename S> struct service_factory;
-
-
-
-/**
-* \brief Specifies the kind of a service-dependency.
-* Will be used as a non-type argument to Dependency, when registering a service.
-* The following table sums up the characteristics of each type of dependency:
-* <table><tr><th>&nbsp;</th><th>Normal behaviour</th><th>What if no dependency can be found?</th><th>What if more than one dependency can be found?</th></tr>
-* <tr><td>MANDATORY</td><td>Injects one dependency into the dependent service.</td><td>If the dependency-type has an accessible default-constructor, this will be used to register and create an instance of that type.
-* <br>If no default-constructor exists, publication of the ApplicationContext will fail.</td>
-* <td>Publication will fail with a diagnostic, unless a `requiredName` has been specified for that dependency.</td></tr>
-* <tr><td>OPTIONAL</td><td>Injects one dependency into the dependent service</td><td>Injects `nullptr` into the dependent service.</td>
-* td>Publication will fail with a diagnostic, unless a `requiredName` has been specified for that dependency.</td></tr>
-* <tr><td>N</td><td>Injects all dependencies of the dependency-type that have been registered into the dependent service, using a `QList`</td>
-* <td>Injects an empty `QList` into the dependent service.</td>
-* <td>See 'Normal behaviour'</td></tr>
-* <tr><td>PRIVATE_COPY</td><td>Injects a newly created instance of the dependency-type and sets its `QObject::parent()` to the dependent service.</td>
-* <td>If the dependency-type has an accessible default-constructor, this will be used to create an instance of that type.<br>
-* If no default-constructor exists, publication of the ApplicationContext will fail.</td>
-* <td>Publication will fail with a diagnostic, unless a `requiredName` has been specified for that dependency.</td></tr>
-* </table>
-*/
-enum class Kind {
-    ///
-    /// This dependency must be present in the ApplicationContext.
-    MANDATORY,
-    /// This dependency need not be present in the ApplicationContext.
-    /// If not, `nullptr` will be provided.
-    OPTIONAL,
-    ///
-    /// All Objects with the required service-type will be pushed into QList
-    /// and provided to the constructor of the service that depends on them.
-    N,
-    ///
-    /// This dependency must be present in the ApplicationContext.
-    /// A copy will be made and provided to the constructor of the service that depends on them.
-    /// This copy will not be published in the ApplicationContext.
-    /// After construction, the QObject::parent() of the dependency will
-    /// be set to the service that owns it.
-    ///
-    PRIVATE_COPY
-};
-
-/**
- * @brief Specifies the strategy for looking up ServiceRegistrations in ApplicationContexts.
- * See QApplicationContext::getRegistration().
- */
-enum class LookupKind {
-    ///
-    /// All Services whose registered service_type match the requested type, will be looked up.
-    STATIC,
-
-    ///
-    /// All Services that are convertible to the requested type at runtime, will be looked up.
-    DYNAMIC
-};
-
-
-///
-/// \brief Specifies a dependency of a service.
-/// Can by used as a type-argument for QApplicationContext::registerService().
-/// In the standard-case of a mandatory relationship, the use of the `kind` argument is optional.
-/// Suppose you have a service-type `Reader` that needs a mandatory pointer to a `DatabaseAccess` in its constructor:
-///     class Reader : public QObject {
-///       public:
-///         explicit Update(DatabaseAccess* dao, QObject* parent = nullptr);
-///     };
-///
-/// Usually, you will not instantiate `Dependency`directly. Rather, you will use one of the functions
-/// inject(), injectIfPresent() or injectAll().
-///
-/// Thus, the following two lines would be completely equivalent:
-///
-///     context->registerService(Service<Reader>{Dependency<DatabaseAccess>{}}, "reader");
-///
-///     context->registerService(Service<Reader>{inject<DatabaseAccess>()}, "reader");
-///
-/// However, if your service can do without a `DatabaseAccess`, you should register it like this:
-///
-///     context->registerService(Service<Reader>{injectIfPresent<DatabaseAccess>()}, "reader");
-///
-/// Consider the case where your `Reader` takes a List of `DatabaseAccess` instances:
-///
-///     class Reader : public QObject {
-///       public:
-///         explicit Update(const QList<DatabaseAccess>& daos, QObject* parent = nullptr);
-///     };
-///
-/// In that case, it would be registered in an ApplicationContext using the following line:
-///
-///     context->registerService(Service<Reader>{injectAll<DatabaseAccess>()}, "reader");
-///
-///
-template<typename S,Kind c=Kind::MANDATORY> struct Dependency {
-    static_assert(detail::could_be_qobject<S>::value, "Dependency must be potentially convertible to QObject");
-    ///
-    /// \brief the required name for this dependency.
-    /// The default-value is the empty String, with the implied meaning <em>"any dependency of the correct type may be used"</em>.
-    ///
-    QString requiredName;
-
-
-};
-
-
-///
-/// \brief Injects a mandatory Dependency.
-/// \param requiredName the required name of the dependency. If empty, no name is required.
-/// \return a mandatory Dependency on the supplied type.
-///
-template<typename S> constexpr Dependency<S,Kind::MANDATORY> inject(const QString& requiredName = "") {
-    return Dependency<S,Kind::MANDATORY>{requiredName};
-}
-
-///
-/// \brief Injects a mandatory Dependency on a ServiceRegistration.
-/// This function utilizes the Registration::registeredName() of the supplied registration.
-/// \param registration the Registration of the dependency.
-/// \return a mandatory Dependency on the supplied registration.
-///
-template<typename S> constexpr Dependency<S,Kind::MANDATORY> inject(const ServiceRegistration<S>& registration) {
-    return Dependency<S,Kind::MANDATORY>{registration.registeredName()};
-}
-
-
-
-
-
-///
-/// \brief Injects an optional Dependency to another ServiceRegistration.
-/// This function will utilize the Registration::registeredName() to match the dependency.
-/// \param requiredName the required name of the dependency. If empty, no name is required.
-/// \return an optional Dependency on the supplied type.
-///
-template<typename S> constexpr Dependency<S,Kind::OPTIONAL> injectIfPresent(const QString& requiredName = "") {
-    return Dependency<S,Kind::OPTIONAL>{requiredName};
-}
-
-///
-/// \brief Injects an optional Dependency on a ServiceRegistration.
-/// This function utilizes the Registration::registeredName() of the supplied registration.
-/// \param registration the Registration of the dependency.
-/// \return an optional Dependency on the supplied registration.
-///
-template<typename S> constexpr Dependency<S,Kind::OPTIONAL> injectIfPresent(const ServiceRegistration<S>& registration) {
-    return Dependency<S,Kind::OPTIONAL>{registration.registeredName()};
-}
-
-
-
-///
-/// \brief Injects a 1-to-N Dependency.
-/// \param requiredName the required name of the dependency. If empty, no name is required.
-/// \return a 1-to-N Dependency on the supplied type.
-///
-template<typename S> constexpr Dependency<S,Kind::N> injectAll(const QString& requiredName = "") {
-    return Dependency<S,Kind::N>{requiredName};
-}
-
-///
-/// \brief Injects a 1-to-N Dependency on a ServiceRegistration.
-/// This function utilizes the Registration::registeredName() of the supplied registration.
-/// \param registration the Registration of the dependency.
-/// \return a 1-to-N  Dependency on the supplied registration.
-///
-template<typename S> constexpr Dependency<S,Kind::N> injectAll(const ServiceRegistration<S>& registration) {
-    return Dependency<S,Kind::N>{registration.registeredName()};
-}
-
-
-///
-/// \brief Injects a Dependency of type Cardinality::PRIVATE_COPY
-/// \param the required name of the dependency. If empty, no name is required.
-/// \return a Dependency of the supplied type that will create its own private copy.
-///
-template<typename S> constexpr Dependency<S,Kind::PRIVATE_COPY> injectPrivateCopy(const QString& requiredName = "") {
-    return Dependency<S,Kind::PRIVATE_COPY>{requiredName};
-}
-
-///
-/// \brief A placeholder for a resolvable constructor-argument.
-/// Use the function resolve(const QString&) to pass a resolvable argument to a service
-/// with QApplicationContext::registerService().
-///
-template<typename S> struct Resolvable {
-    QString expression;
-    QVariant defaultValue;
-};
-
-///
-/// \brief Specifies a constructor-argument that shall be resolved by the QApplicationContext.
-/// Use this function to supply resolvable arguments to the constructor of a Service.
-/// The result of resolving the placeholder must be a String that is convertible via `QVariant::value<T>()` to the desired type.
-/// ### Example
-///
-///     Service<QIODevice,QFile> service{ resolve("${filename:readme.txt}") };
-///
-/// \param expression may contain placeholders in the format `${identifier}` or `${identifier:defaultValue}`.
-/// \return a Resolvable instance for the supplied type.
-///
-template<typename S = QString> Resolvable<S> resolve(const QString& expression) {
-    return Resolvable<S>{expression};
-}
-
-///
-/// \brief Specifies a constructor-argument that shall be resolved by the QApplicationContext.
-/// The result of resolving the placeholder must
-/// be a String that is convertible via `QVariant::value<T>()` to the desired type.<br>
-/// **Note:** The expression is allowed to specify embedded default-values using the format `${identifier:defaultValue}`.
-/// However, this does not make much sense, as it would render the parameter `defaultValue` useless,
-/// since the embedded default-value would always take precedence!
-/// ### Example
-///
-///     Service<QIODevice,QFile> service{ resolve("${filename}", QString{"readme.txt"}) };
-/// \param expression may contain placeholders in the format `${identifier}`.
-/// \param defaultValue the value to use if the placeholder cannot be resolved.
-/// \return a Resolvable instance for the supplied type.
-///
-template<typename S> Resolvable<S> resolve(const QString& expression, const S& defaultValue) {
-    return Resolvable<S>{expression, QVariant::fromValue(defaultValue)};
-}
-
-
-///
-/// \brief Configures a service for an ApplicationContext.
-///
-struct service_config final {
-    using entry_type = std::pair<QString,QVariant>;
-
-
-    friend inline bool operator==(const service_config& left, const service_config& right) {
-        return left.properties == right.properties && left.group == right.group && left.autowire == right.autowire && left.initMethod == right.initMethod;
-    }
-
-
-    QVariantMap properties;
-    QString group;
-    bool autowire = false;
-    QString initMethod;
-};
-
-///
-/// \brief Makes a service_config.
-/// \param properties the keys and value to be applied as Q_PROPERTYs.
-/// \param section the `QSettings::group()` to be used.
-/// \param autowire if `true`, the QApplicationContext will attempt to initialize all Q_PROPERTYs of `QObject*`-type with the corresponding services.
-/// \param initMethod if not empty, will be invoked during publication of the service.
-/// \return the service_config.
-///
-inline service_config make_config(std::initializer_list<std::pair<QString,QVariant>> properties = {}, const QString& group = "", bool autowire = false, const QString& initMethod = "") {
-    return service_config{properties, group, autowire, initMethod};
-}
-
-
-namespace detail {
-
-
-
-using constructor_t = std::function<QObject*(const QVariantList&)>;
-
-constexpr int VALUE_KIND = 0x10;
-constexpr int RESOLVABLE_KIND = 0x20;
-
-
-struct dependency_info {
-    const std::type_info& type;
-    int kind;
-    constructor_t defaultConstructor;
-    QString expression; //RESOLVABLE_KIND: The resolvable expression. VALUE_KIND: empty. Otherwise: the required name of the dependency.
-    QVariant value; //VALUE_KIND: The injected value. RESOLVABLE_KIND: the default-value.
-
-    bool has_required_name() const {
-        switch(kind) {
-        case VALUE_KIND:
-        case RESOLVABLE_KIND:
-            return false;
-        default:
-            return !expression.isEmpty();
-
-        }
-    }
-
-};
-
-inline bool operator==(const dependency_info& info1, const dependency_info& info2) {
-    if(info1.kind != info2.kind) {
-        return false;
-    }
-    if(info1.type != info2.type) {
-        return false;
-    }
-    switch(info1.kind) {
-    case VALUE_KIND:
-        return info1.value == info2.value;
-        //In all other cases, we use only the expression. (For RESOLVABLE_KIND, value contains the default-value, which we ignore deliberately)
-    default:
-        return info1.expression == info2.expression;
-    }
-}
-
-
-struct service_descriptor {
-
-
-    QObject* create(const QVariantList& dependencies) const {
-        return constructor ? constructor(dependencies) : nullptr;
-    }
-
-    bool matches(const std::type_index& type) const {
-        return type == impl_type || std::find(service_types.begin(), service_types.end(), type) != service_types.end();
-    }
-
-    /**
-     * @brief Is this service_descriptor compatible with another one?
-     * <br>For this to be true, the impl_types must be identical,
-     * as well as the primary (aka first) service-type.
-     * Also, the dependencies must match.
-     * @param other
-     * @return true if the other descriptor matches this one.
-     */
-    bool matches(const service_descriptor& other) const {
-        if(impl_type != other.impl_type || dependencies != other.dependencies) {
-            return false;
-        }
-        if(service_types.empty()) {
-            return !other.service_types.empty();
-        }
-        if(other.service_types.empty()) {
-            return !service_types.empty();
-        }
-        return service_types[0] == other.service_types[0];
-    }
-
-
-    std::vector<std::type_index> service_types;
-    const std::type_info& impl_type;
-    const QMetaObject* meta_object = nullptr;
-    constructor_t constructor = nullptr;
-    std::vector<dependency_info> dependencies;
-};
-
-///
-/// \brief Determines whether two service_descriptors are deemed equal.
-/// two service_descriptors are deemed equal if their service_types, impl_type,
-/// dependencies and config are all equal.
-/// \param left
-/// \param right
-/// \return `true` if the service_descriptors are equal to each other.
-///
-inline bool operator==(const service_descriptor &left, const service_descriptor &right) {
-    if (&left == &right) {
-        return true;
-    }
-    return left.service_types == right.service_types &&
-           left.impl_type == right.impl_type &&
-           left.dependencies == right.dependencies;
- }
-
-inline bool operator!=(const service_descriptor &left, const service_descriptor &right) {
-    return !(left == right);
-}
-
-
-
- template<typename S,int=sizeof(service_factory<S>)> constexpr bool hasServiceFactory(S*) {
-    return true;
- }
-
- constexpr bool hasServiceFactory(void*) {
-    return false;
- }
-
-
- template<typename S> constexpr bool has_service_factory = hasServiceFactory(static_cast<S*>(nullptr));
-
-
-
-
-
-template<typename S> constructor_t get_default_constructor() {
-    if constexpr(std::conjunction_v<std::is_base_of<QObject,S>,std::is_default_constructible<S>>) {
-        return [](const QVariantList&) { return new S;};
-    }
-    return nullptr;
-}
-
-
-
-
-template <typename S>
-struct dependency_helper {
-    using type = S;
-
-    static constexpr S convert(const QVariant& arg) {
-        return arg.value<S>();
-    }
-
-
-    static dependency_info info(S dep) {
-        return { typeid(S), VALUE_KIND, constructor_t{}, "", QVariant::fromValue(dep) };
-    }
-
-};
-
-template <typename S,Kind kind>
-struct dependency_helper<Dependency<S,kind>> {
-    using type = S;
-
-    static constexpr S* convert(const QVariant& arg) {
-        return dynamic_cast<S*>(arg.value<QObject*>());
-    }
-
-    static dependency_info info(Dependency<S,kind> dep) {
-        return { typeid(S), static_cast<int>(kind), get_default_constructor<S>(), dep.requiredName };
-    }
-
-
-};
-
-
-
-
-template <typename S>
-struct dependency_helper<Dependency<S, Kind::N>> {
-
-    using type = S;
-
-
-    static dependency_info info(Dependency<S,Kind::N> dep) {
-        return { typeid(S), static_cast<int>(Kind::N), get_default_constructor<S>(), dep.requiredName };
-    }
-    static QList<S*> convert(const QVariant& arg) {
-        return convertQList<S>(arg.value<QObjectList>());
-    }
-};
-
-template <typename S>
-struct dependency_helper<Resolvable<S>> {
-
-    using type = S;
-
-
-    static dependency_info info(Resolvable<S> dep) {
-        return { typeid(S), RESOLVABLE_KIND, constructor_t{}, dep.expression, dep.defaultValue };
-    }
-
-    static constexpr S convert(const QVariant& arg) {
-        return arg.value<S>();
-    }
-};
-
-
-
-template<typename S> auto constexpr convert_arg(const QVariant& arg) {
-    return dependency_helper<S>::convert(arg);
-}
-
-
-
-
-
-
-
-
-
-
-
-template<typename T,typename First, typename...Tail> constexpr std::pair<bool,const char*> check_dynamic_types(T* obj) {
-    if(!dynamic_cast<First*>(obj)) {
-        return {false, typeid(First).name()};
-    }
-    if constexpr(sizeof...(Tail) > 0) {
-        return check_dynamic_types<T,Tail...>(obj);
-    }
-    return {true, nullptr};
-}
-
-
-
-
-template <typename T> constructor_t service_creator() {
-    return [](const QVariantList &dependencies) {
-        if constexpr(detail::has_service_factory<T>) {
-            return service_factory<T>{}();
-        } else {
-            return new T;
-        }
-    };
-}
-
-template <typename T, typename D1> constructor_t service_creator() {
-        return [](const QVariantList &dependencies) {
-            if constexpr(detail::has_service_factory<T>) {
-                return service_factory<T>{}(convert_arg<D1>(dependencies[0]));
-            } else {
-                return new T{ convert_arg<D1>(dependencies[0]) };
-            }
-        };
-    }
-
-template <typename T, typename D1, typename D2>
-    constructor_t service_creator() {
-        return [](const QVariantList &dependencies) {
-            if constexpr(detail::has_service_factory<T>) {
-                return service_factory<T>{}(convert_arg<D1>(dependencies[0]), convert_arg<D2>(dependencies[1]));
-            } else {
-                return new T{ convert_arg<D1>(dependencies[0]), convert_arg<D2>(dependencies[1]) };
-            }
-        };
-    }
-
-template <typename T, typename D1, typename D2, typename D3>
-    constructor_t service_creator() {
-        return [](const QVariantList &dependencies) {
-            if constexpr(detail::has_service_factory<T>) {
-                return service_factory<T>{}(
-                        convert_arg<D1>(dependencies[0]),
-                        convert_arg<D2>(dependencies[1]),
-                        convert_arg<D3>(dependencies[2]));
-            } else {
-            return new T{
-                         convert_arg<D1>(dependencies[0]),
-                         convert_arg<D2>(dependencies[1]),
-                         convert_arg<D3>(dependencies[2])
-                        };
-            }
-        };
-    }
-
-template <typename T, typename D1, typename D2, typename D3, typename D4>
-    constructor_t service_creator() {
-        return [](const QVariantList &dependencies) {
-            if constexpr(detail::has_service_factory<T>) {
-                return service_factory<T>{}(
-                        convert_arg<D1>(dependencies[0]),
-                        convert_arg<D2>(dependencies[1]),
-                        convert_arg<D3>(dependencies[2]),
-                        convert_arg<D4>(dependencies[3]));
-            } else {
-            return new T{
-                         convert_arg<D1>(dependencies[0]),
-                         convert_arg<D2>(dependencies[1]),
-                         convert_arg<D3>(dependencies[2]),
-                         convert_arg<D4>(dependencies[3])
-                     };
-            }
-        };
-    }
-
-template <typename T, typename D1, typename D2, typename D3, typename D4, typename D5>
-    constructor_t service_creator() {
-        return [](const QVariantList &dependencies) {
-            if constexpr(detail::has_service_factory<T>) {
-                return service_factory<T>{}(convert_arg<D1>(dependencies[0]),
-                        convert_arg<D2>(dependencies[1]),
-                        convert_arg<D3>(dependencies[2]),
-                        convert_arg<D4>(dependencies[3]),
-                        convert_arg<D5>(dependencies[4]));
-            } else
-            return new T{
-                             convert_arg<D1>(dependencies[0]),
-                             convert_arg<D2>(dependencies[1]),
-                             convert_arg<D3>(dependencies[2]),
-                             convert_arg<D4>(dependencies[3]),
-                             convert_arg<D5>(dependencies[4])
-                         }; };
-    }
-
-template <typename T, typename D1, typename D2, typename D3, typename D4, typename D5, typename D6>
-constructor_t service_creator() {
-        return [](const QVariantList &dependencies) {
-            if constexpr(detail::has_service_factory<T>) {
-                return service_factory<T>{}(convert_arg<D1>(dependencies[0]),
-                                            convert_arg<D2>(dependencies[1]),
-                                            convert_arg<D3>(dependencies[2]),
-                                            convert_arg<D4>(dependencies[3]),
-                                            convert_arg<D5>(dependencies[4]),
-                                            convert_arg<D6>(dependencies[5]));
-            } else
-                return new T{
-                    convert_arg<D1>(dependencies[0]),
-                    convert_arg<D2>(dependencies[1]),
-                    convert_arg<D3>(dependencies[2]),
-                    convert_arg<D4>(dependencies[3]),
-                    convert_arg<D5>(dependencies[4]),
-                    convert_arg<D6>(dependencies[5])
-                }; };
-}
-
-using q_predicate_t = std::function<bool(QObject*)>;
-
-
-
-} // namespace detail
-
-///
-/// \brief Describes a service by its interface and implementation.
-/// Compilation will fail if either `Srv` is not a sub-class of QObject, or if `Impl` is not a sub-class of `Srv`.
-/// <br><b>Note:</b> This template has a specialization for the case where the implementation-type is identical
-/// to the service-type. That specialization offers an additional method for advertising a service with
-/// more than one service-interface!
-
-/// \tparam Srv the primary service-interface. The service will be advertised as this type. If you only supply this type-argument,
-/// the primary service-interface will be identical to the service's implementation-type.
-/// \tparam Impl the implementation-type of the service.
-/// You may supply arbitrary arguments to Service' constructor. Those arguments will be passed on to the
-/// constructor of the actual service when the QApplicationContext is published.
-///
-/// Example with one argument:
-///
-///    context->registerService(Service<QIODevice,QFile>{QString{"readme.txt"}, "file");
-///
-///
-template<typename Srv,typename Impl=Srv> struct Service {
-    static_assert(std::is_base_of_v<QObject,Impl>, "Implementation-type must be a subclass of QObject");
-
-    static_assert(std::is_base_of_v<Srv,Impl>, "Implementation-type must be a subclass of Service-type");
-
-    using service_type = Srv;
-
-    using impl_type = Impl;
-
-    template<typename...Dep> Service(Dep...deps) : descriptor{{typeid(Srv)}, typeid(Impl), &Impl::staticMetaObject} {
-        (descriptor.dependencies.push_back(detail::dependency_helper<Dep>::info(deps)), ...);
-        descriptor.constructor = detail::service_creator<Impl,Dep...>();
-    }
-
-    detail::service_descriptor descriptor;
-};
-
-///
-/// \brief Describes a service by its implementation and possibly multiple service-interfaces.
-/// Compilation will fail if either `Impl` is not a sub-class of QObject.
-/// \tparam Impl the implementation-type of the service. If you do not specify additional service-interfaces,
-/// this will become also the primary service-interface.<br>
-/// You may supply arbitrary arguments to Service' constructor. Those arguments will be passed on to the
-/// constructor of the actual service when the QApplicationContext is published.
-/// Example with one argument:
-///
-///    context->registerService(Service<QFile>{QString{"readme.txt"}.advertiseAs<QIODevice>(), "file");
-///
-///
-template<typename Impl> struct Service<Impl,Impl> {
-    static_assert(std::is_base_of_v<QObject,Impl>, "Implementation-type must be a subclass of QObject");
-
-
-    using service_type = Impl;
-
-    using impl_type = Impl;
-
-
-    template<typename...Dep> Service(Dep...deps) : descriptor{{typeid(Impl)}, typeid(Impl), &Impl::staticMetaObject} {
-        (descriptor.dependencies.push_back(detail::dependency_helper<Dep>::info(deps)), ...);
-        descriptor.constructor = detail::service_creator<Impl,Dep...>();
-    }
-
-    Service(detail::service_descriptor&& descr) :
-        descriptor{std::move(descr)} {
-    }
-
-    /**
-     * @brief Specifies service-interfaces.
-     *  <br>You must specify at least one interface. These interfaces will be available for lookup via QApplicationContext::getRegistration().
-     *  They will also be used to satisfy dependencies that other services may have to this one.
-     *  <br>This function may be invoked only on temporary instances.
-     *  \tparam First the primary service-interface.
-     *  \tparam Tail the additional service-interfaces.
-     * @return this Service.
-     */
-    template<typename First, typename...Tail> Service<Impl,Impl> advertiseAs()&& {
-
-        static_assert(std::is_base_of_v<First,Impl> && (std::is_base_of_v<Tail,Impl> && ... ), "implementation-type does not implement all advertised interfaces");
-        auto descr{descriptor};
-        auto first = descr.service_types.begin();
-        if(first != descr.service_types.end() && *first == descr.impl_type) {
-           descr.service_types.erase(first);
-        }
-        (descr.service_types.push_back(typeid(First)), ..., descr.service_types.push_back(typeid(Tail)));
-        return Service<Impl,Impl>{std::move(descr)};
-    }
-
-
-    detail::service_descriptor descriptor;
-};
-
-
-
-
-
-
-///
-/// \brief A DI-Container for Qt-based applications.
-///
-class QApplicationContext : public QObject
-{
-    Q_OBJECT
-
-public:
-
-    ///
-    /// \brief How many services have been published?
-    /// This property will initially yield `false`, until publish(bool) is invoked.
-    /// **Note:** This property will **not** transition back to `0` upon destruction of this ApplicationContext!
-    /// \return the number of published services.
-    ///
-    Q_PROPERTY(unsigned published READ published NOTIFY publishedChanged)
-
-    ///
-    /// \brief How many services have been registered and not yet published?
-    /// This property will initially yield `0`.
-    /// Then, it will increase with every successfull registerService() invocation.
-    /// If publish(bool) is invoked successfully, the property will again yield `0`.
-    /// **Note:** This property will **not** transition back to `0` upon destruction of this ApplicationContext!
-    /// \return the number of registered but not yet published services.
-    ///
-    Q_PROPERTY(unsigned pendingPublication READ pendingPublication NOTIFY pendingPublicationChanged)
-
-
-
-    ///
-    /// \brief everything needed to describe service.
-    ///
-    using service_descriptor = detail::service_descriptor;
-
-    ///
-    /// \brief describes a service-dependency.
-    ///
-    using dependency_info = detail::dependency_info;
-
-
-
-
-    ///
-    /// \brief Registers a service with this ApplicationContext.
-    /// \param serviceDeclaration denotes the Service.
-    /// \param objectName the name that the service shall have. If empty, a name will be auto-generated.
-    /// The instantiated service will get this name as its QObject::objectName(), if it does not set a name itself in
-    /// its constructor.
-    /// \param config the Configuration for the service.
-    /// \tparam S the service-type. If you want to distinguish the service-type from the implementation-type, you should supply a Service here.
-    /// \return a ServiceRegistration for the registered service, or an invalid ServiceRegistration if it could not be registered.
-    ///
-    template<typename S,typename Impl> auto registerService(const Service<S,Impl>& serviceDeclaration, const QString& objectName = "", const service_config& config = service_config{}) -> ServiceRegistration<S> {
-        return ServiceRegistration<S>::wrap(registerService(objectName, serviceDeclaration.descriptor, config));
-    }
-
-
-    ///
-    /// \brief Registers a service with no dependencies with this ApplicationContext.
-    /// This is a convenience-function equivalent to `registerService(Service<S>{}, objectName, config)`.
-    /// \param objectName the name that the service shall have. If empty, a name will be auto-generated.
-    /// The instantiated service will get this name as its QObject::objectName(), if it does not set a name itself in
-    /// its constructor.
-    /// \param config the Configuration for the service.
-    /// \tparam S the service-type.
-    /// \return a ServiceRegistration for the registered service, or an invalid ServiceRegistration if it could not be registered.
-    ///
-    template<typename S> auto registerService(const QString& objectName = "", const service_config& config = service_config{}) -> ServiceRegistration<S> {
-        return registerService(Service<S>{}, objectName, config);
-    }
-
-
-
-
-
-    ///
-    /// \brief Registers an object with this ApplicationContext.
-    /// The object will immediately be published.
-    /// You can either let the compiler's template-argument deduction figure out the servicetype `<S>` for you,
-    /// or you can supply it explicitly, if it differs from the static type of the object.
-    /// \param obj must be non-null. Also, must be convertible to QObject.
-    /// \param objName the name for this Object in the ApplicationContext.
-    /// *Note*: this name will not be set as the QObject::objectName(). It will be the internal name within the ApplicationContext only.
-    /// \tparam S the primary service-type for the object.
-    /// \tparam IFaces additional service-interfaces to be advertised.
-    /// \return a ServiceRegistration for the registered service, or an invalid ServiceRegistration if it could not be registered.
-    ///
-    template<typename S,typename... IFaces> ServiceRegistration<S> registerObject(S* obj, const QString& objName = "") {
-        static_assert(detail::could_be_qobject<S>::value, "Object is not convertible to QObject");
-        if constexpr(sizeof...(IFaces) > 0) {
-            auto check = detail::check_dynamic_types<S,IFaces...>(obj);
-            if(!check.first)            {
-                qCCritical(loggingCategory()).noquote().nospace() << "Cannot register Object " << obj << " as name '" << objName << "'. Object does not implement " << check.second;
-                return ServiceRegistration<S>{};
-            }
-        }
-        std::vector<std::type_index> ifaces;
-        (ifaces.push_back(typeid(S)), ..., ifaces.push_back(typeid(IFaces)));
-        service_descriptor descr{ifaces, typeid(*obj)};        return ServiceRegistration<S>::wrap(registerObject(objName, dynamic_cast<QObject*>(obj), service_descriptor{ifaces, typeid(*obj)}));
-    }
-
-    ///
-    /// \brief Obtains a ServiceRegistration for a service-type and name.
-    /// <br>This function will look up Services by the names they were registered with.
-    /// Additionally, it will look up any alias that might have been given, using ServiceRegistration::registerAlias(const QString&).
-    /// \tparam S the required service-type.
-    /// \param name the desired name of the registration.
-    /// A valid ServiceRegistration will be returned only if exactly one Service that matches the name has been registered.
-    /// \return a ServiceRegistration for the required type and name. If no single Service with a matching name and service-type could be found,
-    /// an invalid ServiceRegistration will be returned.
-    ///
-    template<typename S> [[nodiscard]] ServiceRegistration<S> getRegistration(const QString& name) const {
-        static_assert(detail::could_be_qobject<S>::value, "Type must be potentially convertible to QObject");
-        return ServiceRegistration<S>::wrap(getRegistration(typeid(S), name));
-    }
-
-    ///
-    /// \brief Obtains a ProxyRegistration for a service-type.
-    /// <br>In contrast to the ServiceRegistration that is returned by registerService(),
-    /// the ProxyRegistration returned by this function is actually a Proxy.<br>
-    /// This Proxy manages all Services of the requested type, regardless of whether they have been registered prior
-    /// to invoking getRegistration().<br>
-    /// This means that if you subscribe to it using Registration::subscribe(), you will be notified
-    /// about all published services that match the Service-type.
-
-    /// \tparam S the required service-type.
-    /// \return a ProxyRegistration that corresponds to all registration that match the service-type.
-    ///
-    template<typename S> [[nodiscard]] ProxyRegistration<S> getRegistration() const {
-        static_assert(detail::could_be_qobject<S>::value, "Type must be potentially convertible to QObject");
-        return ProxyRegistration<S>::wrap(getRegistration(typeid(S), detail::getMetaObject<S>()));
-    }
-
-    /**
-     * @brief Obtains a List of all Services that have been registered.
-     * <br>The element-type of the returned QList is the opaque type service_registration_handle_t.
-     * You should not de-reference it, as its API may changed without notice.
-     * <br>
-     * What you can do, though, is use one of the free functions matches(registration_handle_t),
-     * registeredName(service_registration_handle_t), registeredProperties(service_registration_handle_t).
-     * <br>Additionally, you may wrap the handles in a type-safe manner, using ServiceRegistration::wrap(service_registration_handle_t).
-     * @return a List of all Services that have been registered.
-     */
-    virtual QList<service_registration_handle_t> getRegistrationHandles() const = 0;
-
-
-
-
-    ///
-    /// \brief Publishes this ApplicationContext.
-    /// This method may be invoked multiple times.
-    /// Each time it is invoked, it will attempt to instantiate all yet-unpublished services that have been registered with this ApplicationContext.
-    /// \param allowPartial has the default-value `false`, this function will return immediately when a service cannot be published (due to missing dependencies,
-    /// unresolveable properties, etc...).
-    /// Additionally, the cause of such a failure will be logged with the level QtMsgType::QtCriticalMessage.
-    /// if `allowPartial == true`, the function will attempt to publish as many pending services as possible.
-    /// Failures that may be fixed by further registrations will be logged with the level QtMsgType::QtWarningMessage.
-    /// \return `true` if there are no fatal errors and all services were published (in case `allowPartial == false`),
-    /// or at least one service was published (in case `allowPartial == true`).
-    ///
-    virtual bool publish(bool allowPartial = false) = 0;
-
-
-
-    ///
-    /// \brief The number of published services.
-    /// \return The number of published services.
-    ///
-    virtual unsigned published() const = 0;
-
-    /// \brief The number of yet unpublished services.
-    /// \return the number of services that have been registered but not (yet) published.
-    ///
-    [[nodiscard]] virtual unsigned pendingPublication() const = 0;
-
-
-
-signals:
-
-    ///
-    /// \brief Signals that the published() property has changed.
-    /// May be emitted upon publish(bool).
-    /// **Note:** the signal will not be emitted on destruction of this ApplicationContext!
-    ///
-    void publishedChanged();
-
-    ///
-    /// \brief Signals that the pendingPublication() property has changed.
-    /// May be emitted upon registerService(), registerObject() or publish(bool).
-    /// **Note:** the signal will not be emitted on destruction of this ApplicationContext!
-    ///
-    void pendingPublicationChanged();
-
-
-protected:
-
-
-
-    ///
-    /// \brief Standard constructor.
-    /// \param parent the optional parent of this QApplicationContext.
-    ///
-    explicit QApplicationContext(QObject* parent = nullptr);
-
-
-    ///
-    /// \brief Registers a service with this QApplicationContext.
-    /// \param name
-    /// \param descriptor
-    /// \return a Registration for the service, or `nullptr` if it could not be registered.
-    ///
-    virtual service_registration_handle_t registerService(const QString& name, const service_descriptor& descriptor, const service_config& config) = 0;
-
-    ///
-    /// \brief Registers an Object with this QApplicationContext.
-    /// \param name
-    /// \param obj
-    /// \param descriptor
-    /// \return a Registration for the object, or `nullptr` if it could not be registered.
-    ///
-    virtual service_registration_handle_t registerObject(const QString& name, QObject* obj, const service_descriptor& descriptor) = 0;
-
-
-
-    ///
-    /// \brief Obtains a Registration for a service_type.
-    /// \param service_type
-    /// \param name the desired name of the service.
-    /// A valid Registration will be returned only if exactly one Service of the requested type has been registered that matches
-    /// the name.
-    /// \return a Registration for the supplied service_type, or `nullptr` if no single Service with the requested type and matching name
-    /// has been registered.
-    ///
-    virtual service_registration_handle_t getRegistration(const std::type_info& service_type, const QString& name) const = 0;
-
-    ///
-    /// \brief Obtains a Registration for a service_type.
-    /// \param service_type the service-type to match the registrations.
-    /// \param dynamicCheck This optional parameter is used to check whether a Service is actually an instance of the service_type.
-    /// If `nullptr` is passed, this function will obtain only those Registrations where the registered service_type matches.
-    /// \param metaObject the static QMetaObject for the type. If not available, `nullptr` can be passed.
-    /// \return a Registration for the supplied service_type.
-    ///
-    virtual proxy_registration_handle_t getRegistration(const std::type_info& service_type, const QMetaObject* metaObject) const = 0;
-
-
-    ///
-    /// \brief Allows you to invoke a protected virtual function on another target.
-    /// If you are implementing registerService(const QString&, service_descriptor*) and want to delegate
-    /// to another implementation, access-rules will not allow you to invoke the function on another target.
-    ///
-    /// \param appContext the target on which to invoke registerService(const QString&, service_descriptor*).
-    /// \param name
-    /// \param descriptor
-    /// \return the result of registerService(const QString&, service_descriptor*).
-    ///
-    static service_registration_handle_t delegateRegisterService(QApplicationContext& appContext, const QString& name, const service_descriptor& descriptor, const service_config& config) {
-        return appContext.registerService(name, descriptor, config);
-    }
-
-    ///
-    /// \brief Allows you to invoke a protected virtual function on another target.
-    /// If you are implementing registerObject(const QString& name, QObject*, service_descriptor*) and want to delegate
-    /// to another implementation, access-rules will not allow you to invoke the function on another target.
-    ///
-    /// \param appContext the target on which to invoke registerObject(const QString& name, QObject*, service_descriptor*).
-    /// \param name
-    /// \param obj
-    /// \param descriptor
-    /// \return the result of registerObject<S>(const QString& name, QObject*, service_descriptor*).
-    ///
-    static service_registration_handle_t delegateRegisterObject(QApplicationContext& appContext, const QString& name, QObject* obj, const service_descriptor& descriptor) {
-        return appContext.registerObject(name, obj, descriptor);
-    }
-
-    ///
-    /// \brief Allows you to invoke a protected virtual function on another target.
-    /// If you are implementing getRegistration(const std::type_info&) const and want to delegate
-    /// to another implementation, access-rules will not allow you to invoke the function on another target.
-    ///
-    /// \param appContext the target on which to invoke getRegistration(const std::type_info&) const.
-    /// \param service_type
-    /// \return the result of getRegistration(const std::type_info&,const QString&) const.
-    ///
-    static service_registration_handle_t delegateGetRegistration(const QApplicationContext& appContext, const std::type_info& service_type, const QString& name) {
-        return appContext.getRegistration(service_type, name);
-    }
-
-    ///
-    /// \brief Allows you to invoke a protected virtual function on another target.
-    /// If you are implementing getRegistration(const std::type_info&) const and want to delegate
-    /// to another implementation, access-rules will not allow you to invoke the function on another target.
-    ///
-    /// \param appContext the target on which to invoke getRegistration(const std::type_info&) const.
-    /// \param service_type
-    /// \return the result of getRegistration(const std::type_info&) const.
-    ///
-    static proxy_registration_handle_t delegateGetRegistration(const QApplicationContext& appContext, const std::type_info& service_type, const QMetaObject* metaObject) {
-        return appContext.getRegistration(service_type, metaObject);
-    }
-
-
-
-    template<typename S> friend class ServiceRegistration;
-};
-
-template<typename S> template<typename D,typename R> Subscription Registration<S>::autowire(R (S::*injectionSlot)(D*)) {
-    static_assert(detail::could_be_qobject<D>::value, "Service-type to be injected must be possibly convertible to QObject");
-    if(!registrationHolder || !injectionSlot) {
-        qCCritical(loggingCategory()).noquote().nospace() << "Cannot autowire " << *this;
-        return Subscription{};
-    }
-    auto subscription = new AutowireSubscription<D,R>{unwrap(), injectionSlot, applicationContext()->template getRegistration<D>().unwrap()};
-    return Subscription{detail::Registration::subscribe(subscription)};
-}
-
-
-
-
-///
-/// \brief A mix-in interface for classes that may modify services before publication.
-/// The method process(QApplicationContext*, QObject*,const QVariantMap&) will be invoked for each service after its properties have been set, but
-/// before an *init-method* is invoked.
-///
-class QApplicationContextPostProcessor {
-public:
-    ///
-    /// \brief Processes each service published by an ApplicationContext.
-    /// \param appContext
-    /// \param service
-    /// \param resolvedProperties
-    ///
-    virtual void process(QApplicationContext* appContext, QObject* service, const QVariantMap& resolvedProperties) = 0;
-
-    virtual ~QApplicationContextPostProcessor() = default;
-};
-
-
-
-
-}
+#pragma once
+/** @file qapplicationcontext.h
+ *  @brief Contains the class QApplicationContext and other related types and functions.
+ *  @author McNepp
+*/
+
+#include <utility>
+#include <typeindex>
+#include <QObject>
+#include <QVariant>
+#include <QPointer>
+#include <QUuid>
+#include <QLoggingCategory>
+
+namespace mcnepp::qtdi {
+
+class QApplicationContext;
+
+
+
+
+
+
+template<typename S> class Registration;
+
+template<typename S> class ServiceRegistration;
+
+class Subscription;
+
+Q_DECLARE_LOGGING_CATEGORY(loggingCategory)
+
+
+namespace detail {
+
+template<typename S,typename V=QObject*> struct could_be_qobject : std::false_type {};
+
+template<typename S> struct could_be_qobject<S,decltype(dynamic_cast<QObject*>(static_cast<S*>(nullptr)))> : std::true_type {};
+
+
+template <typename T>
+QList<T*> convertQList(const QObjectList &list) {
+    QList<T *> result;
+    for (auto obj : list) {
+        if(T* ptr = dynamic_cast<T*>(obj)) {
+            result.push_back(ptr);
+        }
+    }
+    return result;
+}
+
+template <>
+inline QObjectList convertQList<QObject>(const QObjectList &list) {
+    return list;
+}
+
+class Registration;
+
+///
+/// \brief The Subscription created by Registrations.
+/// This is an internal Q_OBJECT whose sole purpose it is to provide a signal
+/// for publishing the current set of published Services.<br>
+/// Internally, a Subscription comprises two QMetaObject::Connections:
+/// one outgoing to the Client that wants to be informed about a Service's publication,
+/// and one incoming from the associated Registration.
+///
+class Subscription : public QObject {
+    Q_OBJECT
+
+    friend class Registration;
+
+    template<typename S> friend class mcnepp::qtdi::Registration;
+
+
+public:
+    virtual void cancel() {
+        QObject::disconnect(out_connection);
+        QObject::disconnect(in_connection);
+    }
+
+    Registration* registration() const {
+        return m_registration;
+    }
+
+
+protected:
+    Subscription(Registration* registration, QObject* targetContext, Qt::ConnectionType connectionType);
+
+
+    virtual void notify(QObject*) = 0;
+
+
+signals:
+
+    void objectPublished(QObject*);
+
+private:
+
+
+    QMetaObject::Connection out_connection;
+    QMetaObject::Connection in_connection;
+    Registration* const m_registration;
+};
+
+template<typename S> constexpr auto getMetaObject(S*) -> decltype(&S::staticMetaObject) {
+    return &S::staticMetaObject;
+}
+
+inline constexpr std::nullptr_t getMetaObject(void*) {
+    return nullptr;
+}
+
+template<typename S> constexpr const QMetaObject* getMetaObject() {
+    return getMetaObject(static_cast<S*>(nullptr));
+}
+
+    using q_setter_t = std::function<void(QObject*,QVariant)>;
+
+struct property_descriptor {
+    QByteArray name;
+    q_setter_t setter;
+};
+
+inline QDebug operator << (QDebug out, const property_descriptor& descriptor) {
+    if(!descriptor.name.isEmpty()) {
+        out.noquote().nospace() << "property '" << descriptor.name << "'";
+    }
+    return out;
+}
+
+
+
+
+
+
+///
+/// \brief A  type that serves as a "handle" for registrations in a QApplicationContext.
+/// This class has a signal objectPublished(QObject*).
+/// However, it would be quite unwieldly to use that property directly in order to get hold of the
+/// Objects managed by this Registration.
+/// Rather, use the class-template `Registration` and its type-safe method `Registration::subscribe()`.
+///
+class Registration : public QObject {
+    Q_OBJECT
+
+    friend class Subscription;
+
+public:
+
+    template<typename S> friend class mcnepp::qtdi::Registration;
+
+
+    ///
+    /// \brief Does this Registration match a type?
+    /// \param type the request.
+    /// \return `true` if the implementation or the service-interface of this Registration matches
+    /// the requested type.
+    ///
+    [[nodiscard]] virtual bool matches(const std::type_info& type) const = 0;
+
+
+
+    ///
+    /// \brief Yields the ApplicationContext that this Registration belongs to.
+    /// \return the ApplicationContext that this Registration belongs to.
+    ///
+    [[nodiscard]] virtual QApplicationContext* applicationContext() const = 0;
+
+
+
+    friend QDebug operator<<(QDebug out, const Registration& reg) {
+        reg.print(out);
+        return out;
+    }
+
+
+
+signals:
+
+    ///
+    /// \brief Signals when a service has been published.
+    ///
+    void objectPublished(QObject*);
+
+
+
+
+protected:
+
+
+    explicit Registration(QObject* parent = nullptr) : QObject(parent) {
+
+     }
+
+    virtual ~Registration() = default;
+
+     ///
+     /// \brief Writes information about this Registration to QDebug.
+     /// \param out
+     ///
+     virtual void print(QDebug out) const = 0;
+
+
+
+
+    /**
+     * @brief A Subscription has been connected to this Registration.
+
+     * @param subscription the Subscribtion that was connected.
+     */
+    virtual void onSubscription(Subscription* subscription) = 0;
+
+    /**
+     * @brief Subscribes to a Subscription.
+     * <br>This function will retrieve the Subscription::registration() and invoke onSubscription(Subscription*)
+     * on it.
+     * @param subscription
+     * @return the subscription (for convenience)
+     */
+    static Subscription* subscribe(Subscription* subscription) {
+        if(subscription) {
+            subscription->registration()->onSubscription(subscription);
+        }
+        return subscription;
+    }
+
+};
+
+
+
+
+inline Subscription::Subscription(Registration* registration, QObject* targetContext, Qt::ConnectionType connectionType) :
+    QObject(targetContext),
+    m_registration(registration)
+{
+    in_connection = QObject::connect(registration, &Registration::objectPublished, this, &Subscription::objectPublished);
+    out_connection = QObject::connect(this, &Subscription::objectPublished, targetContext, [this](QObject* obj) { notify(obj); }, connectionType);
+}
+
+
+class ServiceRegistration : public Registration {
+    Q_OBJECT
+
+
+    template<typename S> friend class mcnepp::qtdi::ServiceRegistration;
+
+public:
+    ///
+    /// \brief The name of this Registration.
+    /// This property will yield the name that was passed to QApplicationContext::registerService(),
+    /// or the synthetic name that was assigned by the ApplicationContext.
+    ///
+    Q_PROPERTY(QString registeredName READ registeredName CONSTANT)
+
+    Q_PROPERTY(QVariantMap registeredProperties READ registeredProperties CONSTANT)
+
+    ///
+    /// \brief The name of this Registration.
+    /// This property will yield the name that was passed to QApplicationContext::registerService(),
+    /// or the synthetic name that was assigned by the ApplicationContext.
+    /// \return the name of this Registration.
+    ///
+    [[nodiscard]] virtual QString registeredName() const = 0;
+
+    /**
+     * @brief The properties that were supplied upon registration.
+     * @return The properties that were supplied upon registration.
+     */
+    [[nodiscard]] virtual QVariantMap registeredProperties() const = 0;
+
+protected:
+
+
+    explicit ServiceRegistration(QObject* parent = nullptr) : Registration(parent) {
+
+    }
+
+    ///
+    /// \brief Registers an alias for a Service.
+    /// <br>If this function is successful, the Service can be referenced by the new name in addition to the
+    /// name it was originally registered with. There can be multiple aliases for a Service.<br>
+    /// Aliases must be unique within the ApplicationContext.
+    /// \param alias the alias to use.
+    /// \param descriptor
+    /// \return `true` if the alias could be registered. false, if this alias has already been registered before with a different registration.
+    ///
+    virtual bool registerAlias(const QString& alias) = 0;
+
+   virtual detail::Subscription* createBindingTo(const char* sourcePropertyName, Registration* target, const detail::property_descriptor& targetProperty) = 0;
+
+};
+
+class ProxyRegistration : public Registration {
+    Q_OBJECT
+
+
+public:
+
+    /**
+     * @brief Yields the ServiceRegistrations that this proxy currently knows of.
+     * This method returns a snapshot of the ServiceRegistrations that have been currently registered.
+     * Should you register more Services that match this service-type, you may need to invoke this method again.
+     * @return the ServiceRegistrations that this proxy currently knows of.
+     */
+    [[nodiscard]] virtual QList<ServiceRegistration*> registeredServices() const = 0;
+
+
+protected:
+
+
+    explicit ProxyRegistration(QObject* parent = nullptr) : Registration(parent) {
+
+    }
+
+
+};
+
+
+}
+
+///
+/// An opaque type that represents the Registration on a low level.
+/// <br>Clients should have no need to know any details about this type.
+/// The only thing you may do directly with a registration_handle_t is check for validity using an if-expression.
+/// In particular, you should not de-reference a handle, as its API might change without notice!
+/// What you can do, however, is use one of the free functions matches(registration_handle_t handle),
+/// applicationContext(registration_handle_t handle).
+///
+using registration_handle_t = detail::Registration*;
+
+///
+/// \brief Determines whether a handle to a Registration matches a type.
+/// \param handle the handle to the Registration.
+/// \tparam T the type to query.
+/// \return `true` if the handle is valid and matches the type.
+///
+template<typename T> inline bool matches(registration_handle_t handle) {
+    return handle && handle->matches(typeid(T));
+}
+
+///
+/// \brief Obtains the QApplicationContext from a handle to a Registration.
+/// \param handle the handle to the Registration.
+/// \return the QApplicationContext if the handle is valid, `nullptr` otherwise.
+///
+inline QApplicationContext* applicationContext(registration_handle_t handle) {
+    return handle ? handle->applicationContext() : nullptr;
+}
+
+
+///
+/// An opaque type that represents the ServiceRegistration on a low level.
+/// <br>Clients should have no need to know any details about this type.
+/// The only thing you may do directly with a service_registration_handle_t is check for validity using an if-expression.
+/// In particular, you should not de-reference a handle, as its API might change without notice!
+/// What you can do, however, is use one of the free functions registeredName(service_registration_handle_t handle),
+/// registeredProperties(service_registration_handle_t).
+/// applicationContext(registration_handle_t handle).
+///
+using service_registration_handle_t = detail::ServiceRegistration*;
+
+
+
+///
+/// An opaque type that represents the ProxyRegistration on a low level.
+/// <br>Clients should have no need to know any details about this type.
+/// The only thing you may do directly with a proxy_registration_handle_t is check for validity using an if-expression.
+/// In particular, you should not de-reference a handle, as its API might change without notice!
+/// What you can do, however, is use the free function registeredServices(proxy_registration_handle_t handle).
+/// applicationContext(registration_handle_t handle).
+///
+using proxy_registration_handle_t = detail::ProxyRegistration*;
+
+///
+/// \brief Obtains the registered Services from a handle to a ProxyRegistration.
+/// \param handle the handle to the ProxyRegistration.
+/// \return the Services that the ProxyRegistration knows of, or an empty List if the handle is not valid.
+///
+inline QList<service_registration_handle_t> registeredServices(proxy_registration_handle_t handle) {
+    return handle ? handle->registeredServices() : QList<service_registration_handle_t>{};
+}
+
+///
+/// \brief Obtains the registeredName from a handle to a ServiceRegistration.
+/// \param handle the handle to the ServiceRegistration.
+/// \return the name that this ServiceRegistration was registered with, or an empty String if the handle is not valid.
+///
+inline QString registeredName(service_registration_handle_t handle) {
+    return handle ? handle->registeredName() : QString{};
+}
+
+///
+/// \brief Obtains the registeredProperties from a handle to a ServiceRegistration.
+/// \param handle the handle to the  ServiceRegistration.
+/// \return the properties that this ServiceRegistration was registered with, or an empty Map if the handle is not valid.
+///
+inline QVariantMap registeredProperties(service_registration_handle_t handle) {
+    return handle ? handle->registeredProperties() : QVariantMap{};
+}
+
+
+
+/**
+ * @brief An opaque handle to a detail::Subscription.
+ * Instances of this class will be returned by Registration::subscribe().<br>
+ * The only thing you can do with a Subscription is test for validity and Subscription::cancel().
+ */
+class Subscription final {
+public:
+
+     explicit Subscription(detail::Subscription* subscription = nullptr) :
+        m_subscription(subscription) {
+
+    }
+
+    /**
+     * @brief Was this Subscription successful?
+     * Identical to isValid().
+     * @return true if this Subscription was successfully created.
+     */
+    explicit operator bool() const {
+        return isValid();
+    }
+
+    /**
+     * @brief Was this Subscription successful?
+     * @return true if this Subscription was successfully created.
+     */
+    bool isValid() const {
+        return m_subscription;
+    }
+
+    /**
+     * @brief Yields the underlying detail::Subscription.
+     * @return the underlying detail::Subscription.
+     */
+    detail::Subscription* unwrap() const {
+        return m_subscription;
+    }
+
+    /**
+     * @brief Cancels this Subscription.
+     */
+    void cancel() {
+        if(m_subscription) {
+            m_subscription->cancel();
+            m_subscription.clear();
+        }
+    }
+
+private:
+    QPointer<detail::Subscription> m_subscription;
+};
+
+
+
+///
+/// \brief A type-safe wrapper for a detail::Registration.
+/// Instances of this class are being returned by the public function-templates QApplicationContext::registerService(),
+/// QApplicationContext::registerObject() and QApplicationContext::getRegistration().
+///
+/// This class offers the type-safe function `subscribe()` which should be preferred over directly connecting to the signal `detail::Registration::objectPublished(QObject*)`.
+///
+/// A Registration contains a *non-owning pointer* to a Registration whose lifetime of is bound
+/// to the QApplicationContext. The Registration will become invalid after the corresponding QApplicationContext has been destructed.
+///
+template<typename S> class Registration {
+
+
+    template<typename U> friend class Registration;
+
+public:
+
+
+
+
+
+    ///
+    /// \brief Yields the QApplicationContext that manages this Registration.
+    /// \return the QApplicationContext that manages this Registration, or `nullptr` if this Registration is invalid.
+    ///
+    [[nodiscard]] QApplicationContext* applicationContext() const {
+        return mcnepp::qtdi::applicationContext(unwrap());
+    }
+
+
+    /**
+     * @brief Tests whether this Registration matches a type.
+     * <br>This function will yield `true` if this is valid Registration and its underlying registration-handle
+     * matches the requested type. This will be the case (at least) if U is either an advertised service-interface
+     * or the implementation-type of the service.
+     * @return `true` if this Registration matches a type.
+     */
+    template<typename U> [[nodiscard]] bool matches() const {
+        return mcnepp::qtdi::matches<U>(unwrap());
+    }
+
+
+
+
+
+    ///
+    /// \brief Receive all published QObjects in a type-safe way.
+    /// Connects to the `publishedObjectsChanged` signal and propagates new QObjects to the callable.
+    /// If the ApplicationContext has already been published, this method
+    /// will invoke the callable immediately with the current publishedObjects().
+    /// \tparam F is assumed to be a Callable that accepts an argument of type `S*`.
+    /// \param context the target-context.
+    /// \param callable the piece of code to execute.
+    /// \param connectionType determines whether the signal is processed synchronously or asynchronously
+    /// \return the Subscription.
+    ///
+    template<typename F> Subscription subscribe(QObject* context, F callable, Qt::ConnectionType connectionType = Qt::AutoConnection) {
+        if(!registrationHolder || !context) {
+            qCCritical(loggingCategory()).noquote().nospace() << "Cannot subscribe to " << *this;
+            return Subscription{};
+        }
+
+
+        auto subscription = new CallableSubscription<F>{unwrap(), callable, context, connectionType};
+        return Subscription{detail::Registration::subscribe(subscription)};
+      }
+
+    /// \brief Receive all published QObjects in a type-safe way.
+    /// Connects to the `objectPublished` signal and propagates new QObjects to the callable.
+    /// If the ApplicationContext has already been published, this method
+    /// will invoke the setter immediately with the current publishedObjects().
+    /// \tparam T the target of the subscription. Must be derived from QObject.
+    /// \param target the object on which the setter will be invoked.
+    /// \param setter the method that will be invoked.
+    /// \param connectionType determines whether the signal is processed synchronously or asynchronously
+    /// \return the Subscription.
+    ///
+    template<typename T,typename R> Subscription subscribe(T* target, R (T::*setter)(S*), Qt::ConnectionType connectionType = Qt::AutoConnection) {
+        static_assert(std::is_base_of_v<QObject,T>, "Target must be derived from QObject");
+        if(!registrationHolder || !setter || !target) {
+            qCCritical(loggingCategory()).noquote().nospace() << "Cannot subscribe to " << *this;
+            return Subscription{};
+        }
+        auto subscription = new SetterSubscription<T,R>{unwrap(), target, setter, connectionType};
+        return Subscription{detail::Registration::subscribe(subscription)};
+     }
+
+
+
+    ///
+    /// \brief Yields the wrapped handle to the Registration.
+    /// \return the wrapped handle to the Registration, or `nullptr` if this Registration wraps no valid Registration.
+    ///
+    registration_handle_t unwrap() const {
+        return registrationHolder.get();
+    }
+
+    ///
+    /// \brief Connects a service with another service from the same QApplicationContext.
+    /// Whenever a service of the type `<D>` is published, it will be injected into every service
+    /// of type `<S>`, using the supplied member-function.
+    /// \tparam D the type of service that will be injected into Services of type `<S>`.
+    /// \param injectionSlot the member-function to invoke when a service of type `<D>` is published.
+    /// \return the Subscription created by this autowiring.
+    ///
+    template<typename D,typename R> Subscription autowire(R (S::*injectionSlot)(D*));
+
+
+
+
+
+
+
+    ///
+    /// \brief Does this Registration represent a valid %Registration?
+    /// \return `true` if the underlying Registration is present.
+    ///
+    bool isValid() const {
+        return unwrap() != nullptr;
+    }
+
+    ///
+    /// \brief Does this Registration represent a valid %Registration?
+    /// Equivalent to isValid().
+    /// \return `true` if the underlying Registration is present.
+    ///
+    explicit operator bool() const {
+        return isValid();
+    }
+
+    ///
+    /// \brief Does this Registration represent an invalid %Registration?
+    /// Equivalent to `!isValid()`.
+    /// \return `true` if the underlying Registration is not present.
+    ///
+    bool operator!() const {
+        return !unwrap();
+    }
+
+
+
+protected:
+    explicit Registration(registration_handle_t reg = nullptr) : registrationHolder{reg}
+    {
+    }
+
+    ~Registration() {
+
+    }
+private:
+
+    template<typename F> class CallableSubscription : public detail::Subscription {
+        friend class Registration;
+
+        explicit CallableSubscription(registration_handle_t registration, F callable, QObject* context, Qt::ConnectionType connectionType) : Subscription(registration, context, connectionType),
+            m_callable(callable) {
+
+        }
+
+        virtual void notify(QObject* obj) {
+            if(S* srv = dynamic_cast<S*>(obj)) {
+                m_callable(srv);
+            }
+        }
+        F m_callable;
+    };
+
+
+
+
+    template<typename T,typename R> class SetterSubscription : public detail::Subscription {
+        friend class Registration;
+
+        SetterSubscription(registration_handle_t registration, T* target, R (T::*setter)(S*), Qt::ConnectionType connectionType) : Subscription(registration, target, connectionType),
+            m_setter(setter),
+            m_target(target){
+        }
+
+        virtual void notify(QObject* obj) override {
+            if(S* ptr = dynamic_cast<S*>(obj)) {
+               (m_target->*m_setter)(ptr);
+            }
+        }
+
+        T* const m_target;
+        R (T::*m_setter)(S*);
+    };
+
+    template<typename D,typename R> class AutowireSubscription : public detail::Subscription {
+        friend class Registration;
+
+        AutowireSubscription(registration_handle_t registration, R (S::*setter)(D*), registration_handle_t target) : Subscription(registration, target, Qt::AutoConnection),
+            m_setter(setter),
+            m_target(target)
+        {
+        }
+
+        void notify(QObject* obj) override {
+            if(S* srv = dynamic_cast<S*>(obj)) {
+               Registration<D> target{m_target};
+               auto subscr = target.subscribe(srv, m_setter);
+               if(subscr) {
+                   subscriptions.push_back(subscr);
+               }
+            }
+        }
+
+        void cancel() override {
+            detail::Subscription::cancel();
+            for(auto iter = subscriptions.begin(); iter != subscriptions.end(); iter = subscriptions.erase(iter)) {
+                iter->cancel();
+            }
+        }
+
+        R (S::*m_setter)(D*);
+        QPointer<detail::Registration> m_target;
+        std::vector<mcnepp::qtdi::Subscription> subscriptions;
+    };
+
+
+
+    QPointer<detail::Registration> registrationHolder;
+};
+
+
+///
+/// \brief A type-safe wrapper for a detail::ServiceRegistration.
+/// Instances of this class are being produces by the public function-templates QApplicationContext::registerService() and QApplicationContext::registerObject().
+///
+template<typename S> class ServiceRegistration final : public Registration<S> {
+    template<typename F,typename T> friend Subscription bind(const ServiceRegistration<F>&, const char*, Registration<T>&, const char*);
+
+    template<typename F,typename T,typename A,typename R> friend Subscription bind(const ServiceRegistration<F>& source, const char* sourceProperty, Registration<T>& target, R(T::*setter)(A));
+
+public:
+
+    [[nodiscard]] QString registeredName() const {
+        return mcnepp::qtdi::registeredName(unwrap());
+    }
+
+    [[nodiscard]] QVariantMap registeredProperties() const {
+        return mcnepp::qtdi::registeredProperties(unwrap());
+    }
+
+    service_registration_handle_t unwrap() const {
+        //We can use static_cast here, as the constructor enforces the correct type:
+        return static_cast<service_registration_handle_t>(Registration<S>::unwrap());
+    }
+
+
+    /**
+     * @brief Attempts to cast this ServiceRegistration to a type.
+     * <br>This function will yield a valid Registration only if this is valid Registration and its underlying registration-handle
+     * matches the requested type. This will be the case (at least) if U is either an advertised service-interface
+     * or the implementation-type of the service.
+     * @return a ServiceRegistration of the requested type. May be invalid if this Registration is already invalid, or if
+     * the types do not match
+     */
+    template<typename U> [[nodiscard]] ServiceRegistration<U> as() const {
+        if constexpr(std::is_same_v<U,S>) {
+            return *this;
+        }
+        auto handle = unwrap();
+        if(!matches<U>(handle)) {
+            return ServiceRegistration<U>{};
+        }
+        return ServiceRegistration<U>::wrap(handle);
+    }
+
+
+
+
+    ///
+    /// \brief Registers an alias for a Service.
+    /// <br>If this function is successful, the Service can be referenced by the new name in addition to the
+    /// name it was originally registered with. There can be multiple aliases for a Service.<br>
+    /// Aliases must be unique within the ApplicationContext.
+    /// \param alias the alias to use.
+    /// \param descriptor
+    /// \return `true` if the alias could be registered. `false` if this alias has already been registered before with a different registration.
+    ///
+    bool registerAlias(const QString& alias) {
+        if(!Registration<S>::isValid()) {
+            qCCritical(loggingCategory()).noquote().nospace() << "Cannot register alias '" << alias << "' for " << *this;
+            return false;
+        }
+        return  unwrap()->registerAlias(alias);
+    }
+
+    ServiceRegistration() = default;
+
+    ///
+    /// \brief Wraps a handle to a ServiceRegistration into a typesafe high-level ServiceRegistration.
+    /// \param handle the handle to the ServiceRegistration.
+    /// \return a valid Registration if handle is not `nullptr` and if `Registration::matches<S>()`.
+    /// \see unwrap().
+    ///
+    static ServiceRegistration<S> wrap(service_registration_handle_t handle) {
+        if(mcnepp::qtdi::matches<S>(handle)) {
+            return ServiceRegistration<S>{handle};
+        }
+        return ServiceRegistration{};
+    }
+
+
+
+
+private:
+    explicit ServiceRegistration(service_registration_handle_t reg) : Registration<S>{reg} {
+
+    }
+
+
+
+
+    Subscription bind(const char* sourceProperty, registration_handle_t target, const detail::property_descriptor& descriptor) const {
+        static_assert(std::is_base_of_v<QObject,S>, "Source must be derived from QObject");
+        if(!target || !*this) {
+            qCCritical(loggingCategory()).noquote().nospace() << "Cannot bind " << *this << " to " << target;
+            return Subscription{};
+        }
+        auto subscription = unwrap() -> createBindingTo(sourceProperty, target, descriptor);
+        return Subscription{detail::Registration::subscribe(subscription)};
+     }
+
+};
+
+
+
+
+/**
+ * @brief A Registration that manages several ServiceRegistrations of the same type.
+ * You can do almost everything with a ProxyRegistration that you can do with a ServiceRegistration,
+ * except use it as a source for property-bindings using bind().
+ * Instances of this class are produced by QApplicationContext::getRegistration();
+ */
+template<typename S> class ProxyRegistration final : public Registration<S> {
+public:
+
+    ProxyRegistration() = default;
+
+    /**
+     * @brief Yields the ServiceRegistrations that this proxy currently knows of.
+     * This method returns a snapshot of the ServiceRegistrations that have been currently registered.
+     * Should you register more Services that match this service-type, you may need to invoke this method again.
+     * @return the ServiceRegistrations that this proxy currently knows of.
+     */
+    [[nodiscard]] QList<ServiceRegistration<S>> registeredServices() const {
+        QList<ServiceRegistration<S>> result;
+        for(auto srv : mcnepp::qtdi::registeredServices(unwrap())) {
+            result.push_back(ServiceRegistration<S>::wrap(srv));
+        }
+        return result;
+    }
+
+    proxy_registration_handle_t unwrap() const {
+        //We can use static_cast here, as the constructor enforces the correct type:
+        return static_cast<proxy_registration_handle_t>(Registration<S>::unwrap());
+    }
+
+    ///
+    /// \brief Wraps a handle to a ProxyRegistration into a typesafe high-level ProxyRegistration.
+    /// \param handle the handle to the ProxyRegistration.
+    /// \return a valid Registration if handle is not `nullptr` and if `Registration::matches<S>()`.
+    /// \see unwrap().
+    ///
+    static ProxyRegistration<S> wrap(proxy_registration_handle_t handle) {
+        if(matches<S>(handle)) {
+            return ProxyRegistration<S>{handle};
+        }
+        return ProxyRegistration{};
+    }
+
+
+private:
+    explicit ProxyRegistration(proxy_registration_handle_t reg) : Registration<S>{reg} {
+
+    }
+};
+
+///
+/// \brief Tests two Registrations for equality.
+///
+/// Two Registrations are deemed equal if the pointers returned by Registration::unwrap() point to the same Registration
+/// **and** if they both report `true` via Registration::isValid().
+/// \param reg1
+/// \param reg2
+/// \return `true` if the two Registrations are logically equal.
+///
+template<typename S1,typename S2> bool operator==(const Registration<S1>& reg1, const Registration<S2>& reg2) {
+    return reg1.unwrap() == reg2.unwrap() && reg1;
+}
+
+
+
+///
+/// \brief Binds a property of one ServiceRegistration to a property from  another Registration.
+/// <br>All changes made to the source-property will be propagated to the target-property.
+/// For each target-property, there can be only successful call to bind().
+/// \param source the ServiceRegistration with the source-property to which the target-property shall be bound.
+/// \param target the Registration with the target-property to which the source-property shall be bound.
+/// \return the Subscription established by this binding.
+///
+template<typename S,typename T> inline Subscription bind(const ServiceRegistration<S>& source, const char* sourceProperty, Registration<T>& target, const char* targetProperty) {
+    static_assert(std::is_base_of_v<QObject,T>, "Target must be derived from QObject");
+    return source.bind(sourceProperty, target.unwrap(), {targetProperty, nullptr});
+}
+
+///
+/// \brief Binds a property of one ServiceRegistration to a Setter from  another Registration.
+/// <br>All changes made to the source-property will be propagated to all Services represented by the target.
+/// For each target-property, there can be only successful call to bind().
+/// \param source the ServiceRegistration with the source-property to which the target-property shall be bound.
+/// \param target the Registration with the target-property to which the source-property shall be bound.
+/// \return the Subscription established by this binding.
+///
+template<typename S,typename T,typename A,typename R> inline Subscription bind(const ServiceRegistration<S>& source, const char* sourceProperty, Registration<T>& target, R(T::*setter)(A)) {
+    if(!setter) {
+        qCCritical(loggingCategory()).noquote().nospace() << "Cannot bind " << source << " to null";
+        return Subscription{};
+    }
+    detail::q_setter_t theSetter = [setter](QObject* target,QVariant arg) {
+        if(T* srv = dynamic_cast<T*>(target)) {
+            (srv->*setter)(arg.value<std::remove_cv_t<std::remove_reference_t<A>>>());
+        }
+    };
+    return source.bind(sourceProperty, target.unwrap(), {"", theSetter });
+}
+
+
+
+///
+/// \brief Tests two Registrations for difference.
+///
+/// Two Registrations are deemed different if the pointers returned by Registration::unwrap() do not point to the same Registration
+/// **or** if they both report `false` via eRegistration::isValid().
+/// \param reg1
+/// \param reg2
+/// \return `true` if the two Registrations are logically different.
+///
+template<typename S1,typename S2> bool operator!=(const Registration<S1>& reg1, const Registration<S2>& reg2) {
+    return reg1.unwrap() != reg2.unwrap() || !reg1;
+}
+
+template<typename S> QDebug operator<<(QDebug out, const Registration<S>& reg) {
+    if(reg) {
+        out <<  *reg.unwrap();
+    } else {
+        out.noquote().nospace() << "Registration for service-type '" << typeid(S).name() << "' [invalid]";
+    }
+    return out;
+}
+
+
+
+
+///
+/// \brief A template that can be specialized to override the standard way of instantiating services.
+/// This template can be used to force the QApplicationContext to use a static factory-function instead of a constructor.
+/// You may specialize this template for your own component-types.
+///
+/// If you do so, you must define a call-operator with a pointer to your component as its return-type
+/// and as many arguments as are needed to construct an instance.
+///
+/// For example, if you have a service-type `MyService` with an inaccessible constructor for which only a static factory-function `MyService::create()` exists,
+/// you may define the corresponding service_factory like this:
+///
+///     template<> struct service_factory<MyService> {
+///       MyService* operator()() const {
+///         return MyService::create();
+///       }
+///     };
+///
+/// Should the service-type `MyService` have a dependency of type `QNetworkAccessManager` that must be supplied to the factory-function,
+/// the corresponding service_factory would be defined like this this:
+///
+///     template<> struct service_factory<MyService> {
+///       MyService* operator()(QNetworkAccessManager* networkManager) const {
+///         return MyService::create(networkManager);
+///       }
+///     };
+///
+template<typename S> struct service_factory;
+
+
+
+/**
+* \brief Specifies the kind of a service-dependency.
+* Will be used as a non-type argument to Dependency, when registering a service.
+* The following table sums up the characteristics of each type of dependency:
+* <table><tr><th>&nbsp;</th><th>Normal behaviour</th><th>What if no dependency can be found?</th><th>What if more than one dependency can be found?</th></tr>
+* <tr><td>MANDATORY</td><td>Injects one dependency into the dependent service.</td><td>If the dependency-type has an accessible default-constructor, this will be used to register and create an instance of that type.
+* <br>If no default-constructor exists, publication of the ApplicationContext will fail.</td>
+* <td>Publication will fail with a diagnostic, unless a `requiredName` has been specified for that dependency.</td></tr>
+* <tr><td>OPTIONAL</td><td>Injects one dependency into the dependent service</td><td>Injects `nullptr` into the dependent service.</td>
+* td>Publication will fail with a diagnostic, unless a `requiredName` has been specified for that dependency.</td></tr>
+* <tr><td>N</td><td>Injects all dependencies of the dependency-type that have been registered into the dependent service, using a `QList`</td>
+* <td>Injects an empty `QList` into the dependent service.</td>
+* <td>See 'Normal behaviour'</td></tr>
+* <tr><td>PRIVATE_COPY</td><td>Injects a newly created instance of the dependency-type and sets its `QObject::parent()` to the dependent service.</td>
+* <td>If the dependency-type has an accessible default-constructor, this will be used to create an instance of that type.<br>
+* If no default-constructor exists, publication of the ApplicationContext will fail.</td>
+* <td>Publication will fail with a diagnostic, unless a `requiredName` has been specified for that dependency.</td></tr>
+* </table>
+*/
+enum class Kind {
+    ///
+    /// This dependency must be present in the ApplicationContext.
+    MANDATORY,
+    /// This dependency need not be present in the ApplicationContext.
+    /// If not, `nullptr` will be provided.
+    OPTIONAL,
+    ///
+    /// All Objects with the required service-type will be pushed into QList
+    /// and provided to the constructor of the service that depends on them.
+    N,
+    ///
+    /// This dependency must be present in the ApplicationContext.
+    /// A copy will be made and provided to the constructor of the service that depends on them.
+    /// This copy will not be published in the ApplicationContext.
+    /// After construction, the QObject::parent() of the dependency will
+    /// be set to the service that owns it.
+    ///
+    PRIVATE_COPY
+};
+
+/**
+ * @brief Specifies the strategy for looking up ServiceRegistrations in ApplicationContexts.
+ * See QApplicationContext::getRegistration().
+ */
+enum class LookupKind {
+    ///
+    /// All Services whose registered service_type match the requested type, will be looked up.
+    STATIC,
+
+    ///
+    /// All Services that are convertible to the requested type at runtime, will be looked up.
+    DYNAMIC
+};
+
+
+///
+/// \brief Specifies a dependency of a service.
+/// Can by used as a type-argument for QApplicationContext::registerService().
+/// In the standard-case of a mandatory relationship, the use of the `kind` argument is optional.
+/// Suppose you have a service-type `Reader` that needs a mandatory pointer to a `DatabaseAccess` in its constructor:
+///     class Reader : public QObject {
+///       public:
+///         explicit Update(DatabaseAccess* dao, QObject* parent = nullptr);
+///     };
+///
+/// Usually, you will not instantiate `Dependency`directly. Rather, you will use one of the functions
+/// inject(), injectIfPresent() or injectAll().
+///
+/// Thus, the following two lines would be completely equivalent:
+///
+///     context->registerService(Service<Reader>{Dependency<DatabaseAccess>{}}, "reader");
+///
+///     context->registerService(Service<Reader>{inject<DatabaseAccess>()}, "reader");
+///
+/// However, if your service can do without a `DatabaseAccess`, you should register it like this:
+///
+///     context->registerService(Service<Reader>{injectIfPresent<DatabaseAccess>()}, "reader");
+///
+/// Consider the case where your `Reader` takes a List of `DatabaseAccess` instances:
+///
+///     class Reader : public QObject {
+///       public:
+///         explicit Update(const QList<DatabaseAccess>& daos, QObject* parent = nullptr);
+///     };
+///
+/// In that case, it would be registered in an ApplicationContext using the following line:
+///
+///     context->registerService(Service<Reader>{injectAll<DatabaseAccess>()}, "reader");
+///
+///
+template<typename S,Kind c=Kind::MANDATORY> struct Dependency {
+    static_assert(detail::could_be_qobject<S>::value, "Dependency must be potentially convertible to QObject");
+    ///
+    /// \brief the required name for this dependency.
+    /// The default-value is the empty String, with the implied meaning <em>"any dependency of the correct type may be used"</em>.
+    ///
+    QString requiredName;
+
+
+};
+
+
+///
+/// \brief Injects a mandatory Dependency.
+/// \param requiredName the required name of the dependency. If empty, no name is required.
+/// \return a mandatory Dependency on the supplied type.
+///
+template<typename S> constexpr Dependency<S,Kind::MANDATORY> inject(const QString& requiredName = "") {
+    return Dependency<S,Kind::MANDATORY>{requiredName};
+}
+
+///
+/// \brief Injects a mandatory Dependency on a ServiceRegistration.
+/// This function utilizes the Registration::registeredName() of the supplied registration.
+/// \param registration the Registration of the dependency.
+/// \return a mandatory Dependency on the supplied registration.
+///
+template<typename S> constexpr Dependency<S,Kind::MANDATORY> inject(const ServiceRegistration<S>& registration) {
+    return Dependency<S,Kind::MANDATORY>{registration.registeredName()};
+}
+
+
+
+
+
+///
+/// \brief Injects an optional Dependency to another ServiceRegistration.
+/// This function will utilize the Registration::registeredName() to match the dependency.
+/// \param requiredName the required name of the dependency. If empty, no name is required.
+/// \return an optional Dependency on the supplied type.
+///
+template<typename S> constexpr Dependency<S,Kind::OPTIONAL> injectIfPresent(const QString& requiredName = "") {
+    return Dependency<S,Kind::OPTIONAL>{requiredName};
+}
+
+///
+/// \brief Injects an optional Dependency on a ServiceRegistration.
+/// This function utilizes the Registration::registeredName() of the supplied registration.
+/// \param registration the Registration of the dependency.
+/// \return an optional Dependency on the supplied registration.
+///
+template<typename S> constexpr Dependency<S,Kind::OPTIONAL> injectIfPresent(const ServiceRegistration<S>& registration) {
+    return Dependency<S,Kind::OPTIONAL>{registration.registeredName()};
+}
+
+
+
+///
+/// \brief Injects a 1-to-N Dependency.
+/// \param requiredName the required name of the dependency. If empty, no name is required.
+/// \return a 1-to-N Dependency on the supplied type.
+///
+template<typename S> constexpr Dependency<S,Kind::N> injectAll(const QString& requiredName = "") {
+    return Dependency<S,Kind::N>{requiredName};
+}
+
+///
+/// \brief Injects a 1-to-N Dependency on a ServiceRegistration.
+/// This function utilizes the Registration::registeredName() of the supplied registration.
+/// \param registration the Registration of the dependency.
+/// \return a 1-to-N  Dependency on the supplied registration.
+///
+template<typename S> constexpr Dependency<S,Kind::N> injectAll(const ServiceRegistration<S>& registration) {
+    return Dependency<S,Kind::N>{registration.registeredName()};
+}
+
+
+///
+/// \brief Injects a Dependency of type Cardinality::PRIVATE_COPY
+/// \param the required name of the dependency. If empty, no name is required.
+/// \return a Dependency of the supplied type that will create its own private copy.
+///
+template<typename S> constexpr Dependency<S,Kind::PRIVATE_COPY> injectPrivateCopy(const QString& requiredName = "") {
+    return Dependency<S,Kind::PRIVATE_COPY>{requiredName};
+}
+
+///
+/// \brief A placeholder for a resolvable constructor-argument.
+/// Use the function resolve(const QString&) to pass a resolvable argument to a service
+/// with QApplicationContext::registerService().
+///
+template<typename S> struct Resolvable {
+    QString expression;
+    QVariant defaultValue;
+};
+
+///
+/// \brief Specifies a constructor-argument that shall be resolved by the QApplicationContext.
+/// Use this function to supply resolvable arguments to the constructor of a Service.
+/// The result of resolving the placeholder must be a String that is convertible via `QVariant::value<T>()` to the desired type.
+/// ### Example
+///
+///     Service<QIODevice,QFile> service{ resolve("${filename:readme.txt}") };
+///
+/// \param expression may contain placeholders in the format `${identifier}` or `${identifier:defaultValue}`.
+/// \return a Resolvable instance for the supplied type.
+///
+template<typename S = QString> Resolvable<S> resolve(const QString& expression) {
+    return Resolvable<S>{expression};
+}
+
+///
+/// \brief Specifies a constructor-argument that shall be resolved by the QApplicationContext.
+/// The result of resolving the placeholder must
+/// be a String that is convertible via `QVariant::value<T>()` to the desired type.<br>
+/// **Note:** The expression is allowed to specify embedded default-values using the format `${identifier:defaultValue}`.
+/// However, this does not make much sense, as it would render the parameter `defaultValue` useless,
+/// since the embedded default-value would always take precedence!
+/// ### Example
+///
+///     Service<QIODevice,QFile> service{ resolve("${filename}", QString{"readme.txt"}) };
+/// \param expression may contain placeholders in the format `${identifier}`.
+/// \param defaultValue the value to use if the placeholder cannot be resolved.
+/// \return a Resolvable instance for the supplied type.
+///
+template<typename S> Resolvable<S> resolve(const QString& expression, const S& defaultValue) {
+    return Resolvable<S>{expression, QVariant::fromValue(defaultValue)};
+}
+
+
+///
+/// \brief Configures a service for an ApplicationContext.
+///
+struct service_config final {
+    using entry_type = std::pair<QString,QVariant>;
+
+
+    friend inline bool operator==(const service_config& left, const service_config& right) {
+        return left.properties == right.properties && left.group == right.group && left.autowire == right.autowire && left.initMethod == right.initMethod;
+    }
+
+
+    QVariantMap properties;
+    QString group;
+    bool autowire = false;
+    QString initMethod;
+};
+
+///
+/// \brief Makes a service_config.
+/// \param properties the keys and value to be applied as Q_PROPERTYs.
+/// \param section the `QSettings::group()` to be used.
+/// \param autowire if `true`, the QApplicationContext will attempt to initialize all Q_PROPERTYs of `QObject*`-type with the corresponding services.
+/// \param initMethod if not empty, will be invoked during publication of the service.
+/// \return the service_config.
+///
+inline service_config make_config(std::initializer_list<std::pair<QString,QVariant>> properties = {}, const QString& group = "", bool autowire = false, const QString& initMethod = "") {
+    return service_config{properties, group, autowire, initMethod};
+}
+
+
+namespace detail {
+
+
+
+using constructor_t = std::function<QObject*(const QVariantList&)>;
+
+constexpr int VALUE_KIND = 0x10;
+constexpr int RESOLVABLE_KIND = 0x20;
+
+
+struct dependency_info {
+    const std::type_info& type;
+    int kind;
+    constructor_t defaultConstructor;
+    QString expression; //RESOLVABLE_KIND: The resolvable expression. VALUE_KIND: empty. Otherwise: the required name of the dependency.
+    QVariant value; //VALUE_KIND: The injected value. RESOLVABLE_KIND: the default-value.
+
+    bool has_required_name() const {
+        switch(kind) {
+        case VALUE_KIND:
+        case RESOLVABLE_KIND:
+            return false;
+        default:
+            return !expression.isEmpty();
+
+        }
+    }
+
+};
+
+inline bool operator==(const dependency_info& info1, const dependency_info& info2) {
+    if(info1.kind != info2.kind) {
+        return false;
+    }
+    if(info1.type != info2.type) {
+        return false;
+    }
+    switch(info1.kind) {
+    case VALUE_KIND:
+        return info1.value == info2.value;
+        //In all other cases, we use only the expression. (For RESOLVABLE_KIND, value contains the default-value, which we ignore deliberately)
+    default:
+        return info1.expression == info2.expression;
+    }
+}
+
+
+struct service_descriptor {
+
+
+    QObject* create(const QVariantList& dependencies) const {
+        return constructor ? constructor(dependencies) : nullptr;
+    }
+
+    bool matches(const std::type_index& type) const {
+        return type == impl_type || std::find(service_types.begin(), service_types.end(), type) != service_types.end();
+    }
+
+    /**
+     * @brief Is this service_descriptor compatible with another one?
+     * <br>For this to be true, the impl_types must be identical,
+     * as well as the primary (aka first) service-type.
+     * Also, the dependencies must match.
+     * @param other
+     * @return true if the other descriptor matches this one.
+     */
+    bool matches(const service_descriptor& other) const {
+        if(impl_type != other.impl_type || dependencies != other.dependencies) {
+            return false;
+        }
+        if(service_types.empty()) {
+            return !other.service_types.empty();
+        }
+        if(other.service_types.empty()) {
+            return !service_types.empty();
+        }
+        return service_types[0] == other.service_types[0];
+    }
+
+
+    std::vector<std::type_index> service_types;
+    const std::type_info& impl_type;
+    const QMetaObject* meta_object = nullptr;
+    constructor_t constructor = nullptr;
+    std::vector<dependency_info> dependencies;
+};
+
+///
+/// \brief Determines whether two service_descriptors are deemed equal.
+/// two service_descriptors are deemed equal if their service_types, impl_type,
+/// dependencies and config are all equal.
+/// \param left
+/// \param right
+/// \return `true` if the service_descriptors are equal to each other.
+///
+inline bool operator==(const service_descriptor &left, const service_descriptor &right) {
+    if (&left == &right) {
+        return true;
+    }
+    return left.service_types == right.service_types &&
+           left.impl_type == right.impl_type &&
+           left.dependencies == right.dependencies;
+ }
+
+inline bool operator!=(const service_descriptor &left, const service_descriptor &right) {
+    return !(left == right);
+}
+
+
+
+ template<typename S,int=sizeof(service_factory<S>)> constexpr bool hasServiceFactory(S*) {
+    return true;
+ }
+
+ constexpr bool hasServiceFactory(void*) {
+    return false;
+ }
+
+
+ template<typename S> constexpr bool has_service_factory = hasServiceFactory(static_cast<S*>(nullptr));
+
+
+
+
+
+template<typename S> constructor_t get_default_constructor() {
+    if constexpr(std::conjunction_v<std::is_base_of<QObject,S>,std::is_default_constructible<S>>) {
+        return [](const QVariantList&) { return new S;};
+    }
+    return nullptr;
+}
+
+
+
+
+template <typename S>
+struct dependency_helper {
+    using type = S;
+
+    static constexpr S convert(const QVariant& arg) {
+        return arg.value<S>();
+    }
+
+
+    static dependency_info info(S dep) {
+        return { typeid(S), VALUE_KIND, constructor_t{}, "", QVariant::fromValue(dep) };
+    }
+
+};
+
+template <typename S,Kind kind>
+struct dependency_helper<Dependency<S,kind>> {
+    using type = S;
+
+    static constexpr S* convert(const QVariant& arg) {
+        return dynamic_cast<S*>(arg.value<QObject*>());
+    }
+
+    static dependency_info info(Dependency<S,kind> dep) {
+        return { typeid(S), static_cast<int>(kind), get_default_constructor<S>(), dep.requiredName };
+    }
+
+
+};
+
+
+
+
+template <typename S>
+struct dependency_helper<Dependency<S, Kind::N>> {
+
+    using type = S;
+
+
+    static dependency_info info(Dependency<S,Kind::N> dep) {
+        return { typeid(S), static_cast<int>(Kind::N), get_default_constructor<S>(), dep.requiredName };
+    }
+    static QList<S*> convert(const QVariant& arg) {
+        return convertQList<S>(arg.value<QObjectList>());
+    }
+};
+
+template <typename S>
+struct dependency_helper<Resolvable<S>> {
+
+    using type = S;
+
+
+    static dependency_info info(Resolvable<S> dep) {
+        return { typeid(S), RESOLVABLE_KIND, constructor_t{}, dep.expression, dep.defaultValue };
+    }
+
+    static constexpr S convert(const QVariant& arg) {
+        return arg.value<S>();
+    }
+};
+
+
+
+template<typename S> auto constexpr convert_arg(const QVariant& arg) {
+    return dependency_helper<S>::convert(arg);
+}
+
+
+
+
+
+
+
+
+
+
+
+template<typename T,typename First, typename...Tail> constexpr std::pair<bool,const char*> check_dynamic_types(T* obj) {
+    if(!dynamic_cast<First*>(obj)) {
+        return {false, typeid(First).name()};
+    }
+    if constexpr(sizeof...(Tail) > 0) {
+        return check_dynamic_types<T,Tail...>(obj);
+    }
+    return {true, nullptr};
+}
+
+
+
+
+template <typename T> constructor_t service_creator() {
+    return [](const QVariantList &dependencies) {
+        if constexpr(detail::has_service_factory<T>) {
+            return service_factory<T>{}();
+        } else {
+            return new T;
+        }
+    };
+}
+
+template <typename T, typename D1> constructor_t service_creator() {
+        return [](const QVariantList &dependencies) {
+            if constexpr(detail::has_service_factory<T>) {
+                return service_factory<T>{}(convert_arg<D1>(dependencies[0]));
+            } else {
+                return new T{ convert_arg<D1>(dependencies[0]) };
+            }
+        };
+    }
+
+template <typename T, typename D1, typename D2>
+    constructor_t service_creator() {
+        return [](const QVariantList &dependencies) {
+            if constexpr(detail::has_service_factory<T>) {
+                return service_factory<T>{}(convert_arg<D1>(dependencies[0]), convert_arg<D2>(dependencies[1]));
+            } else {
+                return new T{ convert_arg<D1>(dependencies[0]), convert_arg<D2>(dependencies[1]) };
+            }
+        };
+    }
+
+template <typename T, typename D1, typename D2, typename D3>
+    constructor_t service_creator() {
+        return [](const QVariantList &dependencies) {
+            if constexpr(detail::has_service_factory<T>) {
+                return service_factory<T>{}(
+                        convert_arg<D1>(dependencies[0]),
+                        convert_arg<D2>(dependencies[1]),
+                        convert_arg<D3>(dependencies[2]));
+            } else {
+            return new T{
+                         convert_arg<D1>(dependencies[0]),
+                         convert_arg<D2>(dependencies[1]),
+                         convert_arg<D3>(dependencies[2])
+                        };
+            }
+        };
+    }
+
+template <typename T, typename D1, typename D2, typename D3, typename D4>
+    constructor_t service_creator() {
+        return [](const QVariantList &dependencies) {
+            if constexpr(detail::has_service_factory<T>) {
+                return service_factory<T>{}(
+                        convert_arg<D1>(dependencies[0]),
+                        convert_arg<D2>(dependencies[1]),
+                        convert_arg<D3>(dependencies[2]),
+                        convert_arg<D4>(dependencies[3]));
+            } else {
+            return new T{
+                         convert_arg<D1>(dependencies[0]),
+                         convert_arg<D2>(dependencies[1]),
+                         convert_arg<D3>(dependencies[2]),
+                         convert_arg<D4>(dependencies[3])
+                     };
+            }
+        };
+    }
+
+template <typename T, typename D1, typename D2, typename D3, typename D4, typename D5>
+    constructor_t service_creator() {
+        return [](const QVariantList &dependencies) {
+            if constexpr(detail::has_service_factory<T>) {
+                return service_factory<T>{}(convert_arg<D1>(dependencies[0]),
+                        convert_arg<D2>(dependencies[1]),
+                        convert_arg<D3>(dependencies[2]),
+                        convert_arg<D4>(dependencies[3]),
+                        convert_arg<D5>(dependencies[4]));
+            } else
+            return new T{
+                             convert_arg<D1>(dependencies[0]),
+                             convert_arg<D2>(dependencies[1]),
+                             convert_arg<D3>(dependencies[2]),
+                             convert_arg<D4>(dependencies[3]),
+                             convert_arg<D5>(dependencies[4])
+                         }; };
+    }
+
+template <typename T, typename D1, typename D2, typename D3, typename D4, typename D5, typename D6>
+constructor_t service_creator() {
+        return [](const QVariantList &dependencies) {
+            if constexpr(detail::has_service_factory<T>) {
+                return service_factory<T>{}(convert_arg<D1>(dependencies[0]),
+                                            convert_arg<D2>(dependencies[1]),
+                                            convert_arg<D3>(dependencies[2]),
+                                            convert_arg<D4>(dependencies[3]),
+                                            convert_arg<D5>(dependencies[4]),
+                                            convert_arg<D6>(dependencies[5]));
+            } else
+                return new T{
+                    convert_arg<D1>(dependencies[0]),
+                    convert_arg<D2>(dependencies[1]),
+                    convert_arg<D3>(dependencies[2]),
+                    convert_arg<D4>(dependencies[3]),
+                    convert_arg<D5>(dependencies[4]),
+                    convert_arg<D6>(dependencies[5])
+                }; };
+}
+
+using q_predicate_t = std::function<bool(QObject*)>;
+
+
+
+} // namespace detail
+
+///
+/// \brief Describes a service by its interface and implementation.
+/// Compilation will fail if either `Srv` is not a sub-class of QObject, or if `Impl` is not a sub-class of `Srv`.
+/// <br><b>Note:</b> This template has a specialization for the case where the implementation-type is identical
+/// to the service-type. That specialization offers an additional method for advertising a service with
+/// more than one service-interface!
+
+/// \tparam Srv the primary service-interface. The service will be advertised as this type. If you only supply this type-argument,
+/// the primary service-interface will be identical to the service's implementation-type.
+/// \tparam Impl the implementation-type of the service.
+/// You may supply arbitrary arguments to Service' constructor. Those arguments will be passed on to the
+/// constructor of the actual service when the QApplicationContext is published.
+///
+/// Example with one argument:
+///
+///    context->registerService(Service<QIODevice,QFile>{QString{"readme.txt"}, "file");
+///
+///
+template<typename Srv,typename Impl=Srv> struct Service {
+    static_assert(std::is_base_of_v<QObject,Impl>, "Implementation-type must be a subclass of QObject");
+
+    static_assert(std::is_base_of_v<Srv,Impl>, "Implementation-type must be a subclass of Service-type");
+
+    using service_type = Srv;
+
+    using impl_type = Impl;
+
+    template<typename...Dep> Service(Dep...deps) : descriptor{{typeid(Srv)}, typeid(Impl), &Impl::staticMetaObject} {
+        (descriptor.dependencies.push_back(detail::dependency_helper<Dep>::info(deps)), ...);
+        descriptor.constructor = detail::service_creator<Impl,Dep...>();
+    }
+
+    detail::service_descriptor descriptor;
+};
+
+///
+/// \brief Describes a service by its implementation and possibly multiple service-interfaces.
+/// Compilation will fail if either `Impl` is not a sub-class of QObject.
+/// \tparam Impl the implementation-type of the service. If you do not specify additional service-interfaces,
+/// this will become also the primary service-interface.<br>
+/// You may supply arbitrary arguments to Service' constructor. Those arguments will be passed on to the
+/// constructor of the actual service when the QApplicationContext is published.
+/// Example with one argument:
+///
+///    context->registerService(Service<QFile>{QString{"readme.txt"}.advertiseAs<QIODevice>(), "file");
+///
+///
+template<typename Impl> struct Service<Impl,Impl> {
+    static_assert(std::is_base_of_v<QObject,Impl>, "Implementation-type must be a subclass of QObject");
+
+
+    using service_type = Impl;
+
+    using impl_type = Impl;
+
+
+    template<typename...Dep> Service(Dep...deps) : descriptor{{typeid(Impl)}, typeid(Impl), &Impl::staticMetaObject} {
+        (descriptor.dependencies.push_back(detail::dependency_helper<Dep>::info(deps)), ...);
+        descriptor.constructor = detail::service_creator<Impl,Dep...>();
+    }
+
+    Service(detail::service_descriptor&& descr) :
+        descriptor{std::move(descr)} {
+    }
+
+    /**
+     * @brief Specifies service-interfaces.
+     *  <br>You must specify at least one interface. These interfaces will be available for lookup via QApplicationContext::getRegistration().
+     *  They will also be used to satisfy dependencies that other services may have to this one.
+     *  <br>This function may be invoked only on temporary instances.
+     *  \tparam First the primary service-interface.
+     *  \tparam Tail the additional service-interfaces.
+     * @return this Service.
+     */
+    template<typename First, typename...Tail> Service<Impl,Impl> advertiseAs()&& {
+
+        static_assert(std::is_base_of_v<First,Impl> && (std::is_base_of_v<Tail,Impl> && ... ), "implementation-type does not implement all advertised interfaces");
+        auto descr{descriptor};
+        auto first = descr.service_types.begin();
+        if(first != descr.service_types.end() && *first == descr.impl_type) {
+           descr.service_types.erase(first);
+        }
+        (descr.service_types.push_back(typeid(First)), ..., descr.service_types.push_back(typeid(Tail)));
+        return Service<Impl,Impl>{std::move(descr)};
+    }
+
+
+    detail::service_descriptor descriptor;
+};
+
+
+
+
+
+
+///
+/// \brief A DI-Container for Qt-based applications.
+///
+class QApplicationContext : public QObject
+{
+    Q_OBJECT
+
+public:
+
+    ///
+    /// \brief How many services have been published?
+    /// This property will initially yield `false`, until publish(bool) is invoked.
+    /// **Note:** This property will **not** transition back to `0` upon destruction of this ApplicationContext!
+    /// \return the number of published services.
+    ///
+    Q_PROPERTY(unsigned published READ published NOTIFY publishedChanged)
+
+    ///
+    /// \brief How many services have been registered and not yet published?
+    /// This property will initially yield `0`.
+    /// Then, it will increase with every successfull registerService() invocation.
+    /// If publish(bool) is invoked successfully, the property will again yield `0`.
+    /// **Note:** This property will **not** transition back to `0` upon destruction of this ApplicationContext!
+    /// \return the number of registered but not yet published services.
+    ///
+    Q_PROPERTY(unsigned pendingPublication READ pendingPublication NOTIFY pendingPublicationChanged)
+
+
+
+    ///
+    /// \brief everything needed to describe service.
+    ///
+    using service_descriptor = detail::service_descriptor;
+
+    ///
+    /// \brief describes a service-dependency.
+    ///
+    using dependency_info = detail::dependency_info;
+
+
+
+
+    ///
+    /// \brief Registers a service with this ApplicationContext.
+    /// \param serviceDeclaration denotes the Service.
+    /// \param objectName the name that the service shall have. If empty, a name will be auto-generated.
+    /// The instantiated service will get this name as its QObject::objectName(), if it does not set a name itself in
+    /// its constructor.
+    /// \param config the Configuration for the service.
+    /// \tparam S the service-type. If you want to distinguish the service-type from the implementation-type, you should supply a Service here.
+    /// \return a ServiceRegistration for the registered service, or an invalid ServiceRegistration if it could not be registered.
+    ///
+    template<typename S,typename Impl> auto registerService(const Service<S,Impl>& serviceDeclaration, const QString& objectName = "", const service_config& config = service_config{}) -> ServiceRegistration<S> {
+        return ServiceRegistration<S>::wrap(registerService(objectName, serviceDeclaration.descriptor, config));
+    }
+
+
+    ///
+    /// \brief Registers a service with no dependencies with this ApplicationContext.
+    /// This is a convenience-function equivalent to `registerService(Service<S>{}, objectName, config)`.
+    /// \param objectName the name that the service shall have. If empty, a name will be auto-generated.
+    /// The instantiated service will get this name as its QObject::objectName(), if it does not set a name itself in
+    /// its constructor.
+    /// \param config the Configuration for the service.
+    /// \tparam S the service-type.
+    /// \return a ServiceRegistration for the registered service, or an invalid ServiceRegistration if it could not be registered.
+    ///
+    template<typename S> auto registerService(const QString& objectName = "", const service_config& config = service_config{}) -> ServiceRegistration<S> {
+        return registerService(Service<S>{}, objectName, config);
+    }
+
+
+
+
+
+    ///
+    /// \brief Registers an object with this ApplicationContext.
+    /// The object will immediately be published.
+    /// You can either let the compiler's template-argument deduction figure out the servicetype `<S>` for you,
+    /// or you can supply it explicitly, if it differs from the static type of the object.
+    /// \param obj must be non-null. Also, must be convertible to QObject.
+    /// \param objName the name for this Object in the ApplicationContext.
+    /// *Note*: this name will not be set as the QObject::objectName(). It will be the internal name within the ApplicationContext only.
+    /// \tparam S the primary service-type for the object.
+    /// \tparam IFaces additional service-interfaces to be advertised.
+    /// \return a ServiceRegistration for the registered service, or an invalid ServiceRegistration if it could not be registered.
+    ///
+    template<typename S,typename... IFaces> ServiceRegistration<S> registerObject(S* obj, const QString& objName = "") {
+        static_assert(detail::could_be_qobject<S>::value, "Object is not convertible to QObject");
+        if constexpr(sizeof...(IFaces) > 0) {
+            auto check = detail::check_dynamic_types<S,IFaces...>(obj);
+            if(!check.first)            {
+                qCCritical(loggingCategory()).noquote().nospace() << "Cannot register Object " << obj << " as name '" << objName << "'. Object does not implement " << check.second;
+                return ServiceRegistration<S>{};
+            }
+        }
+        std::vector<std::type_index> ifaces;
+        (ifaces.push_back(typeid(S)), ..., ifaces.push_back(typeid(IFaces)));
+        service_descriptor descr{ifaces, typeid(*obj)};        return ServiceRegistration<S>::wrap(registerObject(objName, dynamic_cast<QObject*>(obj), service_descriptor{ifaces, typeid(*obj)}));
+    }
+
+    ///
+    /// \brief Obtains a ServiceRegistration for a service-type and name.
+    /// <br>This function will look up Services by the names they were registered with.
+    /// Additionally, it will look up any alias that might have been given, using ServiceRegistration::registerAlias(const QString&).
+    /// \tparam S the required service-type.
+    /// \param name the desired name of the registration.
+    /// A valid ServiceRegistration will be returned only if exactly one Service that matches the name has been registered.
+    /// \return a ServiceRegistration for the required type and name. If no single Service with a matching name and service-type could be found,
+    /// an invalid ServiceRegistration will be returned.
+    ///
+    template<typename S> [[nodiscard]] ServiceRegistration<S> getRegistration(const QString& name) const {
+        static_assert(detail::could_be_qobject<S>::value, "Type must be potentially convertible to QObject");
+        return ServiceRegistration<S>::wrap(getRegistration(typeid(S), name));
+    }
+
+    ///
+    /// \brief Obtains a ProxyRegistration for a service-type.
+    /// <br>In contrast to the ServiceRegistration that is returned by registerService(),
+    /// the ProxyRegistration returned by this function is actually a Proxy.<br>
+    /// This Proxy manages all Services of the requested type, regardless of whether they have been registered prior
+    /// to invoking getRegistration().<br>
+    /// This means that if you subscribe to it using Registration::subscribe(), you will be notified
+    /// about all published services that match the Service-type.
+
+    /// \tparam S the required service-type.
+    /// \return a ProxyRegistration that corresponds to all registration that match the service-type.
+    ///
+    template<typename S> [[nodiscard]] ProxyRegistration<S> getRegistration() const {
+        static_assert(detail::could_be_qobject<S>::value, "Type must be potentially convertible to QObject");
+        return ProxyRegistration<S>::wrap(getRegistration(typeid(S), detail::getMetaObject<S>()));
+    }
+
+    /**
+     * @brief Obtains a List of all Services that have been registered.
+     * <br>The element-type of the returned QList is the opaque type service_registration_handle_t.
+     * You should not de-reference it, as its API may changed without notice.
+     * <br>
+     * What you can do, though, is use one of the free functions matches(registration_handle_t),
+     * registeredName(service_registration_handle_t), registeredProperties(service_registration_handle_t).
+     * <br>Additionally, you may wrap the handles in a type-safe manner, using ServiceRegistration::wrap(service_registration_handle_t).
+     * @return a List of all Services that have been registered.
+     */
+    virtual QList<service_registration_handle_t> getRegistrationHandles() const = 0;
+
+
+
+
+    ///
+    /// \brief Publishes this ApplicationContext.
+    /// This method may be invoked multiple times.
+    /// Each time it is invoked, it will attempt to instantiate all yet-unpublished services that have been registered with this ApplicationContext.
+    /// \param allowPartial has the default-value `false`, this function will return immediately when a service cannot be published (due to missing dependencies,
+    /// unresolveable properties, etc...).
+    /// Additionally, the cause of such a failure will be logged with the level QtMsgType::QtCriticalMessage.
+    /// if `allowPartial == true`, the function will attempt to publish as many pending services as possible.
+    /// Failures that may be fixed by further registrations will be logged with the level QtMsgType::QtWarningMessage.
+    /// \return `true` if there are no fatal errors and all services were published (in case `allowPartial == false`),
+    /// or at least one service was published (in case `allowPartial == true`).
+    ///
+    virtual bool publish(bool allowPartial = false) = 0;
+
+
+
+    ///
+    /// \brief The number of published services.
+    /// \return The number of published services.
+    ///
+    virtual unsigned published() const = 0;
+
+    /// \brief The number of yet unpublished services.
+    /// \return the number of services that have been registered but not (yet) published.
+    ///
+    [[nodiscard]] virtual unsigned pendingPublication() const = 0;
+
+
+
+signals:
+
+    ///
+    /// \brief Signals that the published() property has changed.
+    /// May be emitted upon publish(bool).
+    /// **Note:** the signal will not be emitted on destruction of this ApplicationContext!
+    ///
+    void publishedChanged();
+
+    ///
+    /// \brief Signals that the pendingPublication() property has changed.
+    /// May be emitted upon registerService(), registerObject() or publish(bool).
+    /// **Note:** the signal will not be emitted on destruction of this ApplicationContext!
+    ///
+    void pendingPublicationChanged();
+
+
+protected:
+
+
+
+    ///
+    /// \brief Standard constructor.
+    /// \param parent the optional parent of this QApplicationContext.
+    ///
+    explicit QApplicationContext(QObject* parent = nullptr);
+
+
+    ///
+    /// \brief Registers a service with this QApplicationContext.
+    /// \param name
+    /// \param descriptor
+    /// \return a Registration for the service, or `nullptr` if it could not be registered.
+    ///
+    virtual service_registration_handle_t registerService(const QString& name, const service_descriptor& descriptor, const service_config& config) = 0;
+
+    ///
+    /// \brief Registers an Object with this QApplicationContext.
+    /// \param name
+    /// \param obj
+    /// \param descriptor
+    /// \return a Registration for the object, or `nullptr` if it could not be registered.
+    ///
+    virtual service_registration_handle_t registerObject(const QString& name, QObject* obj, const service_descriptor& descriptor) = 0;
+
+
+
+    ///
+    /// \brief Obtains a Registration for a service_type.
+    /// \param service_type
+    /// \param name the desired name of the service.
+    /// A valid Registration will be returned only if exactly one Service of the requested type has been registered that matches
+    /// the name.
+    /// \return a Registration for the supplied service_type, or `nullptr` if no single Service with the requested type and matching name
+    /// has been registered.
+    ///
+    virtual service_registration_handle_t getRegistration(const std::type_info& service_type, const QString& name) const = 0;
+
+    ///
+    /// \brief Obtains a Registration for a service_type.
+    /// \param service_type the service-type to match the registrations.
+    /// \param dynamicCheck This optional parameter is used to check whether a Service is actually an instance of the service_type.
+    /// If `nullptr` is passed, this function will obtain only those Registrations where the registered service_type matches.
+    /// \param metaObject the static QMetaObject for the type. If not available, `nullptr` can be passed.
+    /// \return a Registration for the supplied service_type.
+    ///
+    virtual proxy_registration_handle_t getRegistration(const std::type_info& service_type, const QMetaObject* metaObject) const = 0;
+
+
+    ///
+    /// \brief Allows you to invoke a protected virtual function on another target.
+    /// If you are implementing registerService(const QString&, service_descriptor*) and want to delegate
+    /// to another implementation, access-rules will not allow you to invoke the function on another target.
+    ///
+    /// \param appContext the target on which to invoke registerService(const QString&, service_descriptor*).
+    /// \param name
+    /// \param descriptor
+    /// \return the result of registerService(const QString&, service_descriptor*).
+    ///
+    static service_registration_handle_t delegateRegisterService(QApplicationContext& appContext, const QString& name, const service_descriptor& descriptor, const service_config& config) {
+        return appContext.registerService(name, descriptor, config);
+    }
+
+    ///
+    /// \brief Allows you to invoke a protected virtual function on another target.
+    /// If you are implementing registerObject(const QString& name, QObject*, service_descriptor*) and want to delegate
+    /// to another implementation, access-rules will not allow you to invoke the function on another target.
+    ///
+    /// \param appContext the target on which to invoke registerObject(const QString& name, QObject*, service_descriptor*).
+    /// \param name
+    /// \param obj
+    /// \param descriptor
+    /// \return the result of registerObject<S>(const QString& name, QObject*, service_descriptor*).
+    ///
+    static service_registration_handle_t delegateRegisterObject(QApplicationContext& appContext, const QString& name, QObject* obj, const service_descriptor& descriptor) {
+        return appContext.registerObject(name, obj, descriptor);
+    }
+
+    ///
+    /// \brief Allows you to invoke a protected virtual function on another target.
+    /// If you are implementing getRegistration(const std::type_info&) const and want to delegate
+    /// to another implementation, access-rules will not allow you to invoke the function on another target.
+    ///
+    /// \param appContext the target on which to invoke getRegistration(const std::type_info&) const.
+    /// \param service_type
+    /// \return the result of getRegistration(const std::type_info&,const QString&) const.
+    ///
+    static service_registration_handle_t delegateGetRegistration(const QApplicationContext& appContext, const std::type_info& service_type, const QString& name) {
+        return appContext.getRegistration(service_type, name);
+    }
+
+    ///
+    /// \brief Allows you to invoke a protected virtual function on another target.
+    /// If you are implementing getRegistration(const std::type_info&) const and want to delegate
+    /// to another implementation, access-rules will not allow you to invoke the function on another target.
+    ///
+    /// \param appContext the target on which to invoke getRegistration(const std::type_info&) const.
+    /// \param service_type
+    /// \return the result of getRegistration(const std::type_info&) const.
+    ///
+    static proxy_registration_handle_t delegateGetRegistration(const QApplicationContext& appContext, const std::type_info& service_type, const QMetaObject* metaObject) {
+        return appContext.getRegistration(service_type, metaObject);
+    }
+
+
+
+    template<typename S> friend class ServiceRegistration;
+};
+
+template<typename S> template<typename D,typename R> Subscription Registration<S>::autowire(R (S::*injectionSlot)(D*)) {
+    static_assert(detail::could_be_qobject<D>::value, "Service-type to be injected must be possibly convertible to QObject");
+    if(!registrationHolder || !injectionSlot) {
+        qCCritical(loggingCategory()).noquote().nospace() << "Cannot autowire " << *this;
+        return Subscription{};
+    }
+    auto subscription = new AutowireSubscription<D,R>{unwrap(), injectionSlot, applicationContext()->template getRegistration<D>().unwrap()};
+    return Subscription{detail::Registration::subscribe(subscription)};
+}
+
+
+
+
+///
+/// \brief A mix-in interface for classes that may modify services before publication.
+/// The method process(QApplicationContext*, QObject*,const QVariantMap&) will be invoked for each service after its properties have been set, but
+/// before an *init-method* is invoked.
+///
+class QApplicationContextPostProcessor {
+public:
+    ///
+    /// \brief Processes each service published by an ApplicationContext.
+    /// \param appContext
+    /// \param service
+    /// \param resolvedProperties
+    ///
+    virtual void process(QApplicationContext* appContext, QObject* service, const QVariantMap& resolvedProperties) = 0;
+
+    virtual ~QApplicationContextPostProcessor() = default;
+};
+
+
+
+
+}