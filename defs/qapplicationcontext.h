#pragma once
/** @file qapplicationcontext.h
 *  @brief Contains the class QApplicationContext and other related types and functions.
 *  @author McNepp
*/

#include <utility>
#include <typeindex>
#include <unordered_set>
#include <QObject>
#include <QVariant>
#include <QPointer>
#include <QMetaMethod>
#include <QLoggingCategory>

namespace mcnepp::qtdi {

class QApplicationContext;

namespace detail {
    class Registration;
    class ServiceRegistration;
    class ProxyRegistration;
    class Subscription;
}

struct service_config;


///
/// An opaque type that represents the Registration on a low level.
/// <br>Clients should have no need to know any details about this type.
/// The only thing you may do directly with a registration_handle_t is check for validity using an if-expression.
/// In particular, you should not de-reference a handle, as its API might change without notice!
/// What you can do, however, is use one of the free functions matches(registration_handle_t handle),
/// applicationContext(registration_handle_t handle).
///
using registration_handle_t = detail::Registration*;


///
/// An opaque type that represents the ServiceRegistration on a low level.
/// <br>Clients should have no need to know any details about this type.
/// The only thing you may do directly with a service_registration_handle_t is check for validity using an if-expression.
/// In particular, you should not de-reference a handle, as its API might change without notice!
/// What you can do, however, is use one of the free functions registeredName(service_registration_handle_t handle),
/// serviceConfig(service_registration_handle_t).
/// applicationContext(registration_handle_t handle).
///
using service_registration_handle_t = detail::ServiceRegistration*;

///
/// An opaque type that represents the ProxyRegistration on a low level.
/// <br>Clients should have no need to know any details about this type.
/// The only thing you may do directly with a proxy_registration_handle_t is check for validity using an if-expression.
/// In particular, you should not de-reference a handle, as its API might change without notice!
/// What you can do, however, is use the free function registeredServices(proxy_registration_handle_t handle).
/// applicationContext(registration_handle_t handle).
///
using proxy_registration_handle_t = detail::ProxyRegistration*;

///
/// An opaque type that represents the Subscription on a low level.
/// <br>Clients should have no need to know any details about this type.
/// The only thing you may do directly with a registration_handle_t is check for validity using an if-expression.
/// In particular, you should not de-reference a handle, as its API might change without notice!
///
using subscription_handle_t = detail::Subscription*;


/**
* \brief Specifies the kind of a service-dependency.
* Will be used as a non-type argument to Dependency, when registering a service.
* The following table sums up the characteristics of each type of dependency:
* <table><tr><th>&nbsp;</th><th>Normal behaviour</th><th>What if no dependency can be found?</th><th>What if more than one dependency can be found?</th></tr>
* <tr><td>MANDATORY</td><td>Injects one dependency into the dependent service.</td><td>Publication of the ApplicationContext will fail.</td>
* <td>Publication will fail with a diagnostic, unless a `requiredName` has been specified for that dependency.</td></tr>
* <tr><td>OPTIONAL</td><td>Injects one dependency into the dependent service</td><td>Injects `nullptr` into the dependent service.</td>
* <td>Publication will fail with a diagnostic, unless a `requiredName` has been specified for that dependency.</td></tr>
* <tr><td>N</td><td>Injects all dependencies of the dependency-type that have been registered into the dependent service, using a `QList`</td>
* <td>Injects an empty `QList` into the dependent service.</td>
* <td>See 'Normal behaviour'</td></tr>
* </table>
*/
enum class Kind {
    ///
    /// This dependency must be present in the ApplicationContext.
    MANDATORY,
    /// This dependency need not be present in the ApplicationContext.
    /// If not, `nullptr` will be provided.
    OPTIONAL,
    ///
    /// All Objects with the required service-type will be pushed into QList
    /// and provided to the constructor of the service that depends on them.
    N

};

/**
 * @brief Specifies the scope of a ServiceRegistration.
 * <br>Serves as a non-type template-argument for ServiceRegistration.
 * <table><tr><th>Scope</th><th>Produced by</th><th>Behaviour</th></tr>
 * <tr><td>UNKNOWN</td><td>QApplicationContext::getRegistrations(), QApplicationContext::getRegistration(const QString&).</td><td>Could be either SINGLETON or PROTOTYPE.</td></tr>
 * <tr><td>SINGLETON</td><td>QApplicationContext::registerService(service()).</td><td>The service will be instantiated on QApplicationContext::publish(bool).<br>A reference to a single instance will be injected into every dependent service.</td></tr>
 * <tr><td>PROTOTYPE</td><td>QApplicationContext::registerService(prototype()).</td><td>Instances of this service will only be created if another service needs it as a dependency.<br>
 * A new instance will be injected into every dependent service.</td></tr>
 * <tr><td>EXTERNAL</td><td>QApplicationContext::registerObject().</td><td>The service has been created externally.</td></tr>
 * <tr><td>TEMPLATE</td><td>QApplicationContext::registerService(serviceTemplate()).</td><td>No Instances will ever by created.<br>
 * The ServiceRegistration can be supplied as an additional parameter when registering other services.</td></tr>
 * </table>
 */
enum class ServiceScope {
    UNKNOWN,
    SINGLETON,
    PROTOTYPE,
    EXTERNAL,
    TEMPLATE
};

template<typename S> class Registration;

template<typename S,ServiceScope> class ServiceRegistration;


Q_DECLARE_LOGGING_CATEGORY(defaultLoggingCategory)




namespace detail {


template<ServiceScope scope> struct service_scope_traits {
    static constexpr bool is_binding_source = false;
    static constexpr bool is_constructable = false;
};

template<> struct service_scope_traits<ServiceScope::SINGLETON> {
    static constexpr bool is_binding_source = true;
    static constexpr bool is_constructable = true;
};


template<> struct service_scope_traits<ServiceScope::EXTERNAL> {
    static constexpr bool is_binding_source = true;
    static constexpr bool is_constructable = false;
};

template<> struct service_scope_traits<ServiceScope::PROTOTYPE> {
    static constexpr bool is_binding_source = false;
    static constexpr bool is_constructable = true;
};

// We cannot make use of service_scope_traits here, since we also want to test this at runtime:
constexpr bool is_binding_source(ServiceScope scope) {
    return scope != ServiceScope::TEMPLATE;
}

#ifdef __cpp_lib_remove_cvref
template<typename T> using remove_cvref_t = std::remove_cvref_t<T>;
#else
template<typename T> using remove_cvref_t = std::remove_cv_t<std::remove_reference_t<T>>;
#endif

template<typename S,typename V=QObject*> struct could_be_qobject : std::false_type {};

template<typename S> struct could_be_qobject<S,decltype(dynamic_cast<QObject*>(static_cast<S*>(nullptr)))> : std::true_type {};


template <typename T>
QList<T*> convertQList(const QObjectList &list) {
    QList<T *> result;
    for (auto obj : list) {
        if(T* ptr = dynamic_cast<T*>(obj)) {
            result.push_back(ptr);
        }
    }
    return result;
}

template <>
inline QObjectList convertQList<QObject>(const QObjectList &list) {
    return list;
}

template<typename S,Kind kind> struct default_argument_converter {
    S* operator()(const QVariant& arg) const {
        return dynamic_cast<S*>(arg.value<QObject*>());
    }
};


template<typename S> struct default_argument_converter<S,Kind::N> {
    QList<S*> operator()(const QVariant& arg) const {
        return convertQList<S>(arg.value<QObjectList>());
    }
};

///
/// \brief The Subscription created by Registrations.
/// This is an internal Q_OBJECT whose sole purpose it is to provide a signal
/// for publishing the current set of published Services.
/// <br>Subscriptions are passed to Registration::onSubscription(subscription_handle_t),
/// where one of two things happens:
/// <br>Either, the signal Subscription::objectPublished(QObject*) is emitted,
/// or the Registration connects its own incoming signal Registration::objectPublished(QObject*) to
/// the Subscription's outgoing signal.
///
class Subscription : public QObject {
    Q_OBJECT

    friend class Registration;

    template<typename S> friend class mcnepp::qtdi::Registration;


public:
    ///
    /// \brief Severs all Connections that this Subscription has made.
    ///
    virtual void cancel() = 0;

    ///
    /// \brief Connects to a Registration.
    /// <br>An implementation should invoke connect(registration_handle_t, subscription_handle_t, Qt::ConnectionType) and
    /// store the QMetaObject::Connection in a field. It should be disconnected in cancel().
    /// \param source the Registration whose signals shall be propagated.
    /// \param target the Subscription that shall re-emit the signal Subscription::objectPublished.
    ///
    virtual void connectTo(registration_handle_t source) = 0;


protected:
    explicit Subscription(QObject* parent = nullptr) : QObject(parent) {

    }

signals:

    void objectPublished(QObject*);
};



template<typename S> constexpr auto getMetaObject(S*) -> decltype(&S::staticMetaObject) {
    return &S::staticMetaObject;
}

inline constexpr std::nullptr_t getMetaObject(void*) {
    return nullptr;
}

template<typename S> constexpr const QMetaObject* getMetaObject() {
    return getMetaObject(static_cast<S*>(nullptr));
}

using q_setter_t = std::function<void(QObject*,QVariant)>;

using q_init_t = std::function<void(QObject*,QApplicationContext*)>;

using q_variant_converter_t = std::function<QVariant(const QString&)>;

struct service_descriptor;



template<typename T> auto hasQVariantSupport(T* ptr) -> decltype(QVariant{*ptr});

void hasQVariantSupport(void*);


template<typename T> constexpr bool has_qvariant_support = std::is_same_v<decltype(hasQVariantSupport(static_cast<T*>(nullptr))),QVariant>;

inline void convertVariant(QVariant& var, q_variant_converter_t converter) {
    if(converter) {
        var = converter(var.toString());
    }
}



template<typename T> struct default_string_converter {
    T operator()(const QString& str) const {
        return T{str};
    }
};



template<typename T,bool=has_qvariant_support<T> || std::is_convertible_v<T,QObject*>> struct variant_converter_traits;


template<typename T> struct variant_converter_traits<T,true> {
    using type = std::nullptr_t;

    static constexpr std::nullptr_t makeConverter(std::nullptr_t = nullptr) {
        return nullptr;
    }


};

template<typename T> struct variant_converter_traits<T,false> {
    using type = default_string_converter<T>;


    template<typename C=type> static q_variant_converter_t makeConverter(C converter = C{}) {
        static_assert(std::is_convertible_v<std::invoke_result_t<C,QString>,T>, "return-type of converter does not match");
        return [converter](const QString& str) { return QVariant::fromValue(converter(str));};
    }

};



struct property_descriptor {
    QByteArray name;
    q_setter_t setter;
};

inline QDebug operator << (QDebug out, const property_descriptor& descriptor) {
    if(!descriptor.name.isEmpty()) {
        out.noquote().nospace() << "property '" << descriptor.name << "'";
    }
    return out;
}



template<typename T> struct qvariant_cast {
    T operator()(const QVariant& v) const {
        return v.value<T>();
    }
};

template<typename T> struct qvariant_cast<QList<T*>> {
    QList<T*> operator()(const QVariant& v) const {
        return convertQList<T>(v.value<QObjectList>());
    }
};



template<typename S> struct callable_adapter {

    template<typename A,typename R> static q_setter_t adaptSetter(R (S::*setter)(A)) {
        if(!setter) {
            return nullptr;
        }
        using arg_type = detail::remove_cvref_t<A>;
        return [setter](QObject* obj,QVariant arg) {
            if(S* ptr = dynamic_cast<S*>(obj)) {
                (ptr->*setter)(qvariant_cast<arg_type>{}(arg));
            }
        };
    }

};




///
/// \brief A  type that serves as a "handle" for registrations in a QApplicationContext.
/// This class has a signal objectPublished(QObject*).
/// However, it would be quite unwieldly to use that property directly in order to get hold of the
/// Objects managed by this Registration.
/// Rather, use the class-template `Registration` and its type-safe method `Registration::subscribe()`.
///
class Registration : public QObject {
    Q_OBJECT

    friend class Subscription;

public:

    template<typename S> friend class mcnepp::qtdi::Registration;


    ///
    /// \brief Does this Registration match a type?
    /// \param type the request.
    /// \return `true` if the implementation or the service-interface of this Registration matches
    /// the requested type.
    ///
    [[nodiscard]] virtual bool matches(const std::type_info& type) const = 0;



    ///
    /// \brief Yields the ApplicationContext that this Registration belongs to.
    /// \return the ApplicationContext that this Registration belongs to.
    ///
    [[nodiscard]] virtual QApplicationContext* applicationContext() const = 0;

    /**
      * @brief the QMetaObject of the Service.
      * <br>For every Registration obtained via QApplicationContext::registerService() or QApplicationContext::registerObject(),
      * this function will yield the QMetaObject belonging to the service's implementation-type.
      * <br>For every Registration obtained via QApplicationContext::getRegistration(), this method may yield `nullptr`, in case
      * that the type-argument specifies a non-QObject interface.
      * @return the QMetaObject of the Service, or `nullptr` if this is a Registration for a non-QObject interface.
      */
    virtual const QMetaObject* serviceMetaObject() const = 0;


    friend QDebug operator<<(QDebug out, const Registration& reg) {
        reg.print(out);
        return out;
    }

    /// Subscribes to a Subscription.
    /// <br>Invokes onSubscription(subscription_handle_t subscription).
    /// \brief subscribe
    /// \param subscription
    /// \return the subscription.
    ///
    subscription_handle_t subscribe(subscription_handle_t subscription) {
        if(subscription) {
            onSubscription(subscription);
        }
        return subscription;
    }

signals:

    ///
    /// \brief Signals when a service has been published.
    ///
    void objectPublished(QObject*);

protected:


    explicit Registration(QObject* parent = nullptr) : QObject(parent) {

     }

    virtual ~Registration() = default;

     ///
     /// \brief Writes information about this Registration to QDebug.
     /// \param out
     ///
     virtual void print(QDebug out) const = 0;




    /**
     * @brief A Subscription shall be connected to this Registration.
     * <br>The Registration might immediately emit the signal Subscription::objectPublished(QObject*).
     * <br>Alternatively or in addition to that, it might connect itself to the Subscription using Subscription::connectTo(registration_handle_t).
     * @param subscription the Subscribtion that was connected.
     */
    virtual void onSubscription(subscription_handle_t subscription) = 0;


};

///
/// \brief Convenience-function that connects the incoming signal of a Registration with the outgoing signal of a Subscription.
/// \param source
/// \param target
/// \param connectionType
/// \return the Connection.
///
inline QMetaObject::Connection connect(registration_handle_t source, subscription_handle_t target, Qt::ConnectionType connectionType = Qt::AutoConnection) {
    if(source && target) {
        return QObject::connect(source, &Registration::objectPublished, target, &Subscription::objectPublished, connectionType);
    }
    return QMetaObject::Connection{};
}



///
/// \brief A basic implementation of the detail::Subscription.
///
class BasicSubscription : public Subscription {
public:

    explicit BasicSubscription(QObject* parent = nullptr) : Subscription{parent} {

    }

    template<typename S,typename F> void connectOut(S* context, F callable, Qt::ConnectionType connectionType = Qt::AutoConnection)
    {
        static_assert(std::is_base_of_v<QObject,S>, "Context must be derived from QObject");
        out_connection = QObject::connect(this, &Subscription::objectPublished, context, callable, connectionType);
    }


    void cancel() override;

    void connectTo(registration_handle_t source) override;


private:
    QMetaObject::Connection out_connection;
    QMetaObject::Connection in_connection;
};



///
/// \brief A subscription that connects multiple services.
///
class MultiServiceSubscription : public BasicSubscription {
    Q_OBJECT
public:

    using target_list_t = QList<registration_handle_t>;

signals:
    void objectsPublished(const QObjectList&);

protected:
    explicit MultiServiceSubscription(const target_list_t& targets, QObject* parent);


    void cancel() override;

    virtual MultiServiceSubscription* newChild(const target_list_t& targets) = 0;

    virtual QMetaObject::Connection connectObjectsPublished() = 0;

private:

    void onObjectPublished(QObject*);

    void onLastObjectPublished(QObject*);

    const target_list_t m_targets;
    QObjectList m_boundObjects;
    QList<QPointer<Subscription>> m_children;
    QMetaObject::Connection m_objectsPublishedConnection;
};



template<typename S,typename SIG,typename T,typename SLT> class ConnectionSubscription : public MultiServiceSubscription {
public:


    ConnectionSubscription(const target_list_t& targets, SIG theSignal, SLT theSlot, Qt::ConnectionType connectionType, QObject* parent) :
        MultiServiceSubscription{targets, parent},
        m_signal{theSignal},
        m_slot{theSlot},
        m_connectionType{connectionType} {
    }

protected:

    virtual MultiServiceSubscription* newChild(const target_list_t& targets) override {
        return new ConnectionSubscription<S,SIG,T,SLT>{targets, m_signal, m_slot, m_connectionType, this};
    }

    virtual QMetaObject::Connection connectObjectsPublished() override {
        return connect(this, &MultiServiceSubscription::objectsPublished, this, &ConnectionSubscription::notify);
    }

    virtual void cancel() override {
        for(auto& connection : connections) {
            QObject::disconnect(connection);
        }
        MultiServiceSubscription::cancel();
    }

private:
    void notify(const QObjectList& targets) {
        if(S* s = dynamic_cast<S*>(targets[0])) {
            if(T* t = dynamic_cast<T*>(targets[1])) {
                connections.push_back(connect(s, m_signal, t, m_slot, m_connectionType));
            }
        }
    }



    SIG m_signal;
    SLT m_slot;
    Qt::ConnectionType m_connectionType;
    QList<QMetaObject::Connection> connections;
};

template<typename F,typename...S> struct notifier;

template<typename F,typename S1,typename S2> struct notifier<F,S1,S2> {
    F callable;

    void operator()(const QObjectList& objs) {
        if(S1* s = dynamic_cast<S1*>(objs[0])) {
            if(S2* t = dynamic_cast<S2*>(objs[1])) {
                callable(s, t);
            }
        }
    }
};

template<typename F,typename S1,typename S2,typename S3> struct notifier<F,S1,S2,S3> {
    F callable;

    void operator()(const QObjectList& objs) {
        if(S1* s = dynamic_cast<S1*>(objs[0])) {
            if(S2* t = dynamic_cast<S2*>(objs[1])) {
                if(S3* u = dynamic_cast<S3*>(objs[2])) {
                    callable(s, t, u);
                }
            }
        }
    }
};

template<typename F,typename S1,typename S2,typename S3,typename S4> struct notifier<F,S1,S2,S3,S4> {
    F callable;

    void operator()(const QObjectList& objs) {
        if(S1* s = dynamic_cast<S1*>(objs[0])) {
            if(S2* t = dynamic_cast<S2*>(objs[1])) {
                if(S3* u = dynamic_cast<S3*>(objs[2])) {
                    if(S4* w = dynamic_cast<S4*>(objs[3])) {
                        callable(s, t, u, w);
                    }
                }
            }
        }
    }
};

template<typename F,typename S1,typename S2,typename S3,typename S4,typename S5> struct notifier<F,S1,S2,S3,S4,S5> {
    F callable;

    void operator()(const QObjectList& objs) {
        if(S1* s = dynamic_cast<S1*>(objs[0])) {
            if(S2* t = dynamic_cast<S2*>(objs[1])) {
                if(S3* u = dynamic_cast<S3*>(objs[2])) {
                    if(S4* w = dynamic_cast<S4*>(objs[3])) {
                        if(S5* x = dynamic_cast<S5*>(objs[4])) {
                            callable(s, t, u, w, x);
                        }
                    }
                }
            }
        }
    }
};

template<typename F,typename...S> class CombiningSubscription : public MultiServiceSubscription {
public:

    CombiningSubscription(const target_list_t& targets, QObject* context, F callable, Qt::ConnectionType connectionType) :
        MultiServiceSubscription{targets, context},
        m_context{context},
        m_notifier{callable},
        m_connectionType{connectionType} {
    }

protected:

    virtual MultiServiceSubscription* newChild(const target_list_t& targets) override {
        return new CombiningSubscription<F,S...>{targets, m_context, m_notifier.callable, m_connectionType};
    }

    virtual QMetaObject::Connection connectObjectsPublished() override {
        return connect(this, &MultiServiceSubscription::objectsPublished, m_context, [this](const QObjectList& objs) {
            m_notifier(objs);
        }, m_connectionType);
    }

    void notify(const QObjectList& objs);



private:

    QObject* m_context;
    notifier<F,S...> m_notifier;
    Qt::ConnectionType m_connectionType;
};




class ServiceRegistration : public Registration {
    Q_OBJECT

    template<typename S,ServiceScope> friend class mcnepp::qtdi::ServiceRegistration;

public:
    ///
    /// \brief The name of this Registration.
    /// This property will yield the name that was passed to QApplicationContext::registerService(),
    /// or the synthetic name that was assigned by the ApplicationContext.
    ///
    Q_PROPERTY(QString registeredName READ registeredName CONSTANT)

    Q_PROPERTY(ServiceScope scope READ scope CONSTANT)

    ///
    /// \brief The name of this Registration.
    /// This property will yield the name that was passed to QApplicationContext::registerService(),
    /// or the synthetic name that was assigned by the ApplicationContext.
    /// \return the name of this Registration.
    ///
    [[nodiscard]] virtual QString registeredName() const = 0;

    /**
     * @brief The configuration that was supplied upon registration.
     * @return The configuration that was supplied upon registration.
     */
    [[nodiscard]] virtual const service_config& config() const = 0;

    /**
     * @brief The service_descriptor that was used to register this Service.
     * @return The service_descriptor that was used to register this Service.
     */
    [[nodiscard]] virtual const service_descriptor& descriptor() const = 0;

    /**
     * @brief What scope has this ServiceRegistration?
     * <br>If it was obtained by QApplicationContext::registerService(), will be ServiceScope::SINGLETON.
     * <br>If it was obtained by QApplicationContext::registerObject(), will be ServiceScope::EXTERNAL.
     * <br>If it was obtained by QApplicationContext::registerPrototype(), will be ServiceScope::PROTOTYPE.
     * @return the scope of this ServiceRegistration.
     */
    [[nodiscard]] virtual ServiceScope scope() const = 0;


    virtual const QMetaObject* serviceMetaObject() const override;

protected:


    explicit ServiceRegistration(QObject* parent = nullptr) : Registration(parent) {

    }

    ///
    /// \brief Registers an alias for a Service.
    /// <br>If this function is successful, the Service can be referenced by the new name in addition to the
    /// name it was originally registered with. There can be multiple aliases for a Service.<br>
    /// Aliases must be unique within the ApplicationContext.
    /// \param alias the alias to use.
    /// \param descriptor
    /// \return `true` if the alias could be registered. false, if this alias has already been registered before with a different registration.
    ///
    virtual bool registerAlias(const QString& alias) = 0;

    ///
    /// \brief Creates a binding from a property of this service to a property of a target-service.
    /// <br>The returned Subscription will have been subscribed to already!
    /// \param sourcePropertyName
    /// \param target
    /// \param targetProperty
    /// \return the Subscription for binding this service to a target-service, or `nullptr` if something went wrong.
    ///
    virtual subscription_handle_t createBindingTo(const char* sourcePropertyName, registration_handle_t target, const detail::property_descriptor& targetProperty) = 0;
};

class ProxyRegistration : public Registration {
    Q_OBJECT


public:

    /**
     * @brief Yields the ServiceRegistrations that this proxy currently knows of.
     * This method returns a snapshot of the ServiceRegistrations that have been currently registered.
     * Should you register more Services that match this service-type, you may need to invoke this method again.
     * @return the ServiceRegistrations that this proxy currently knows of.
     */
    [[nodiscard]] virtual QList<service_registration_handle_t> registeredServices() const = 0;


    /**
     * @brief The type of service that this ProxyRegistrations stands for.
     * @return The type of service that this ProxyRegistrations stands for.
     */
    virtual const std::type_info& serviceType() const = 0;


protected:


    explicit ProxyRegistration(QObject* parent = nullptr) : Registration(parent) {

    }

};

    QMetaProperty findPropertyBySignal(const QMetaMethod& signalFunction, const QMetaObject* metaObject, const QLoggingCategory& loggingCatgegory);

///
/// \brief Yields the name of a *private property*, incorporating some binary data.
/// \return a String starting with a dot and comprising a representation of the supplied binary data.
///
    QString uniquePropertyName(const void*, std::size_t);


    ///
    /// \brief The return-type of mcnepp::qtdi::injectParent().
    /// This is an empty struct. It serves as a 'type-tag' for which there
    /// is a specialization of the template mcnepp::qtdi::detail::dependency_helper.
    /// That specialization will create a dependency_info with mcnepp::qtdi::detail::PARENT_PLACEHOLDER_KIND.
    ///
    struct ParentPlaceholder {
    };

    enum class ConfigValueType {
        DEFAULT,
        AUTO_REFRESH_EXPRESSION,
        SERVICE,
        SERVICE_LIST
    };

    struct ConfigValue {
        QVariant expression;
        ConfigValueType configType = ConfigValueType::DEFAULT;
        q_setter_t propertySetter = nullptr;
        q_variant_converter_t variantConverter = nullptr;
    };


    inline bool operator==(const ConfigValue& left, const ConfigValue& right) {
        //Two ConfigValues shall be deemed equal when the expressions and configTypes are equal. We deliberately ignore the function-pointer-members.
        return left.expression == right.expression && left.configType == right.configType;
    }

    ///
    /// \brief A type-safe configuration-entry.
    /// <br>This is an intermediate type that will be used solely to populate a ServiceConfig.
    ///
    template<typename T> struct service_config_entry_t {
        QString name;
        detail::ConfigValue value;
    };


#ifdef __GNUG__
    QString demangle(const char*);

    inline QString type_name(const std::type_info& info) {
        return demangle(info.name());
    }

    inline QString type_name(const std::type_index& info) {
        return demangle(info.name());
    }
#else
    inline const char* type_name(const std::type_info& info) {
        return info.name();
    }

    inline const char* type_name(const std::type_index& info) {
        return info.name();
    }
#endif




}// end namespace detail



///
/// \brief Determines whether a handle to a Registration matches a type.
/// \param handle the handle to the Registration.
/// \tparam T the type to query.
/// \return `true` if the handle is valid and matches the type.
///
template<typename T> [[nodiscard]] inline bool matches(registration_handle_t handle) {
    return handle && handle->matches(typeid(T));
}



///
/// \brief Obtains the QApplicationContext from a handle to a Registration.
/// \param handle the handle to the Registration.
/// \return the QApplicationContext if the handle is valid, `nullptr` otherwise.
///
[[nodiscard]] inline QApplicationContext* applicationContext(registration_handle_t handle) {
    return handle ? handle->applicationContext() : nullptr;
}



/**
 * @brief Narrows a handle to a registration to a handle to a ServiceRegistration.
 * <br>If the handle actually points to a ServiceRegistration, this function will cast it
 * to the more specific type. Otherwise, it will return an invalid handle.
 * @param handle a valid or invalid handle to a registration.
 * @return a handle to the ServiceRegistration that the original handle was pointing to, or an invalid handle if the original handle
 * was not pointing to a ServiceRegistration.
 */
[[nodiscard]] inline service_registration_handle_t asService(registration_handle_t handle) {
    return dynamic_cast<service_registration_handle_t>(handle);
}


/**
 * @brief Narrows a handle to a registration to a handle to a ProxyRegistration.
 * <br>If the handle actually points to a ProxyRegistration, this function will cast it
 * to the more specific type. Otherwise, it will return an invalid handle.
 * @param handle a valid or invalid handle to a registration.
 * @return a handle to the ProxyRegistration that the original handle was pointing to, or an invalid handle if the original handle
 * was not pointing to a ProxyRegistration.
 */
[[nodiscard]] inline proxy_registration_handle_t asProxy(registration_handle_t handle) {
    return dynamic_cast<proxy_registration_handle_t>(handle);
}

///
/// \brief Obtains the QMetaObject from a handle to a Registration.
/// \param handle the handle to the  Registration.
/// \return the QMetaObject that this Registration was registered with, or `nullptr` if this Registration is a proxy for a non-QObject interface.
///
[[nodiscard]] inline const QMetaObject* serviceMetaObject(registration_handle_t handle) {
    return handle ? handle->serviceMetaObject() : nullptr;
}


///
/// \brief Obtains the QLoggingCategory from a handle to a Registration.
/// \param handle the handle to the Registration.
/// \return the QLoggingCategory of the associated QApplicationContext, if the handle is valid. Otherwise, mcnepp:qtdi::defaultLoggingCategory()
///
[[nodiscard]] const QLoggingCategory& loggingCategory(registration_handle_t handle);


///
/// \brief Obtains the registered Services from a handle to a ProxyRegistration.
/// \param handle the handle to the ProxyRegistration.
/// \return the Services that the ProxyRegistration knows of, or an empty List if the handle is not valid.
///
[[nodiscard]] inline QList<service_registration_handle_t> registeredServices(proxy_registration_handle_t handle) {
    return handle ? handle->registeredServices() : QList<service_registration_handle_t>{};
}

///
/// \brief Obtains the registeredName from a handle to a ServiceRegistration.
/// \param handle the handle to the ServiceRegistration.
/// \return the name that this ServiceRegistration was registered with, or an empty String if the handle is not valid.
///
[[nodiscard]] inline QString registeredName(service_registration_handle_t handle) {
    return handle ? handle->registeredName() : QString{};
}

///
/// \brief Obtains the service configuration from a handle to a ServiceRegistration.
/// \param handle the handle to the ServiceRegistration.
/// \return the service configuration from that this ServiceRegistration was registered with, or an empty service_config if the handle is not valid.
///
[[nodiscard]] const service_config& serviceConfig(service_registration_handle_t handle);



/**
 * @brief An opaque handle to a detail::Subscription.
 * Instances of this class will be returned by Registration::subscribe().<br>
 * The only thing you can do with a Subscription is test for validity and Subscription::cancel().
 */
class Subscription final {
public:

     explicit Subscription(subscription_handle_t subscription = nullptr) :
        m_subscription(subscription) {

    }

    /**
     * @brief Was this Subscription successful?
     * Identical to isValid().
     * @return true if this Subscription was successfully created.
     */
    explicit operator bool() const {
        return isValid();
    }

    /**
     * @brief Was this Subscription successful?
     * @return true if this Subscription was successfully created.
     */
    [[nodiscard]] bool isValid() const {
        return m_subscription;
    }

    /**
     * @brief Yields the underlying detail::Subscription.
     * @return the underlying detail::Subscription.
     */
    [[nodiscard]] subscription_handle_t unwrap() const {
        return m_subscription;
    }

    /**
     * @brief Cancels this Subscription.
     * <br>**Thread-safety:** This function may only be called from the Thread that created this Subscription.
     * (This is not necessarily the QApplicationContext's thread.)
     */
    void cancel() {
        if(m_subscription) {
            m_subscription->cancel();
            m_subscription.clear();
        }
    }

    friend void swap(Subscription& reg1, Subscription& reg2);


private:
    QPointer<detail::Subscription> m_subscription;
};

///
/// \brief Tests two Subscriptions for equality.
///
/// Two Subscriptions are deemed equal if the pointers returned by Subscriptions::unwrap() point to the same Subscriptions
/// **and** if they both report `true` via Subscriptions::isValid().
/// \param sub1
/// \param sub2
/// \return `true` if the two Subscriptions are logically equal.
///
inline bool operator==(const Subscription& sub1, const Subscription& sub2) {
    return sub1.unwrap() == sub2.unwrap() && sub1;
}


inline void swap(Subscription& reg1, Subscription& reg2) {
    reg1.m_subscription.swap(reg2.m_subscription);
}


///
/// \brief A type-safe wrapper for a detail::Registration.
/// <br>This is a non-instantiable base-class.
/// As such, it defines the operations common to both ServiceRegistration and ProxyRegistration.
/// <br>Its most important operation is the type-safe function `subscribe()` which should be preferred over directly connecting to the signal `detail::Registration::objectPublished(QObject*)`.
/// <br>
/// A Registration contains a *non-owning pointer* to a detail::Registration whose lifetime is bound
/// to the QApplicationContext. The Registration will become invalid after the corresponding QApplicationContext has been destructed.
///
template<typename S> class Registration {


    template<typename U> friend class Registration;

public:





    ///
    /// \brief Yields the QApplicationContext that manages this Registration.
    /// \return the QApplicationContext that manages this Registration, or `nullptr` if this Registration is invalid.
    ///
    [[nodiscard]] QApplicationContext* applicationContext() const {
        return mcnepp::qtdi::applicationContext(unwrap());
    }

    [[nodiscard]] const QMetaObject* serviceMetaObject() const {
        return mcnepp::qtdi::serviceMetaObject(unwrap());
    }

    /**
     * @brief Tests whether this Registration matches a type.
     * <br>This function will yield `true` if this is valid Registration and its underlying registration-handle
     * matches the requested type. This will be the case (at least) if U is either an advertised service-interface
     * or the implementation-type of the service.
     * @return `true` if this Registration matches a type.
     */
    template<typename U> [[nodiscard]] bool matches() const {
        return mcnepp::qtdi::matches<U>(unwrap());
    }





    ///
    /// \brief Receive all published QObjects in a type-safe way.
    /// Connects to the `publishedObjectsChanged` signal and propagates new QObjects to the callable.
    /// If the ApplicationContext has already been published, this method
    /// will invoke the callable immediately with the current publishedObjects().
    /// <br>**Thread-safety:** This function may be safely called from any thread.
    /// \tparam F is assumed to be a Callable that accepts an argument of type `S*`.
    /// \param context the target-context.
    /// \param callable the piece of code to execute.
    /// \param connectionType determines whether the signal is processed synchronously or asynchronously
    /// \return the Subscription if `this->isValid()`
    ///
    template<typename F> Subscription subscribe(QObject* context, F callable, Qt::ConnectionType connectionType = Qt::AutoConnection) {
        if(!registrationHolder || !context) {
            qCCritical(loggingCategory(unwrap())).noquote().nospace() << "Cannot subscribe to " << *this;
            return Subscription{};
        }

        auto subscription = new detail::BasicSubscription{context};
        subscription->connectOut(context, [callable](QObject* obj) {
                if(S* srv = dynamic_cast<S*>(obj)) {
                    callable(srv);
                }
        }, connectionType);
        return Subscription{unwrap()->subscribe(subscription)};
      }

    /// \brief Receive all published QObjects in a type-safe way.
    /// Connects to the `objectPublished` signal and propagates new QObjects to the callable.
    /// If the ApplicationContext has already been published, this method
    /// will invoke the setter immediately with the current publishedObjects().
    /// <br>**Thread-safety:** This function may be safely called from any thread.
    /// \tparam T the target of the subscription. Must be derived from QObject.
    /// \param target the object on which the setter will be invoked.
    /// \param setter the method that will be invoked.
    /// \param connectionType determines whether the signal is processed synchronously or asynchronously
    /// \return  the Subscription if `this->isValid() && target != nullptr && setter != nullptr`
    ///
      template<typename T,typename R> std::enable_if_t<std::is_base_of_v<QObject,T>,Subscription> subscribe(T* target, R (T::*setter)(S*), Qt::ConnectionType connectionType = Qt::AutoConnection) {
        if(!setter || !target) {
            qCCritical(loggingCategory(unwrap())).noquote().nospace() << "Cannot subscribe to " << *this << " with null";
            return Subscription{};
        }
        return subscribe(target, std::bind(std::mem_fn(setter), target, std::placeholders::_1), connectionType);
     }



    ///
    /// \brief Yields the wrapped handle to the Registration.
    /// \return the wrapped handle to the Registration, or `nullptr` if this Registration wraps no valid Registration.
    ///
    [[nodiscard]] registration_handle_t unwrap() const {
        return registrationHolder.get();
    }



    ///
    /// \brief Connects a service with another service from the same QApplicationContext.
    /// Whenever a service of the type `<D>` is published, it will be injected into every service
    /// of type `<S>`, using the supplied member-function.
    /// <br>For each source-type `D`, you can register at most one autowiring.
    /// <br>**Thread-safety:** This function may only be called from the QApplicationContext's thread.
    /// \tparam D the type of service that will be injected into Services of type `<S>`.
    /// \param injectionSlot the member-function to invoke when a service of type `<D>` is published.
    /// \return the Subscription created by this autowiring. If an autowiring has already been registered
    /// for the type `D´, an invalid Subscription will be returned.
    ///
    template<typename D,typename R> Subscription autowire(R (S::*injectionSlot)(D*));

    ///
    /// \brief Does this Registration represent a valid %Registration?
    /// \return `true` if the underlying Registration is present.
    ///
    [[nodiscard]] bool isValid() const {
        return unwrap() != nullptr;
    }

    ///
    /// \brief Does this Registration represent a valid %Registration?
    /// Equivalent to isValid().
    /// \return `true` if the underlying Registration is present.
    ///
    explicit operator bool() const {
        return isValid();
    }

    template<typename U> friend void swap(Registration<U>& reg1, Registration<U>& reg2);


protected:
    explicit Registration(registration_handle_t reg = nullptr) : registrationHolder{reg}
    {
    }

    explicit Registration(QPointer<detail::Registration>&& reg) : registrationHolder{std::move(reg)}
    {
    }


    ~Registration() {

    }

    QPointer<detail::Registration> release() {
        return std::move(registrationHolder);
    }

private:
    QPointer<detail::Registration> registrationHolder;
};


template<typename U> void swap(Registration<U>& reg1, Registration<U>& reg2) {
    reg1.registrationHolder.swap(reg2.registrationHolder);
}


///
/// \brief A type-safe wrapper for a detail::ServiceRegistration.
/// \tparam S the service-type.
/// \tparam SCP the ServiceScope. If this ServiceRegistration was obtained via QApplicationContext::registerService(service()),
/// it will have ServiceScope::SINGLETON.
/// <br>If this ServiceRegistration was obtained via QApplicationContext::registerObject(),
/// it will have ServiceScope::EXTERNAL.
/// <br>If this ServiceRegistration was obtained via QApplicationContext::registerService(prototype()), it will have ServiceScope::PROTOTYPE.
/// <br>Otherwise, it will have ServiceScope::UNKNOWN.
/// Instances of this class are being produces by the public function-templates QApplicationContext::registerService() and QApplicationContext::registerObject().
///
template<typename S,ServiceScope SCP=ServiceScope::UNKNOWN> class ServiceRegistration final : public Registration<S> {
    template<typename F,typename T,ServiceScope scope> friend Subscription bind(const ServiceRegistration<F,scope>&, const char*, Registration<T>&, const char*);

    template<typename F,typename T,typename A,typename R,ServiceScope scope> friend Subscription bind(const ServiceRegistration<F,scope>& source, const char* sourceProperty, Registration<T>& target, R(T::*setter)(A));

    template<typename T,ServiceScope TSCP> friend class ServiceRegistration;

public:
    using service_type = S;

    static constexpr ServiceScope Scope = SCP;

    [[nodiscard]] QString registeredName() const {
        return mcnepp::qtdi::registeredName(unwrap());
    }

    [[nodiscard]] const service_config& config() const {
        return mcnepp::qtdi::serviceConfig(unwrap());
    }

    [[nodiscard]] service_registration_handle_t unwrap() const {
        //We can use static_cast here, as the constructor enforces the correct type:
        return static_cast<service_registration_handle_t>(Registration<S>::unwrap());
    }


    /**
     * @brief Attempts to cast this ServiceRegistration to a type.
     * <br>This function will yield a valid Registration only if this is valid Registration and its underlying registration-handle
     * matches the requested type. This will be the case (at least) if U is either an advertised service-interface
     * or the implementation-type of the service.
     * <br>Additionally, compilation will only succeed if at least one of the following is true:
     * - the current and new scopes are equal
     * - the current scope is `ServiceScope::UNKNOWN`
     * - the new scope is `ServiceScope::UNKNOWN`
     *
     * \tparam U the new service-type.
     * \tparam newScope the new scope for the ServiceRegistration.
     * @return a ServiceRegistration of the requested type. May be invalid if this Registration is already invalid, or if
     * the types do not match
     */
    template<typename U,ServiceScope newScope=SCP> [[nodiscard]] ServiceRegistration<U,newScope> as() const& {
        if constexpr(std::is_same_v<U,S> && newScope == SCP) {
            return *this;
        } else {
            static_assert(SCP == newScope || SCP == ServiceScope::UNKNOWN || newScope == ServiceScope::UNKNOWN, "Either current scope or new scope must be UNKNOWN");
            return ServiceRegistration<U,newScope>::wrap(unwrap());
        }
    }

    /**
     * @brief Attempts to cast this ServiceRegistration to a type.
     * <br>This function will yield a valid Registration only if this is valid Registration and its underlying registration-handle
     * matches the requested type. This will be the case (at least) if U is either an advertised service-interface
     * or the implementation-type of the service.
     * <br>Additionally, compilation will only succeed if at least one of the following is true:
     * - the current and new scopes are equal
     * - the current scope is `ServiceScope::UNKNOWN`
     * - the new scope is `ServiceScope::UNKNOWN`
     *
     * \tparam U the new service-type.
     * \tparam newScope the new scope for the ServiceRegistration.
     * @return a ServiceRegistration of the requested type. May be invalid if this Registration is already invalid, or if
     * the types do not match
     */
    template<typename U,ServiceScope newScope=SCP> [[nodiscard]] ServiceRegistration<U,newScope> as() && {
        if constexpr(std::is_same_v<U,S> && newScope == SCP) {
            return std::move(*this);
        } else {
            static_assert(SCP == newScope || SCP == ServiceScope::UNKNOWN || newScope == ServiceScope::UNKNOWN, "Either current scope or new scope must be UNKNOWN");
            return ServiceRegistration<U,newScope>::unsafe_wrap(Registration<S>::release());
        }
    }


    /**
     * @brief operator Implicit conversion to a ServiceRegistration with ServiceScope::UNKNOWN.
     */
    operator ServiceRegistration<S,ServiceScope::UNKNOWN>() const& {
        if constexpr(SCP == ServiceScope::UNKNOWN) {
            return *this;
        } else {
            return ServiceRegistration<S,ServiceScope::UNKNOWN>::wrap(unwrap());
        }
    }

    /**
     * @brief operator Implicit conversion to a ServiceRegistration with ServiceScope::UNKNOWN.
     */
    operator ServiceRegistration<S,ServiceScope::UNKNOWN>()&& {
        if constexpr(SCP == ServiceScope::UNKNOWN) {
            return std::move(*this);
        } else {
            return ServiceRegistration<S,ServiceScope::UNKNOWN>::unsafe_wrap(Registration<S>::release());
        }
    }



    ///
    /// \brief Registers an alias for a Service.
    /// <br>If this function is successful, the Service can be referenced by the new name in addition to the
    /// name it was originally registered with. There can be multiple aliases for a Service.<br>
    /// Aliases must be unique within the ApplicationContext.
    /// <br>**Thread-safety:** This function may be safely called from any thread.
    /// \param alias the alias to use.
    /// \return `true` if the alias could be registered. `false` if this alias has already been registered before with a different registration.
    ///
    bool registerAlias(const QString& alias) {
        if(!Registration<S>::isValid()) {
            qCCritical(loggingCategory(unwrap())).noquote().nospace() << "Cannot register alias '" << alias << "' for " << *this;
            return false;
        }
        return  unwrap()->registerAlias(alias);
    }



    ServiceRegistration() = default;

    ///
    /// \brief Wraps a handle to a ServiceRegistration into a typesafe high-level ServiceRegistration.
    /// \param handle the handle to the ServiceRegistration.
    /// \return a valid Registration if handle is not `nullptr` and if `Registration::matches<S>()` and if `scope` matches the property `prototype` of the handle.
    /// \see unwrap().
    ///
    [[nodiscard]] static ServiceRegistration<S,SCP> wrap(service_registration_handle_t handle) {
        return unsafe_wrap(QPointer<detail::Registration>{handle});
    }




private:
    explicit ServiceRegistration(service_registration_handle_t reg) : Registration<S>{reg} {

    }

    explicit ServiceRegistration(QPointer<detail::Registration>&& reg) : Registration<S>{std::move(reg)} {

    }

    [[nodiscard]] static ServiceRegistration<S,SCP> unsafe_wrap(QPointer<detail::Registration>&& handle) {
        if(mcnepp::qtdi::matches<S>(handle.get())) {
            if constexpr(SCP == ServiceScope::UNKNOWN) {
                return ServiceRegistration<S,SCP>{std::move(handle)};
            } else {
                //We assume that the handle is actually a service_registration_handle_t:
                if(static_cast<service_registration_handle_t>(handle.get())->scope() == SCP) {
                    return ServiceRegistration{std::move(handle)};
                }
            }
        }
        return ServiceRegistration{};
    }


    Subscription bind(const char* sourceProperty, registration_handle_t target, const detail::property_descriptor& descriptor) const {
        static_assert(std::is_base_of_v<QObject,S>, "Source must be derived from QObject");
        static_assert(detail::service_scope_traits<SCP>::is_binding_source, "The scope of the service does not permit binding");

        if(!target || !*this) {
            qCCritical(loggingCategory(unwrap())).noquote().nospace() << "Cannot bind " << *this << " to " << target;
            return Subscription{};
        }
        auto subscription = unwrap() -> createBindingTo(sourceProperty, target, descriptor);
        return Subscription{subscription};
     }


};




/**
 * @brief A Registration that manages several ServiceRegistrations of the same type.
 * You can do almost everything with a ProxyRegistration that you can do with a ServiceRegistration,
 * except use it as a source for property-bindings using bind().
 * Instances of this class are produced by QApplicationContext::getRegistration();
 */
template<typename S> class ProxyRegistration final : public Registration<S> {

    template<typename U> friend class ProxyRegistration;

public:

    ProxyRegistration() = default;

    /**
     * @brief Yields the ServiceRegistrations that this proxy currently knows of.
     * This method returns a snapshot of the ServiceRegistrations that have been currently registered.
     * Should you register more Services that match this service-type, you may need to invoke this method again.
     * @return the ServiceRegistrations that this proxy currently knows of.
     */
    [[nodiscard]] QList<ServiceRegistration<S,ServiceScope::UNKNOWN>> registeredServices() const {
        QList<ServiceRegistration<S,ServiceScope::UNKNOWN>> result;
        for(auto srv : mcnepp::qtdi::registeredServices(unwrap())) {
            result.push_back(ServiceRegistration<S,ServiceScope::UNKNOWN>::wrap(srv));
        }
        return result;
    }

    [[nodiscard]] proxy_registration_handle_t unwrap() const {
        //We can use static_cast here, as the constructor enforces the correct type:
        return static_cast<proxy_registration_handle_t>(Registration<S>::unwrap());
    }

    ///
    /// \brief Wraps a handle to a ProxyRegistration into a typesafe high-level ProxyRegistration.
    /// \param handle the handle to the ProxyRegistration.
    /// \return a valid Registration if handle is not `nullptr` and if `Registration::matches<S>()`.
    /// \see unwrap().
    ///
    [[nodiscard]] static ProxyRegistration<S> wrap(proxy_registration_handle_t handle) {
        return unsafe_wrap(QPointer<detail::Registration>{handle});
    }

    template<typename U> [[nodiscard]] ProxyRegistration<U> as() const& {
        if constexpr(std::is_same_v<U,S>) {
            return *this;
        } else {
            return ProxyRegistration<U>::wrap(unwrap());
        }
    }

    template<typename U> [[nodiscard]] ProxyRegistration<U> as() && {
        if constexpr(std::is_same_v<U,S>) {
            return std::move(*this);
        } else {
            return ProxyRegistration<U>::unsafe_wrap(Registration<S>::release());
        }
    }


private:

    [[nodiscard]] static ProxyRegistration<S> unsafe_wrap(QPointer<detail::Registration>&& handle) {
        //This function assumes that the handle is actually a proxy_registration_handle_t
        if(matches<S>(handle.get())) {
            return ProxyRegistration<S>{std::move(handle)};
        }
        return ProxyRegistration{};
    }

    explicit ProxyRegistration(proxy_registration_handle_t reg) : Registration<S>{reg} {

    }

    explicit ProxyRegistration(QPointer<detail::Registration>&& reg) : Registration<S>{std::move(reg)} {

    }

};



///
/// \brief Tests two Registrations for equality.
///
/// Two Registrations are deemed equal if the pointers returned by Registration::unwrap() point to the same Registration
/// **and** if they both report `true` via Registration::isValid().
/// \param reg1
/// \param reg2
/// \return `true` if the two Registrations are logically equal.
///
template<typename S1,typename S2> bool operator==(const Registration<S1>& reg1, const Registration<S2>& reg2) {
    return reg1.unwrap() == reg2.unwrap() && reg1;
}



///
/// \brief Binds a property of one ServiceRegistration to a property from  another Registration.
/// <br>All changes made to the source-property will be propagated to the target-property.
/// For each target-property, there can be only successful call to bind().
/// <br>**Thread-safety:** This function may only be called from the QApplicationContext's thread.
/// \param source the ServiceRegistration with the source-property to which the target-property shall be bound.
/// \param sourceProperty the name of the Q_PROPERTY in the source.
/// \param target the Registration with the target-property to which the source-property shall be bound.
/// \param targetProperty the name of the Q_PROPERTY in the target.
/// \tparam S the type of the source.
/// \tparam T the type of the target.
/// \return the Subscription established by this binding.
///
template<typename S,typename T,ServiceScope scope> Subscription bind(const ServiceRegistration<S,scope>& source, const char* sourceProperty, Registration<T>& target, const char* targetProperty) {
    static_assert(std::is_base_of_v<QObject,T>, "Target must be derived from QObject");
    return source.bind(sourceProperty, target.unwrap(), {targetProperty, nullptr});
}

///
/// \brief Binds a property of one ServiceRegistration to a Setter from  another Registration.
/// <br>All changes made to the source-property will be propagated to all Services represented by the target.
/// For each target-property, there can be only successful call to bind().
/// <br>**Thread-safety:** This function only may be called from the QApplicationContext's thread.
/// \param source the ServiceRegistration with the source-property to which the target-property shall be bound.
/// \param sourceProperty the name of the Q_PROPERTY in the source.
/// \param target the Registration with the target-property to which the source-property shall be bound.
/// \param setter the method in the target which shall be bound to the source-property.
/// \tparam S the type of the source.
/// \tparam T the type of the target.
/// \return the Subscription established by this binding.
///
template<typename S,typename T,typename A,typename R,ServiceScope scope> Subscription bind(const ServiceRegistration<S,scope>& source, const char* sourceProperty, Registration<T>& target, R(T::*setter)(A)) {
    if(!setter) {
        qCCritical(loggingCategory(source.unwrap())).noquote().nospace() << "Cannot bind " << source << " to null";
        return Subscription{};
    }
    return source.bind(sourceProperty, target.unwrap(), {detail::uniquePropertyName(&setter, sizeof setter).toLatin1(), detail::callable_adapter<T>::adaptSetter(setter)});
}





///
/// \brief Binds a property of one ServiceRegistration to a Setter from  another Registration.
/// <br>This function identifies the source-property by the signal that is emitted when the property changes.
/// The signal is specified in terms of a pointer to a member-function. This member-function must denote the signal corresponding
/// to a property of the source-service.
/// <br>All changes made to the source-property will be propagated to all Services represented by the target.
/// For each target-property, there can be only successful call to bind().
/// <br>**Thread-safety:** This function only may be called from the QApplicationContext's thread.
/// \param source the ServiceRegistration with the source-property to which the target-property shall be bound.
/// \param signalFunction the address of the member-function that is emitted as the signal for the property.
/// \param target the Registration with the target-property to which the source-property shall be bound.
/// \param setter the method in the target which shall be bound to the source-property.
/// \tparam S the type of the source.
/// \tparam T the type of the target.
/// \return the Subscription established by this binding.
///
template<typename S,typename T,typename AS,typename AT,typename R,ServiceScope scope> auto bind(const ServiceRegistration<S,scope>& source, void(S::*signalFunction)(AS), Registration<T>& target, R(T::*setter)(AT)) ->
    std::enable_if_t<std::is_convertible_v<AS,AT>,Subscription> {
    if(!setter || !signalFunction || !source || !target) {
        qCCritical(loggingCategory(source.unwrap())).noquote().nospace() << "Cannot bind " << source << " to target";
        return Subscription{};
    }
    if(auto signalProperty = detail::findPropertyBySignal(QMetaMethod::fromSignal(signalFunction), source.serviceMetaObject(), loggingCategory(source.unwrap())); signalProperty.isValid()) {
        return bind(source, signalProperty.name(), target, setter);
    }
    return Subscription{};
}




///
/// \brief Binds a property of one ServiceRegistration to a Setter from  another Registration.
/// <br>This function identifies the source-property by the signal that is emitted when the property changes.
/// The signal is specified in terms of a pointer to a member-function. This member-function must denote the signal corresponding
/// to a property of the source-service.
/// <br>All changes made to the source-property will be propagated to all Services represented by the target.
/// For each target-property, there can be only successful call to bind().
/// <br>**Thread-safety:** This function only may be called from the QApplicationContext's thread.
/// \param source the ServiceRegistration with the source-property to which the target-property shall be bound.
/// \param signalFunction the address of the member-function that is emitted as the signal for the property.
/// \param target the Registration with the target-property to which the source-property shall be bound.
/// \param setter the method in the target which shall be bound to the source-property.
/// \tparam S the type of the source.
/// \tparam T the type of the target.
/// \return the Subscription established by this binding.
///
template<typename S,typename T,typename A,typename R,ServiceScope scope> Subscription bind(const ServiceRegistration<S,scope>& source, void(S::*signalFunction)(), Registration<T>& target, R(T::*setter)(A)) {
    if(!setter || !signalFunction || !source || !target) {
        qCCritical(loggingCategory(source.unwrap())).noquote().nospace() << "Cannot bind " << source << " to " << target;
        return Subscription{};
    }
    if(auto signalProperty = detail::findPropertyBySignal(QMetaMethod::fromSignal(signalFunction), source.serviceMetaObject(), loggingCategory(source.unwrap())); signalProperty.isValid()) {
        return bind(source, signalProperty.name(), target, setter);
    }
    return Subscription{};
}




///
/// \brief Connects a signal of one Service to a slot of another service.
/// <br>This function is the ApplicationContext-aware equivalent to QObject::connect().
/// Instead of supplying the QObjects for source and target, you supply the Registrations instead.
/// <br>Whenever an instance of the source-service is published, it will subscribe to the publication of the target-service.
/// Once the target-service is published, the connection of the sourceSignal with the targetSlot will take place.
/// <br>In case source and target represent the same Registration, the connection will still take place.
/// \param source the registration of the source-service.
/// \param sourceSignal will be passed as the second argument to QObject::connect().
/// \param target the registration of the source-service.
/// \param targetSlot will be passed as the fourth argument to QObject::connect().
/// \param connectionType will be passed as the last argument to QObject::connect() when the actual connection of the signal with the slot will be made.
/// \return a Subscription. Cancelling this Subscription will disconnect any connections that have already been made between the source-service
/// and the target-service.
///
template<typename S,typename SIG,typename T,typename SLT> Subscription connectServices(Registration<S>& source, SIG sourceSignal, Registration<T>& target, SLT targetSlot, Qt::ConnectionType connectionType = Qt::AutoConnection) {
static_assert(std::is_base_of_v<QObject,S>, "Source must be derived from QObject");
    static_assert(std::is_base_of_v<QObject,T>, "Target must be derived from QObject");
    if(!source || !target) {
        qCCritical(loggingCategory(source.unwrap())).noquote().nospace() << "Cannot connect " << source << " to " << target;
        return Subscription{};
    }
    auto subscription = new detail::ConnectionSubscription<S,SIG,T,SLT>{QList<registration_handle_t>{target.unwrap()}, sourceSignal, targetSlot, connectionType, target.unwrap()};
    return Subscription{source.unwrap()->subscribe(subscription)};
}

///
/// \brief A combination of Services that can be subscribed.
/// <br>An instance of this type will be returned by mcnepp::qtdi::combine().
/// <br>This type is neither copyable nor moveable.
/// <br>It is meant to be treated solely as a temporary object, on which ServiceCombination::subscribe() shall be invoked.
///
template<typename...S> class ServiceCombination {
    static_assert(sizeof...(S) > 1, "A ServiceCombination must combine at least two services!");

public:
    ServiceCombination(const ServiceCombination&) = delete;
    ServiceCombination(ServiceCombination&&) = delete;
    ServiceCombination& operator=(const ServiceCombination&) = delete;
    ServiceCombination& operator=(ServiceCombination&&) = delete;

    explicit ServiceCombination(Registration<S>&... registrations) {
        if(!add(registrations...)) {
            qCCritical(defaultLoggingCategory()).noquote().nospace() << "Cannot combine invalid Registrations";
        }
    }

    ///
    /// \brief Subscribes to this ServiceCombination.
    /// <br>**Note:** the callable will be invoked once for *every distinct combination of services*.
    /// In particular, if one of the supplied Registrations was of ServiceScope::PROXY, the callable will be invoked
    /// at least as many times as there are instances of the service-type.
    /// \param context
    /// \param callable will be invoked once for *every distinct combination of services*.
    /// \param connectionType
    /// \return a valid Subscription if all of the supplied Registrations are valid.
    ///
    template<typename F> std::enable_if_t<std::is_invocable_v<F,S*...>,Subscription> subscribe(QObject* context, F callable, Qt::ConnectionType connectionType = Qt::AutoConnection)&& {
        if(m_registrations.empty()) {
            return Subscription{};
        }
        registration_handle_t first = m_registrations.front();
        m_registrations.pop_front();
        auto subscription = new detail::CombiningSubscription<F,S...>{m_registrations, context, callable, connectionType};
        return Subscription{first->subscribe(subscription)};
    }

private:

    template<typename First,typename...Tail> bool add(Registration<First>& first, Registration<Tail>&... tail) {
        if(!first) {
            return false;
        }
        if constexpr(sizeof...(Tail) > 0) {
            if(!add(tail...)) {
                return false;
            }
            m_registrations.push_front(first.unwrap());
        } else {
            m_registrations.push_back(first.unwrap());
        }
        return true;
    }
    QList<registration_handle_t> m_registrations;
};


///
/// \brief Combines two ore more ServiceRegistrations.
/// <br>This function returns a temporary object of type ServiceCombination.
/// The only thing you can do with it is invoke ServiceCombination::subscribe().
/// \tparam S the service-types. Must contain at least two entries. Curently, combining up to five services is supported.
/// \param registrations the list of registrations. Must contain at least two entries. Curently, combining up to five services is supported.
/// \return a ServiceCombination which can be subscribed.
///
template<typename...S> std::enable_if_t<(sizeof...(S) > 1),ServiceCombination<S...>> combine(Registration<S>&...registrations) {
    return ServiceCombination<S...>{registrations...};
}

///
/// \brief Subscribes to the publication of two services.
/// <br>This is a convenience-function equivalent to the following code:
///
///     firstService.subscribe(context, [&secondService,callable,connectionType](S1* source) {
///          secondService.subscribe(context, [source,callable](S2* target) { callable(source, target); }, connectionType);
///     }, connectionType);
///
/// <br>In case first and second represent the same Registration, the connection will still take place.
/// \param firstService the first registration.
/// \param secondService the second registration.
/// \param context the context for the subscription
/// \param callable will be invoked with two services.
/// \param connectionType
/// \tparam S1 the type of the first service.
/// \tparam S2 the type of the second service.
/// \tparam F must be a callable type, as if it had the signature `F(S* source, T* target)`.
/// \return a Subscription. Cancelling this Subscription will disconnect any connections that have already been made between the source-service
/// and the target-service.
///
template<typename S1,typename S2,typename F> [[deprecated("Use combine() instead")]] std::enable_if_t<std::is_invocable_v<F,S1*,S2*>,Subscription> subscribeToServices(Registration<S1>& firstService, Registration<S2>& secondService, QObject* context, F callable, Qt::ConnectionType connectionType = Qt::AutoConnection) {
    return combine(firstService, secondService).subscribe(context, callable, connectionType);
}





///
/// \brief Tests two Registrations for difference.
///
/// Two Registrations are deemed different if the pointers returned by Registration::unwrap() do not point to the same Registration
/// **or** if they both report `false` via eRegistration::isValid().
/// \param reg1
/// \param reg2
/// \return `true` if the two Registrations are logically different.
///
template<typename S1,typename S2> bool operator!=(const Registration<S1>& reg1, const Registration<S2>& reg2) {
    return reg1.unwrap() != reg2.unwrap() || !reg1;
}

template<typename S> QDebug operator<<(QDebug out, const Registration<S>& reg) {
    if(reg) {
        out <<  *reg.unwrap();
    } else {
        out.noquote().nospace() << "Registration for service-type '" << detail::type_name(typeid(S)) << "' [invalid]";
    }
    return out;
}




///
/// \brief A template that can be specialized to override the standard way of instantiating services.
/// <br>This template can be used to force the QApplicationContext to use a static factory-function instead of a constructor.
/// You may specialize this template for your own component-types.
///
/// If you do so, you must define a call-operator with a pointer to your component as its return-type
/// and as many arguments as are needed to construct an instance.
/// <br>Additionally, the factory should contain a type-declaration `service_type`.
///
/// The specialization must reside in namespace mcnepp::qtdi.
///
/// For example, if you have a service-type `MyService` with an inaccessible constructor for which only a static factory-function `MyService::create()` exists,
/// you may define the corresponding service_factory like this:
///
///     namespace mcnepp::qtdi {
///     template<> struct service_factory<MyService> {
///       using service_type = MyService;
///
///       MyService* operator()() const {
///         return MyService::create();
///       }
///     };
///     }
///
/// Should the service-type `MyService` have a dependency of type `QNetworkAccessManager` that must be supplied to the factory-function,
/// the corresponding service_factory would be defined like this this:
///
///     namespace mcnepp::qtdi {
///     template<> struct service_factory<MyService> {
///       using service_type = MyService;
///
///       MyService* operator()(QNetworkAccessManager* networkManager) const {
///         return MyService::create(networkManager);
///       }
///     };
///     }
/// \tparam S the service-type.
template<typename S> struct service_factory {
    using service_type = S;

    template<typename...Args> S* operator()(Args&&...args) const {
        return new S{std::forward<Args>(args)...};
    }
};


///
/// \brief Provides default-values for service_traits.
/// <br>Specializations of service_traits in client-code are encouraged to extend this type!
/// <br>this template provides the following declarations:
/// - service_type an alias for S.
/// - factory_type an alias for service_factory.
/// - initializer_type an alias for std::nullptr_t.
///

template<typename S> struct default_service_traits {
    static_assert(detail::could_be_qobject<S>::value, "Type must be potentially convertible to QObject");

    using service_type = S;

    using factory_type = service_factory<S>;

    using initializer_type = std::nullptr_t;
};


///
/// \brief The traits for services.
/// <br>Every specialization of this template must provide at least the following declarations:
/// - `service_type` the type of service that this traits describe.
/// - `factory_type` the type of the factory.
/// - `initializer_type` the type of the initializer. Must be one of the following:
///   -# pointer to a non-static member-function with no arguments
///   -# pointer to a non-static member-function with one parameter of type `QApplicationContext*`
///   -# address of a free function with one argument of the service-type.
///   -# address of a free function with two arguments, the second being of type `QApplicationContext*`.
///   -# type with a call-operator with one argument of the service-type.
///   -# type with a call-operator with two arguments, the second being of type `QApplicationContext*`.
///   -# `nullptr`
///
template<typename S> struct service_traits : default_service_traits<S> {
};

///
/// \brief A helper-template that converts a pointer to a function or a pointer to a member-function into a distinct type.
/// <br>The purpose of this template is to be used as the type-alias named `initializer_type` in the service_traits.
/// The type of `func` must be one of the following:
/// - `initializer_type` the type of the initializer. Must be one of the following:
///   -# pointer to a non-static member-function with no arguments
///   -# pointer to a non-static member-function with one parameter of type `QApplicationContext*`
///   -# address of a free function with one argument of the service-type.
///   -# address of a free function with two arguments, the second being of type `QApplicationContext*`.
///
/// Note that in contrast to the requirements for the declaration of the type-alias `initializer_type` in the service_traits,
/// both std::nullptr_t and types with a call-operator are not permitted here.<br>
/// The reason: those types can be aliased directly, without this helper-template!
/// \tparam func the function or pointer to member-function.
///
template<auto func> struct service_initializer {

    constexpr auto value() const {
        return func;
    }
};



///
/// \brief Specifies a dependency of a service.
/// <br>Can by used as a type-argument for QApplicationContext::registerService().
/// In the standard-case of a mandatory relationship, the use of the `kind` argument is optional.
/// Suppose you have a service-type `Reader` that needs a mandatory pointer to a `DatabaseAccess` in its constructor:
///     class Reader : public QObject {
///       public:
///         explicit Update(DatabaseAccess* dao, QObject* parent = nullptr);
///     };
///
/// Usually, you will not instantiate `Dependency`directly. Rather, you will use one of the functions
/// inject(), injectIfPresent() or injectAll().
///
/// Thus, the following two lines would be completely equivalent:
///
///     context->registerService(service<Reader>(Dependency<DatabaseAccess>{}), "reader");
///
///     context->registerService(service<Reader>(inject<DatabaseAccess>()), "reader");
///
/// However, if your service can do without a `DatabaseAccess`, you should register it like this:
///
///     context->registerService(service<Reader>(injectIfPresent<DatabaseAccess>()), "reader");
///
/// Consider the case where your `Reader` takes a List of `DatabaseAccess` instances:
///
///     class Reader : public QObject {
///       public:
///         explicit Update(const QList<DatabaseAccess>& daos, QObject* parent = nullptr);
///     };
///
/// In that case, it would be registered in an ApplicationContext using the following line:
///
///     context->registerService(service<Reader>(injectAll<DatabaseAccess>()), "reader");
///
/// <b>Note:</b> In many cases, you may already have the ServiceRegistration for the dependency at hand.
/// In that case, you can simply pass that to the Service's constructor, without the need for wrapping it via inject(const ServiceRegistration&):
///
///     auto accessReg = context->registerService<DatabaseAccess>();
///
///     context->registerService(service<Reader>(accessReg), "reader");
///
/// \tparam S the service-interface of the Dependency
/// \tparam kind the kind of Dependency
/// \tparam C the type of the converter. This must be a *default-constructible Callable* class capable of converting
/// a QVariant to the target-type, i.e. it must have an `operator()(const QVariant&)`.
template<typename S,Kind kind=Kind::MANDATORY,typename C=detail::default_argument_converter<S,kind>> struct Dependency {
    static_assert(detail::could_be_qobject<S>::value, "Dependency must be potentially convertible to QObject");
    ///
    /// \brief the required name for this dependency.
    /// The default-value is the empty String, with the implied meaning <em>"any dependency of the correct type may be used"</em>.
    ///
    QString requiredName;

    ///
    /// \brief The (optional) converter. This must be a *default-constructible Callable* class capable of converting
    /// a QVariant to the target-type, i.e. it must have an `operator()(const QVariant&)`.
    ///
    C converter;
};


///
/// \brief Injects a mandatory Dependency.
/// \param requiredName the required name of the dependency. If empty, no name is required.
/// \param converter an optional *Callable* object that can convert a QVariant to the target-type.
/// \tparam S the service-type of the dependency.
/// \tparam C the type of an optional *Callable* object that can convert a QVariant to the target-type.
/// \return a mandatory Dependency on the supplied type.
///
template<typename S,typename C=detail::default_argument_converter<S,Kind::MANDATORY>> [[nodiscard]] constexpr Dependency<S,Kind::MANDATORY,C> inject(const QString& requiredName = "", C converter = C{}) {
    return Dependency<S,Kind::MANDATORY,C>{requiredName, converter};
}

///
/// \brief Injects a mandatory Dependency on a Registration.
/// <br><b>Note:</b> If the registration is actually a ServiceRegistration, you do not need
/// to use inject(const Registration<S>& registration) at all! Rather, you can pass the ServiceRegistration
/// directly to the Service's constructor.
/// \param registration the Registration of the dependency.
/// \tparam S the service-type of the dependency.
/// \return a mandatory Dependency on the supplied registration.
///
template<typename S> [[nodiscard]] constexpr Dependency<S,Kind::MANDATORY> inject(const Registration<S>& registration) {
    if(auto srv = asService(registration.unwrap())) {
        return Dependency<S,Kind::MANDATORY>{registeredName(srv)};
    }
    return Dependency<S,Kind::MANDATORY>{};
}





///
/// \brief Injects an optional Dependency to another ServiceRegistration.
/// This function will utilize the Registration::registeredName() to match the dependency.
/// \param requiredName the required name of the dependency. If empty, no name is required.
/// \param converter an optional *Callable* object that can convert a QVariant to the target-type.
/// \tparam S the service-type of the dependency.
/// \tparam C the type of an optional *Callable* object that can convert a QVariant to the target-type.
/// \return an optional Dependency on the supplied type.
///
template<typename S,typename C=detail::default_argument_converter<S,Kind::OPTIONAL>> [[nodiscard]] constexpr Dependency<S,Kind::OPTIONAL,C> injectIfPresent(const QString& requiredName = "", C converter = C{}) {
    return Dependency<S,Kind::OPTIONAL,C>{requiredName, converter};
}

///
/// \brief Injects an optional Dependency on a Registration.
/// \param registration the Registration of the dependency.
/// \tparam S the service-type of the dependency.
/// \return an optional Dependency on the supplied registration.
///
template<typename S> [[nodiscard]] constexpr Dependency<S,Kind::OPTIONAL> injectIfPresent(const Registration<S>& registration) {
    if(auto srv = asService(registration.unwrap())) {
        return Dependency<S,Kind::OPTIONAL>{registeredName(srv)};
    }
    return Dependency<S,Kind::OPTIONAL>{};
}



///
/// \brief Injects a 1-to-N Dependency.
/// \param requiredName the required name of the dependency. If empty, no name is required.
/// \param converter an optional *Callable* object that can convert a QVariant to the target-type.
/// \tparam S the service-type of the dependency.
/// \tparam C the type of an optional *Callable* object that can convert a QVariant to the target-type.
/// \return a 1-to-N Dependency on the supplied type.
///
template<typename S,typename C=detail::default_argument_converter<S,Kind::N>> [[nodiscard]] constexpr Dependency<S,Kind::N,C> injectAll(const QString& requiredName = "", C converter = C{}) {
    return Dependency<S,Kind::N,C>{requiredName, converter};
}

///
/// \brief Injects a 1-to-N Dependency on a Registration.
/// <br><b>Note:</b> If the registration is actually a ProxyRegistration, you do not need
/// to use inject(const Registration<S>& registration) at all! Rather, you can pass the ProxyRegistration
/// directly to the Service's constructor.
/// \param registration the Registration of the dependency.
/// \tparam S the service-type of the dependency.
/// \return a 1-to-N  Dependency on the supplied registration.
///
template<typename S> [[nodiscard]] constexpr Dependency<S,Kind::N> injectAll(const Registration<S>& registration) {
    if(auto srv = asService(registration.unwrap())) {
        return Dependency<S,Kind::N>{registeredName(srv)};
    }
    return Dependency<S,Kind::N>{};
}


///
/// \brief A placeholder for a resolvable constructor-argument.
/// Use the function resolve(const QString&) to pass a resolvable argument to a service
/// with QApplicationContext::registerService().
///
template<typename S> struct Resolvable {
    QString expression;
    QVariant defaultValue;
    detail::q_variant_converter_t variantConverter;
};

///
/// \brief Specifies a constructor-argument that shall be resolved by the QApplicationContext.
/// Use this function to supply resolvable arguments to the constructor of a Service.
/// The result of resolving the placeholder must be a String that is convertible via `QVariant::value<T>()` to the desired type.
///
/// The result-type of the constructor-argument must be explicitly specified via the type-argument `<S>`, unless it is QString.
/// This function is a simplified overload of another function. See mcnepp::qtdi::resolve(const QString&,const S&,C) for more details!
///
/// ### Example
///
///     auto serviceDecl = service<QIODevice,QFile>(resolve("${filename:readme.txt}"));
/// \tparam S the result-type of the resolved constructor-argument.
/// \param expression may contain placeholders in the format `${identifier}` or `${identifier:defaultValue}`.
/// \return a Resolvable instance for the supplied type.
///
template<typename S=QString> [[nodiscard]] Resolvable<S> resolve(const QString& expression) {
    return Resolvable<S>{expression, QVariant{}, detail::variant_converter_traits<S>::makeConverter()};
}





///
/// \brief Specifies a constructor-argument that shall be resolved by the QApplicationContext.
/// The result of resolving the placeholder must
/// be a String that is convertible via `QVariant::value<T>()` to the desired type.<br>
///
/// ### Placeholders
/// Values may contain *placeholders*, indicated by the syntax `${placeholder}`. Such a placeholder will be looked
/// up via `QApplicationContext::getConfigurationValue(const QString&,bool)`.<br>
/// Example:
///
///     auto serviceDecl = service<QIODevice,QFile>(resolve("${filename}", QString{"readme.txt"}));
/// will inject the value that is configured under the key "filename" into the QFile. If the key cannot be found, the default value "readme.txt" will be used instead.
/// <br>Should you want to specify a property-value containg the character-sequence "${", you must escape this with the backslash.
///
/// **Note:** The expression is allowed to specify embedded default-values using the format `${identifier:defaultValue}`.
/// However, this does not make much sense, as it would render the parameter `defaultValue` useless,
/// since the embedded default-value would always take precedence!
///
/// ### Lookup in sub-sections
/// Every key will be looked up in the section that has been provided via as an argument to mcnepp::qitdi::withGroup(const QString&), argument, unless the key itself starts with a forward slash,
/// which denotes the root-section.
///
/// A special syntax is available for forcing a key to be looked up in parent-sections if it cannot be resolved in the provided section:
///
/// Insert */ right after the opening sequence of the placeholder.
///
///     //Unfortunately, Doxygen cannot deal with the character-sequence "asterisk followed by slash" correctly in code-blocks.
///     //Thus, in the following example, we put a space between the asterisk and the slash:
///     context -> registerService(service<QIODevice,QFile>(resolve("${* /filename}")), "file", config() << withyGroup("files"));
///
/// The key "filename" will first be searched in the section "files". If it cannot be found, it will be searched in the root-section.
///
///
/// \tparam S the result-type of the resolved constructor-argument.
/// \tparam C the type of the converter. Must be a callable that accepts a QString and returns a value of type `T`. The default will invoke the constructor
/// `T{const QString&}` if it exists.
/// \param defaultValue the value to use if the placeholder cannot be resolved.
/// \param expression a String, possibly containing one or more placeholders.
/// \param converter Will be used to convert the resolved expression into a value.
/// \return a Resolvable instance for the supplied type.
///
template<typename S,typename C,typename=std::invoke_result_t<C,QString>> [[nodiscard]] Resolvable<S>  resolve(const QString& expression, const S& defaultValue, C converter) {
    return Resolvable<S>{expression, QVariant::fromValue(defaultValue), detail::variant_converter_traits<S>::makeConverter(converter)};
}




///
/// \brief Specifies a constructor-argument that shall be resolved by the QApplicationContext.
/// <br>This is an overload of mcnepp::qtdi::resolve(const QString&,const S&,C) without the default-value.
///
template<typename S,typename C,typename=std::invoke_result_t<C,QString>> [[nodiscard]] Resolvable<S>  resolve(const QString& expression, C converter) {
    return Resolvable<S>{expression, QVariant{}, detail::variant_converter_traits<S>::makeConverter(converter)};
}


///
/// \brief Specifies a constructor-argument that shall be resolved by the QApplicationContext.
/// <br>This is an overload of mcnepp::qtdi::resolve(const QString&,const S&,C) without the explicit converter.
///
template<typename S> [[nodiscard]] Resolvable<S>  resolve(const QString& expression, const S& defaultValue) {
    return Resolvable<S>{expression, QVariant::fromValue(defaultValue), detail::variant_converter_traits<S>::makeConverter()};
}



///
/// \brief Creates a placeholder for injecting the ApplicationContext into a service as the parent.
/// <br>Usually, this will not be necessary, as the QApplicationContext will set itself as the service's parent
/// after creation, using QObject::setParent(QObject*).
/// <br>However, there can be QObject-derived classes where the `parent` argument is not optional in the constructor,
/// so it has to be supplied explicitly.
/// <br>**Note:** Notwithstanding its self-documenting name, this function cannot ensure that the ApplicationContext is actually passed to the constructor
/// as the `parent` argument. However, in the vast majority of cases it will be the last argument that denotes ths `parent`.
/// \return an opaque type that will cause the ApplicationContext to inject itself as a service's parent.
///
inline detail::ParentPlaceholder injectParent() {
    return detail::ParentPlaceholder{};
}






///
/// \brief Configures a service for an ApplicationContext.
///
struct service_config final {
    using entry_type = std::pair<QString,detail::ConfigValue>;
    using map_type = QMap<QString,detail::ConfigValue>;

    ///
    /// Denotes a function that can be applied to a service_config via the overloaded `operator <<`.
    /// \see operator<<(config_modifier modifier)
    ///
    using config_modifier=std::function<void(service_config&)>;


    friend inline bool operator==(const service_config& left, const service_config& right) {
        return left.properties == right.properties && left.group == right.group && left.autowire == right.autowire && left.autoRefresh == right.autoRefresh;
    }


    ///
    /// \brief Applies a *modifier* to this configuration.
    /// <br>Usage is analogous to *iostream-manipulator*. Example:
    ///
    ///        config() << withAutowire;
    ///
    /// \param modifier will be applied to this instance.
    /// \return `this` instance.
    /// \see mcnepp::qtdi::withAutowire(service_config&)
    /// \see mcnepp::qtdi::withAutoRefresh(service_config&)
    /// \see mcnepp::qtdi::withGroup(const QString&)
    ///
    service_config& operator<<(config_modifier modifier) {
        modifier(*this);
        return *this;
    }


    ///
    /// \brief Adds an entry to this service_config.
    /// \param entry an entry that was created by one of the overloads of mcnepp::qtdi::entry() or mcnepp::qtdi::autoRefresh().
    /// \return `this` instance.
    ///
    service_config& operator<<(const service_config::entry_type& entry) {
        properties.insert(entry.first, entry.second);
        return *this;
    }


    ///
    /// \brief The keys and corresponding values.
    ///
    map_type properties;

    ///
    /// \brief The optional group for the configuration.
    ///
    QString group;

    ///
    /// \brief Determines whether all Q_PROPERTYs that refer to other services shall be auto-wired by the ApplicationContext.
    ///
    bool autowire = false;


    ///
    /// \brief Shall all properties be automatically refreshed?
    ///
    bool autoRefresh = false;
};

///
/// \brief Enables auto-refresh for a service_config.
/// <br>This function is not meant to be invoked directly.
/// <br>Rather, its usage is analogous to that of *iostream-manipulators* from the standard-libray:
///
///
///     config() << withAutoRefresh << entry("objectName", "${myService}");
///
inline void withAutoRefresh(service_config& cfg) {
    cfg.autoRefresh = true;
};

///
/// \brief Applies auto-wiring to a service_config.
/// <br>This function is not meant to be invoked directly.
/// <br>Rather, its usage is analogous to that of *iostream-manipulators* from the standard-libray:
///
///
///     config() << withAutowire << entry("objectName", "${myService}");
///
inline void withAutowire(service_config& cfg) {
    cfg.autowire = true;
};


///
/// \brief Sets the group for a service_config.
/// <br>The usage of this function is analogous to that of *iostream-manipulators* from the standard-libray:
///
///
///     config() << withGroup("myServices") << entry("objectName", "${myService}");
///
inline service_config::config_modifier withGroup(const QString& name) {
    return [name](service_config& cfg) { cfg.group = name;};
}


///
/// \brief Makes a service_config and populates it with properties.
/// <br>The service must have a Q_PROPERTY for every key contained in `properties`.<br>
/// Example:
///
///     `config({{"interval", 42}});`
/// will set the Q_PROPERTY `interval` to the value 42.
/// ### Private Properties
/// A key that starts with a dot is considered to denote a *private property*, and no attempt will be made to set a corresponding Q_PROPERTY
/// on the Service.<br>
/// There are two ways of putting such private properties to use:<br>
/// Either, you may evaluate them via a `QApplicationContextPostProcessor`.<br>
/// Or, you can use them in conjunction with a *service-template*.
/// Suppose, for example, you have a class `RestService` with a Q_PROPERTY `url`.
/// You want to construct this URL by using the same pattern for every service of type `RestService`.
/// However, one part of the URL will be unique for each Service.
/// This is how you would do this:
///
///     auto restServiceTemplate = context -> registerService<RestService>(serviceTemplate<RestService>(), "restTemplate", config({{"url", "https://myserver/rest/${path}"}}));
///
/// Now, whenever you register a concrete RestService, you must supply the `templateReg` as an additional argument.
/// Also, you must specify the value for `${path}` as a *private property*:
///
///     context -> registerService(service<RestService>(), restServiceTemplate, "temperatureService", config({{".path", "temperature"}}));
///
/// ### Placeholders
/// Values may contain *placeholders*, indicated by the syntax `${placeholder}`. Such a placeholder will be looked
/// up via `QApplicationContext::getConfigurationValue(const QString&,bool)`.<br>
/// Example:
///
///     config({{"interval", "${timerInterval}"}});
/// will set the Q_PROPERTY `interval` to the value configured with the name `timerInterval`.
/// <br>Should you want to specify a property-value containg the character-sequence "${", you must escape this with the backslash.
/// ### Lookup in sub-sections
/// Every key will be looked up in the provided section, as specified by the `group` argument, unless the key itself starts with a forward slash,
/// which denotes the root-section.
///
/// A special syntax is available for forcing a key to be looked up in parent-sections if it cannot be resolved in the provided section:
///
/// Insert */ right after the opening sequence of the placeholder.
///
///     //Unfortunately, Doxygen cannot deal with the character-sequence "asterisk followed by slash" correctly in code-blocks.
///     //Thus, in the following example, we put a space between the asterisk and the slash:
///     config({{"interval", "${* /timerInterval}"}}) << withGroup("timers");
///
/// The key "timerInterval" will first be searched in the section "timers". If it cannot be found, it will be searched in the root-section.
///
/// ### Service-references
/// If a value starts with an ampersand, the property will be resolved with a registered service of that name.
/// Example:
///
///     config({{"dataProvider", "&dataProviderService"}});
/// will set the Q_PROPERTY `dataProvider` to the service that was registered under the name `dataProviderService`.
/// <br>Should you want to specify a property-value starting with an ampersand, you must escape this with the backslash.
/// \param properties the keys and value to be applied as Q_PROPERTYs.
/// \return the service_config.
[[nodiscard]] inline service_config config(std::initializer_list<std::pair<QString,QVariant>> properties) {
    service_config cfg;
    for(auto& entry : properties) {
        cfg.properties.insert(entry.first, detail::ConfigValue{entry.second, detail::ConfigValueType::DEFAULT});
    }
    return cfg;
}







///
/// Makes a default service_config.
/// <br>The returned service_config can then be further modified, before it gets passed to QApplicationContext::registerService().
/// <br>Modification is done in a fashion similar to *iostreams*, i.e. by using the overloaded `operator <<`.
/// <br>You add a configuration-entry like this:
///
///     config() << entry("url", "http://mcnepp.com");
///
/// Several configuration-entries can be chained conveniently:
///
///     config() << entry("url", "http://mcnepp.com") << entry("objectName", "${dataProvider}");
///
/// You can also specify the group within the QSettings from where the configuration-entries shall be resolved:
///
///     config() << withGroup("dataProviders") << entry("url", "http://mcnepp.com") << entry("objectName", "${dataProvider}");
///
/// If you want to enable *autowirng* for a service-registration, you can use mcnepp::qtdi::withAutowire(service_config&) like this:
///
///     config() << withGroup("dataProviders") << withAutowire << entry("url", "http://mcnepp.com") << entry("objectName", "${dataProvider}");
///
/// And finally, should you want to enable *auto-refresh* on all configuration-entries, you can use mcnepp::qtdi::withAutoRefresh(service_config&) like this:
///
///     config() << withGroup("dataProviders") << withAutoRefresh << entry("url", "http://mcnepp.com") << entry("objectName", "${dataProvider}");
///
/// \return the service_config.
[[nodiscard]] inline service_config config() {
    return service_config{};
}

///
/// \brief A type-safe configuration-entry.
/// <br>This is an intermediate type that will be used solely to populate a ServiceConfig.
///
template<typename S> using service_config_entry=detail::service_config_entry_t<S>;



///
/// \brief A type-safe service-configuration.
/// <br>This class is the type-safe equivalent to the service_config.
/// <br>In contrast to service_config, configuration-values are specified using method-pointers, not property-names.
/// <br>Also, there does not have to be a Q_PROPERTY declared for each configuration-value. You may use the syntax for *private properties*,
/// i.e. a name preceded by a dot to indicate that.
///
template<typename S> struct ServiceConfig {

    ///
<<<<<<< HEAD
    /// \brief Adds an entry to this ServiceConfig.
    /// \param entry an entry that was created by one of the overloads of mcnepp::qtdi::entry() or mcnepp::qtdi::autoRefresh().
    /// \return `this` instance.
    ///
    ServiceConfig<S>& operator<<(const service_config_entry<S>& entry) {
        data.properties.insert(entry.name, entry.value);
        return *this;
    }

    ///
    /// \brief Applies a *modifier* to this configuration.
    /// <br>Usage is analogous to *iostream-manipulator*. Example:
    ///
    ///        config() << withAutowire;
    ///
    /// \param modifier will be applied to this instance.
    /// \return `this` instance.
    /// \see mcnepp::qtdi::withAutowire(service_config&)
    /// \see mcnepp::qtdi::withAutoRefresh(service_config&)
    /// \see mcnepp::qtdi::withGroup(const QString&)
    ///
    ServiceConfig<S>& operator<<(service_config::config_modifier manip) {
        manip(data);
=======
    /// \brief Applies a *modifier* to this configuration.
    /// <br>Usage is analogous to *iostream-manipulator*. Example:
    ///
    ///        config() << withAutowire;
    ///
    /// \param modifier will be applied to this instance.
    /// \return `this` instance.
    /// \see mcnepp::qtdi::withAutowire(service_config&)
    /// \see mcnepp::qtdi::withAutoRefresh(service_config&)
    /// \see mcnepp::qtdi::withGroup(const QString&)
    ///
    ServiceConfig<S>& operator<<(service_config::config_modifier manip) {
        manip(data);
        return *this;
    }


    ///
    /// \brief Adds an entry to this ServiceConfig.
    /// \param entry an entry that was created by one of the overloads of mcnepp::qtdi::entry() or mcnepp::qtdi::autoRefresh().
    /// \return `this` instance.
    ///
    ServiceConfig<S>& operator<<(const service_config_entry<S>& entry) {
        data.properties.insert(entry.name, entry.value);
>>>>>>> 6089560a
        return *this;
    }


<<<<<<< HEAD
    ///
    /// \brief Adds an entry to this ServiceConfig.
    /// \param entry an entry that was created by one of the overloads of mcnepp::qtdi::entry() or mcnepp::qtdi::autoRefresh().
    /// \return `this` instance.
    ///
    ServiceConfig<S>& operator<<(const service_config::entry_type& entry) {
        data.properties.insert(entry.first, entry.second);
        return *this;
    }

=======

    ///
    /// \brief Adds an entry to this ServiceConfig.
    /// \param entry an entry that was created by one of the overloads of mcnepp::qtdi::entry() or mcnepp::qtdi::autoRefresh().
    /// \return `this` instance.
    ///
    ServiceConfig<S>& operator<<(const service_config::entry_type& entry) {
        data.properties.insert(entry.first, entry.second);
        return *this;
    }

>>>>>>> 6089560a
    service_config data;
};





///
/// \brief Adds a type-safe entry, creating a strongly typed ServiceConfig.
/// \param entry an entry that was created by one of the overloads of mcnepp::qtdi::entry() or mcnepp::qtdi::autoRefresh().
/// \return a strongly typed ServiceConfig.
template<typename S> [[nodiscard]] ServiceConfig<S> operator<<(service_config&& cfg, const service_config_entry<S>& entry) {
<<<<<<< HEAD
    return ServiceConfig<S>{std::move(cfg)} << entry;
=======
    cfg.properties.insert(entry.name, entry.value);
    return ServiceConfig<S>{std::move(cfg)};
>>>>>>> 6089560a
}

///
/// \brief Adds a type-safe entry, creating a strongly typed ServiceConfig.
/// \param entry an entry that was created by one of the overloads of mcnepp::qtdi::entry() or mcnepp::qtdi::autoRefresh().
/// \return a strongly typed ServiceConfig.
template<typename S> [[nodiscard]] ServiceConfig<S> operator<<(const service_config& cfg, const service_config_entry<S>& entry) {
<<<<<<< HEAD
    return ServiceConfig<S>{cfg} << entry;
=======
    ServiceConfig<S> copy{cfg};
    copy.data.properties.insert(entry.name, entry.value);
    return copy;
>>>>>>> 6089560a
}




///
/// \brief Creates a type-safe configuration-entry for a service.
/// <br>The resulting service_config_entry can then be passed to mcnepp::qtdi::config() using the `operator <<`.
///
/// \tparam S the service-type.
/// \param propertySetter the member-function that will be invoked with the property-value.
/// \param expression will be resolved when the service is being configured. May contain *placeholders*.
/// \param converter (optional) specifies a converter that constructs an argument of type `A` from a QString.
/// \return a type-safe configuration for a service.
///
template<typename S,typename R,typename A,typename C=typename detail::variant_converter_traits<detail::remove_cvref_t<A>>::type> [[nodiscard]] service_config_entry<S> entry(R(S::*propertySetter)(A), const QString& expression, C converter=C{}) {
    if(!propertySetter) {
        qCCritical(defaultLoggingCategory()).nospace() << "Cannot set invalid property";
        return {".invalid", QVariant{}};
    }

    return {detail::uniquePropertyName(&propertySetter, sizeof propertySetter), detail::ConfigValue{expression, detail::ConfigValueType::DEFAULT, detail::callable_adapter<S>::adaptSetter(propertySetter), detail::variant_converter_traits<detail::remove_cvref_t<A>>::makeConverter(converter)}};
}

///
/// \brief Creates a type-safe configuration-entry for a service.
/// <br>The resulting service_config_entry can then be passed to mcnepp::qtdi::config() using the `operator <<`.
/// \tparam S the service-type.
/// \param propertySetter the member-function that will be invoked with the property-value.
/// \param value will be set when the service is being configured.
/// \return a type-safe configuration for a service.
///
template<typename S,typename R,typename A> [[nodiscard]] service_config_entry<S> entry(R(S::*propertySetter)(A), A value) {
    if(!propertySetter) {
        qCCritical(defaultLoggingCategory()).nospace() << "Cannot set invalid property";
        return {".invalid", QVariant{}};
    }

<<<<<<< HEAD
    return {detail::uniquePropertyName(&propertySetter, sizeof propertySetter), detail::ConfigValue{value, detail::ConfigValueType::DEFAULT, detail::callable_adapter<S>::adaptSetter(propertySetter)}};
=======
    return {detail::uniquePropertyName(&propertySetter, sizeof propertySetter), detail::ConfigValue{QVariant::fromValue(value), detail::ConfigValueType::DEFAULT, detail::callable_adapter<S>::adaptSetter(propertySetter)}};
>>>>>>> 6089560a
}

///
/// \brief Creates a type-safe configuration-entry for a service.
/// <br>The resulting service_config_entry can then be passed to mcnepp::qtdi::config() using the `operator <<`.
/// \tparam S the service-type.
/// \param propertySetter the member-function that will be invoked with the instance of the service of type `<A>`.
/// \param reg the registration for the service-instance that will be injected into the configured service.
/// \return a type-safe configuration for a service.
///
template<typename S,typename R,typename A,ServiceScope scope> [[nodiscard]] auto entry(R(S::*propertySetter)(A*), const ServiceRegistration<A,scope>& reg) -> std::enable_if_t<detail::is_binding_source(scope),service_config_entry<S>>
{
    if(!propertySetter) {
        qCCritical(defaultLoggingCategory()).nospace() << "Cannot set invalid property";
        return {".invalid", QVariant{}};
    }
    if(!reg || !detail::is_binding_source(reg.unwrap() -> scope())) {
        qCCritical(defaultLoggingCategory()).nospace() << "Cannot inject invalid ServiceRegistration";
        return {".invalid", QVariant{}};
    }
    return {detail::uniquePropertyName(&propertySetter, sizeof propertySetter), detail::ConfigValue{QVariant::fromValue(reg.unwrap()), detail::ConfigValueType::SERVICE, detail::callable_adapter<S>::adaptSetter(propertySetter)}};
}

///
/// \brief Creates a type-safe configuration-entry for a service.
/// <br>The resulting service_config_entry can then be passed to mcnepp::qtdi::config() using the `operator <<`.
/// \tparam S the service-type.
/// \param propertySetter the member-function that will be invoked with a `QList<A*>`, comprising all service-instances that have been published for the
/// suppolied ProxyRegistration.
/// \param reg the registration for those services that will be injected into the configured service.
/// \return a type-safe configuration for a service.
///
template<typename S,typename R,typename A,typename L> [[nodiscard]] auto entry(R(S::*propertySetter)(L), const ProxyRegistration<A>& reg) -> std::enable_if_t<std::is_convertible_v<L,QList<A*>>,service_config_entry<S>>
{
    if(!propertySetter) {
        qCCritical(defaultLoggingCategory()).nospace() << "Cannot set invalid property";
        return {".invalid", QVariant{}};
    }
    if(!reg) {
        qCCritical(defaultLoggingCategory()).nospace() << "Cannot inject invalid ServiceRegistration";
        return {".invalid", QVariant{}};
    }
    return {detail::uniquePropertyName(&propertySetter, sizeof propertySetter), detail::ConfigValue{QVariant::fromValue(reg.unwrap()), detail::ConfigValueType::SERVICE_LIST, detail::callable_adapter<S>::adaptSetter(propertySetter), nullptr}};
}


///
/// \brief Creates a type-safe, auto-refreshing configuration-entry for a service.
/// <br>The resulting service_config_entry can then be passed to mcnepp::qtdi::config() using the `operator <<`.
/// <br>In order to demonstrate the purpose, consider this example of a normal, non-updating service-configuration for a QTimer:
///
///     context->registerService<QTimer>("timer", config() << entry(&QTimer::setInterval, "${timerInterval}"));
///
/// The member-function will be initialized from the value of the configuration-key `"timerInterval"` as it
/// is in the moment the timer is instantiated.
///
/// <br>Now, contrast this with:
///
///     context->registerService<QTimer>("timer", config() << autoRefresh(&QTimer::setInterval, "${timerInterval}"));
///
/// Whenever the value for the configuration-key `"timerInterval"` changes in the underlying QSettings-Object, the
/// expression `"${timerInterval}"` will be re-evaluated and the member-function of the timer will be updated accordingly.
/// <br>In case all properties for one service shall be auto-refreshed, there is a more concise way of specifying it:
///
///     context->registerService<QTimer>("timer", config() << withAutoRefresh << entry(&QObject::setObjectName, "theTimer") << entry("interval", &QTimer::setInterval, "${timerInterval}"));
///
/// **Note:** Auto-refreshing an optional feature that needs to be explicitly enabled for mcnepp::qtdi::StandardApplicationContext
/// by putting a configuration-entry into one of the QSettings-objects registered with the context:
///
///     [qtdi]
///     enableAutoRefresh=true
///     ; Optionally, specify the refresh-period:
///     autoRefreshMillis=2000
///
/// \tparam S the service-type.
/// \param propertySetter the member-function that will be invoked with the property-value.
/// \param expression will be resolved when the service is being configured. May contain *placeholders*.
/// \param converter (optional) specifies a converter that constructs an argument of type `A` from a QString.
/// \return a type-safe configuration for a service.
///
template<typename S,typename R,typename A,typename C=typename detail::variant_converter_traits<detail::remove_cvref_t<A>>::type> [[nodiscard]] service_config_entry<S> autoRefresh(R(S::*propertySetter)(A), const QString& expression, C converter=C{}) {
    return {detail::uniquePropertyName(&propertySetter, sizeof propertySetter), detail::ConfigValue{expression, detail::ConfigValueType::AUTO_REFRESH_EXPRESSION, detail::callable_adapter<S>::adaptSetter(propertySetter), detail::variant_converter_traits<detail::remove_cvref_t<A>>::makeConverter(converter)}};
}





///
/// \brief Creates a configuration-entry for a service.
/// <br>The resulting service_config_entry can then be passed to mcnepp::qtdi::config() using the `operator <<`.
/// \param name the name of the property to be configured. **Note:** this name must refer to a Q_PROPERTY of the service-type!
/// The only exception is a *private property*, i.e. a configuration-entry that shall not be resolved automatically.
/// In that case, the name must start with a dot.
/// \param value will be used as the property's value.
/// \return a configuration for a service.
///
[[nodiscard]] inline service_config::entry_type entry(const QString& name, const QVariant& value) {
    return {name, detail::ConfigValue{value, detail::ConfigValueType::DEFAULT}};
}


///
/// \brief Specifies that a value for a configured Q_PROPERTY shall be automatically updated at runtime.
/// <br>The resulting service_config_entry can then be passed to mcnepp::qtdi::config() using the `operator <<`.
/// <br>In order to demonstrate the purpose, consider this example of a normal, non-updating service-configuration for a QTimer:
///
///     context->registerService<QTimer>("timer", config({{"interval", "${timerInterval}"}}));
///
/// The Q_PROPERTY QTimer::interval will be initialized from the value of the configuration-key `"timerInterval"` as it
/// is in the moment the timer is instantiated.
///
/// <br>Now, contrast this with:
///
///     context->registerService<QTimer>("timer", config({autoRefresh("interval", "${timerInterval}")}));
///
/// Whenever the value for the configuration-key `"timerInterval"` changes in the underlying QSettings-Object, the
/// expression `"${timerInterval}"` will be re-evaluated and the Q_PROPERTY of the timer will be updated accordingly.
/// <br>In case all properties for one service shall be auto-refreshed, there is a more concise way of specifying it:
///
///     context->registerService<QTimer>("timer", config() << withAutoRefresh << entry("objectName", "theTimer") << entry("interval", "${timerInterval}"));
///
/// **Note:** Auto-refreshing an optional feature that needs to be explicitly enabled for mcnepp::qtdi::StandardApplicationContext
/// by putting a configuration-entry into one of the QSettings-objects registered with the context:
///
///     [qtdi]
///     enableAutoRefresh=true
///     ; Optionally, specify the refresh-period:
///     autoRefreshMillis=2000
///
/// \param name the name of the configuration-entry.
/// \param expression a String, possibly containing one or more placeholders.
/// \return an  entry that will ensure that the expression will be re-evaluated when the underlying QSettings changes.
[[nodiscard]] inline service_config::entry_type autoRefresh(const QString& name, const QString& expression) {
    return {name, detail::ConfigValue{expression, detail::ConfigValueType::AUTO_REFRESH_EXPRESSION, nullptr, nullptr}};
}




///
/// \brief Create a type-safe service-configuration.
/// <br>A type-safe entry can be created by invoking mcnepp::qtdi::entry() with a member-function as its first argument.
/// For example:
///
///     context->registerService<QQTimer>("timer", config({entry(&QTimer::setInterval, 1000), entry(&QTimer::singleShot, "true")}));
///
/// Note that is possible to mix type-safe configuration-entries with Q_PROPERTY-based configuration-entries:
///
///     context->registerService<QQTimer>("timer", config({entry(&QTimer::setInterval, 1000)}) << entry("singleShot", "true"));
///
/// However, there is a caveat: Even though the above service-registrations are *logically equivalent*, they are *technically different*.
/// Thus, executing the second registration after the first one will not be considered *idempotent*.
/// This means that the second registration will fail (i.e. return an invalid ServiceRegistration).
///
/// \param entries the list of key/value-pairs that will be used to configure a Service of type `<S>`.
/// \return a type-safe service-configuration.
///
template<typename S> [[nodiscard]] ServiceConfig<S> config(std::initializer_list<service_config_entry<S>> entries) {
    ServiceConfig<S> cfg;
    for(auto& entry : entries) {
<<<<<<< HEAD
        cfg << entry;
=======
        cfg.data.properties.insert(entry.name, entry.value);
>>>>>>> 6089560a
    }
    return cfg;
}



namespace detail {



template<typename S,typename F> static auto adaptInitializer(F func, std::nullptr_t) -> std::enable_if_t<std::is_invocable_v<F,S*,QApplicationContext*>,q_init_t> {
    return [func](QObject* target,QApplicationContext* context) {
        if(auto ptr =dynamic_cast<S*>(target)) {
            func(ptr, context);
        }};

}

template<typename S,typename F> static auto adaptInitializer(F func, std::nullptr_t) -> std::enable_if_t<std::is_invocable_v<F,S*>,q_init_t> {
    return [func](QObject* target,QApplicationContext*) {
        if(auto ptr =dynamic_cast<S*>(target)) {
            func(ptr);
        }};

}


template<typename S,typename R> static q_init_t adaptInitializer(R (S::*init)(QApplicationContext*), std::nullptr_t) {
    if(!init) {
        return nullptr;
    }
    return adaptInitializer<S>(std::mem_fn(init), nullptr);
}

template<typename S,typename R> static q_init_t adaptInitializer(R (S::*init)(), std::nullptr_t) {
    if(!init) {
        return nullptr;
    }
    return adaptInitializer<S>(std::mem_fn(init), nullptr);
}


template<typename S,auto func> static q_init_t adaptInitializer(service_initializer<func> initializer, std::nullptr_t) {
    return adaptInitializer<S>(initializer.value(), nullptr);
}

//SFINAE fallback for everything that is not a callable:
template<typename S,typename F> static q_init_t adaptInitializer(F func,int*) {
    static_assert(std::is_same_v<F,std::nullptr_t>, "Type must be a callable object or a function or a member-function with either zero arguments or one argument of type QApplicationContext*");
    return func;
}


template<typename S,typename F> static q_init_t adaptInitializer(F func=F{}) {
    return adaptInitializer<S>(func, nullptr);
}




using constructor_t = std::function<QObject*(const QVariantList&)>;

constexpr int VALUE_KIND = 0x10;
constexpr int RESOLVABLE_KIND = 0x20;
constexpr int PARENT_PLACEHOLDER_KIND = 0x40;
constexpr int INVALID_KIND = 0xff;


template<typename S> struct argument_converter {


    S operator()(const QVariant& arg) const {
        return arg.value<S>();
    }
};

template<typename S,Kind kind,typename C> struct argument_converter<Dependency<S,kind,C>> {

    auto operator()(const QVariant& arg) const {
        return converter(arg);
    }

    C converter;
};



struct dependency_info {
    const std::type_info& type;
    int kind;
    QString expression; //RESOLVABLE_KIND: The resolvable expression. VALUE_KIND: empty. Otherwise: the required name of the dependency.
    QVariant value; //VALUE_KIND: The injected value. RESOLVABLE_KIND: the default-value.
    q_variant_converter_t variantConverter; //Only valid for kind == RESOLVABLE_KIND

    bool isValid() const {
        return kind != INVALID_KIND;
    }

    bool has_required_name() const {
        switch(kind) {
        case VALUE_KIND:
        case RESOLVABLE_KIND:
        case PARENT_PLACEHOLDER_KIND:
            return false;
        default:
            return !expression.isEmpty();

        }
    }

};

inline bool operator==(const dependency_info& info1, const dependency_info& info2) {
    if(info1.kind != info2.kind) {
        return false;
    }
    if(info1.type != info2.type) {
        return false;
    }
    switch(info1.kind) {
    case VALUE_KIND:
        return info1.value == info2.value;
    case INVALID_KIND:
        return false;
    case PARENT_PLACEHOLDER_KIND:
        return true;
        //In all other cases, we use only the expression. (For RESOLVABLE_KIND, value contains the default-value, which we ignore deliberately)
    default:
        return info1.expression == info2.expression;
    }
}

QDebug operator << (QDebug out, const dependency_info& info);


struct service_descriptor {

    QObject* create(const QVariantList& args) const {
        return constructor ? constructor(args) : nullptr;
    }

    bool matches(const std::type_info& type) const {
        return type == impl_type || service_types.find(type) != service_types.end();
    }



    std::unordered_set<std::type_index> service_types;
    const std::type_info& impl_type;
    const QMetaObject* meta_object = nullptr;
    constructor_t constructor;
    std::vector<dependency_info> dependencies;
    q_init_t init_method;
};


QDebug operator << (QDebug out, const service_descriptor& descriptor);




///
/// \brief Determines whether two service_descriptors are deemed equal.
/// two service_descriptors are deemed equal if their service_types, impl_type,
/// dependencies and config are all equal.
/// \param left
/// \param right
/// \return `true` if the service_descriptors are equal to each other.
///
inline bool operator==(const service_descriptor &left, const service_descriptor &right) {
    if (&left == &right) {
        return true;
    }
    return left.service_types == right.service_types &&
           left.impl_type == right.impl_type &&
           left.dependencies == right.dependencies;
 }

inline bool operator!=(const service_descriptor &left, const service_descriptor &right) {
    return !(left == right);
}












template <typename S>
struct dependency_helper {
    using type = S;


    static S convert(const QVariant& arg) {
        return arg.value<S>();
    }


    static dependency_info info(S dep) {
        return { typeid(S), VALUE_KIND, "", QVariant::fromValue(dep) };
    }

    static auto converter(S) {
        return &convert;
    }

};

template <typename S,Kind kind,typename C>
struct dependency_helper<Dependency<S,kind,C>> {
    using type = S;


    static dependency_info info(const Dependency<S,kind,C>& dep) {
        return { typeid(S), static_cast<int>(kind), dep.requiredName };
    }

    static C converter(const Dependency<S,kind,C>& dep) {
        return dep.converter;
    }
};

template <typename S,ServiceScope scope>
struct dependency_helper<mcnepp::qtdi::ServiceRegistration<S,scope>> {
    using type = S;



    static dependency_info info(const mcnepp::qtdi::ServiceRegistration<S,scope>& dep) {
        static_assert(is_binding_source(scope), "ServiceRegistration with this scope cannot be a dependency");
        //It could still be ServiceScope::UNKNOWN statically, but ServiceScope::TEMPLATE at runtime:
        if(dep && is_binding_source(dep.unwrap()->scope())) {
            return { dep.unwrap()->descriptor().impl_type, static_cast<int>(Kind::MANDATORY), dep.registeredName() };
        }
        return { typeid(S), INVALID_KIND, dep.registeredName() };
    }

    static auto converter(const mcnepp::qtdi::ServiceRegistration<S,scope>&) {
        return default_argument_converter<S,Kind::MANDATORY>{};
    }

};

template <typename S>
struct dependency_helper<mcnepp::qtdi::ProxyRegistration<S>> {
    using type = S;



    static dependency_info info(const mcnepp::qtdi::ProxyRegistration<S>& dep) {
        if(dep) {
            return { dep.unwrap()->serviceType(), static_cast<int>(Kind::N)};
        }
        return { typeid(S), INVALID_KIND };
    }

    static auto converter(const mcnepp::qtdi::ProxyRegistration<S>&) {
        return default_argument_converter<S,Kind::N>{};
    }

};


template <typename S>
struct dependency_helper<Resolvable<S>> {

    using type = S;



    static dependency_info info(const Resolvable<S>& dep) {
        return { typeid(S), RESOLVABLE_KIND, dep.expression, dep.defaultValue, dep.variantConverter };
    }

    static auto converter(const Resolvable<S>&) {
        return &dependency_helper<S>::convert;
    }
};



template <>
struct dependency_helper<ParentPlaceholder> {

    using type = ParentPlaceholder;



    static dependency_info info(const ParentPlaceholder&) {
        return { typeid(QObject*), PARENT_PLACEHOLDER_KIND};
    }

    static auto converter(const ParentPlaceholder&) {
        return &dependency_helper<QObject*>::convert;
    }

};





template<typename Head,typename...Tail> constexpr bool check_unique_types() {
    //Check Head against all of Tail:
    if constexpr((std::is_same_v<Head,Tail> || ...)) {
        return false;
    }
    if constexpr(sizeof...(Tail) > 1) {
        //Check Head of remainder against remainder:
        return check_unique_types<Tail...>();
    } else {
        return true;
    }
}




template<typename T,typename First, typename...Tail> constexpr std::pair<bool,const std::type_info&> check_dynamic_types(T* obj) {
    if(!dynamic_cast<First*>(obj)) {
        return {false, typeid(First)};
    }
    if constexpr(sizeof...(Tail) > 0) {
        return check_dynamic_types<T,Tail...>(obj);
    }
    return {true, typeid(void)};
}




template <typename T,typename F> constructor_t service_creator(F factory) {
    return [factory](const QVariantList&) {
        return factory();
    };
}

template <typename T, typename F, typename D1> constructor_t service_creator(F factory, D1 conv1) {
        return [factory,conv1](const QVariantList &dependencies) {
        return factory(conv1(dependencies[0]));
        };
    }

template <typename T,typename F, typename D1, typename D2>
    constructor_t service_creator(F factory, D1 conv1, D2 conv2) {
        return [factory,conv1,conv2](const QVariantList &dependencies) {
            return factory(conv1(dependencies[0]), conv2(dependencies[1]));
        };
    }

template <typename T,typename F, typename D1, typename D2, typename D3>
    constructor_t service_creator(F factory, D1 conv1, D2 conv2, D3 conv3) {
        return [factory,conv1,conv2,conv3](const QVariantList &dependencies) {
                return factory(
                        conv1(dependencies[0]),
                        conv2(dependencies[1]),
                        conv3(dependencies[2]));
        };
    }

template <typename T,typename F, typename D1, typename D2, typename D3, typename D4>
    constructor_t service_creator(F factory, D1 conv1, D2 conv2, D3 conv3, D4 conv4) {
        return [factory,conv1,conv2,conv3,conv4](const QVariantList &dependencies) {
                return factory(
                        conv1(dependencies[0]),
                        conv2(dependencies[1]),
                        conv3(dependencies[2]),
                        conv4(dependencies[3]));
        };
    }

template <typename T,typename F, typename D1, typename D2, typename D3, typename D4, typename D5>
    constructor_t service_creator(F factory, D1 conv1, D2 conv2, D3 conv3, D4 conv4, D5 conv5) {
        return [factory,conv1,conv2,conv3,conv4,conv5](const QVariantList &dependencies) {
                return factory(conv1(dependencies[0]),
                        conv2(dependencies[1]),
                        conv3(dependencies[2]),
                        conv4(dependencies[3]),
                        conv5(dependencies[4]));
    };
    }

template <typename T,typename F, typename D1, typename D2, typename D3, typename D4, typename D5, typename D6>
constructor_t service_creator(F factory, D1 conv1, D2 conv2, D3 conv3, D4 conv4, D5 conv5, D6 conv6) {
        return [factory,conv1,conv2,conv3,conv4,conv5,conv6](const QVariantList &dependencies) {
                return factory(conv1(dependencies[0]),
                                            conv2(dependencies[1]),
                                            conv3(dependencies[2]),
                                            conv4(dependencies[3]),
                                            conv5(dependencies[4]),
                                            conv6(dependencies[5]));
                };
}


template<typename S> constexpr bool has_initializer = std::negation_v<std::is_same<std::nullptr_t,typename service_traits<S>::initializer_type>>;

template<bool found,typename First,typename...Tail> q_init_t getInitializer() {
    constexpr bool foundThis = has_initializer<First>;
    static_assert(!(foundThis && found), "Ambiguous initializers in advertised interfaces");
    if constexpr(sizeof...(Tail) > 0) {
        //Invoke recursively, until we either trigger an assertion or find no other initializer:
        auto result = getInitializer<foundThis,Tail...>();
        if constexpr(!foundThis) {
            return result;
        }
    }
    return adaptInitializer<First>(typename service_traits<First>::initializer_type{});

}



template<typename Srv,typename Impl,ServiceScope scope,typename F,typename...Dep> service_descriptor make_descriptor(F factory, Dep...deps) {
    detail::service_descriptor descriptor{{typeid(Srv)}, typeid(Impl), &Impl::staticMetaObject};
    if constexpr(has_initializer<Impl>) {
         descriptor.init_method = adaptInitializer<Impl>(typename service_traits<Impl>::initializer_type{});
    } else {
        descriptor.init_method = adaptInitializer<Srv>(typename service_traits<Srv>::initializer_type{});
    }
    (descriptor.dependencies.push_back(detail::dependency_helper<Dep>::info(deps)), ...);
    if constexpr(detail::service_scope_traits<scope>::is_constructable) {
        descriptor.constructor = service_creator<Impl>(factory, detail::dependency_helper<Dep>::converter(deps)...);
    }
    return descriptor;
}



} // namespace detail

///
/// \brief Describes a service by its interface and implementation.
/// Compilation will fail if either `Srv` is not a sub-class of QObject, or if `Impl` is not a sub-class of `Srv`.
/// <br>The preferred way of creating Services is the function mcnepp::qtdi::service().
///
/// Example with one argument of type `QString`:
///
///     context->registerService(service<QIODevice,QFile>(QString{"readme.txt"), "file");
///
/// Instead of providing one primary service-interface, you may advertise multiple services-interfaces explicitly:
///
///     context->registerService(service<QFile>(QString{"readme.txt").advertiseAs<QFileDevice,QIODevice>(), "file");
///
/// \tparam Srv the primary service-interface. The service will be advertised as this type. If you only supply this type-argument,
/// the primary service-interface will be identical to the service's implementation-type.
/// \tparam Impl the implementation-type of the service.
/// \tparam scope the scope of the designated Service.
///
template<typename Srv,typename Impl=Srv,ServiceScope scope=ServiceScope::UNKNOWN> struct Service {
    static_assert(std::is_base_of_v<QObject,Impl>, "Implementation-type must be a subclass of QObject");

    static_assert(std::is_base_of_v<Srv,Impl>, "Implementation-type must be a subclass of Service-type");

    using service_type = Srv;

    using impl_type = Impl;


    explicit Service(detail::service_descriptor&& descr) :
        descriptor{std::move(descr)} {
    }


    /**
     * @brief Specifies service-interfaces.
     *  <br>You must specify at least one interface (or otherwise compilation will fail). These interfaces will be available for lookup via QApplicationContext::getRegistration().
     *  They will also be used to satisfy dependencies that other services may have to this one.
     *  <br>This function may be invoked only on temporary instances.
     * <br>Compilation will fail if any of the following is true:
     * - Any of the interfaces is not a base of `Impl` (unless the `scope` of this Service is ServiceScope::TEMPLATE, in which case this is not verified).
     * - A type appears more than once in the set of types comprising `Impl` and `IFaces`.
     * - The service_traits *for more than one* of the interfaces have an `initializer_type` (i.e. one that is not std::nullptr_t).
     * In order to fix this error, you need to declare a valid `initializer_type` in the service_traits for the Implementation-type.
     * This will "override" the initializer from the interface.
     *
     * \tparam IFaces additional service-interfaces to be advertised. <b>At least one must be supplied.</b>
     * @return this Service.
     */
    template<typename...IFaces> Service<Srv,Impl,scope>&& advertiseAs() && {
        static_assert(sizeof...(IFaces) > 0, "At least one service-interface must be advertised.");
        //Check whether the Impl-type is derived from the service-interfaces (except for service-templates)
        if constexpr(scope != ServiceScope::TEMPLATE) {
            static_assert((std::is_base_of_v<IFaces,Impl> && ... ), "Implementation-type does not implement all advertised interfaces");
        }
        if constexpr(std::is_same_v<Srv,Impl>) {
            static_assert(detail::check_unique_types<Impl,IFaces...>(), "All advertised interfaces must be distinct");
            if(auto found = descriptor.service_types.find(descriptor.impl_type); found != descriptor.service_types.end()) {
                descriptor.service_types.erase(found);
            }
        } else {
            static_assert(detail::check_unique_types<Impl,Srv,IFaces...>(), "All advertised interfaces must be distinct");
        }
        (descriptor.service_types.insert(typeid(IFaces)), ...);
        if constexpr(!detail::has_initializer<Impl>) {
            descriptor.init_method = detail::getInitializer<false,IFaces...>();
        }
        return std::move(*this);
    }

    /**
     * @brief Specifies service-interfaces.
     *  <br>You must specify at least one interface (or otherwise compilation will fail). These interfaces will be available for lookup via QApplicationContext::getRegistration().
     *  They will also be used to satisfy dependencies that other services may have to this one.
     * <br>Compilation will fail if any of the following is true:
     * - Any of the interfaces is not a base of `Impl` (unless the `scope` of this Service is ServiceScope::TEMPLATE, in which case this is not verified).
     * - A type appears more than once in the set of types comprising `Impl` and `IFaces`.
     * - The service_traits *for more than one* of the interfaces have an `initializer_type` (i.e. one that is not std::nullptr_t).
     * In order to fix this error, you need to declare a valid `initializer_type` in the service_traits for the Implementation-type.
     * This will "override" the initializer from the interface.
     *
     * \tparam IFaces additional service-interfaces to be advertised. <b>At least one must be supplied.</b>
     * @return a Service with the advertised interfaces.
     */
    template<typename...IFaces> [[nodiscard]] Service<Srv,Impl,scope> advertiseAs() const& {
        return Service<Srv,Impl,scope>{*this}.advertiseAs<IFaces...>();
    }

    /**
     * @brief Specifies an *init-method* for this service.
     * <br>This overrides the init-method that is deduced from the `initializer_type` of the service's service_traits.
     * The init-method will be used for this service-instance only.
     * <br>The initializer must one of:
     *
     * - a callable object with one argument of a pointer to the service's implementation-type
     * - a callable object with two arguments, the first being a pointer to the service's implementation type, and the second being a pointer to QApplicationContext.
     * - a member-function of the service's implementation-type with no arguments.
     * - a member-function of the service's implementation-type with one argument of pointer to QApplicationContext.
     *
     * @tparam I the type of the initializer.
     * @param initializer Will be invoked after all properties have been set and before the signal for the publication is emitted.
     * @return this instance
     */
    template<typename I> Service<Srv,Impl,scope>&& withInit(I initializer) && {
        descriptor.init_method = detail::adaptInitializer<Impl>(initializer);
        return std::move(*this);
    }

    /**
     * @brief Specifies an *init-method* for this service.
     * <br>This overrides the init-method that is deduced from the `initializer_type` of the service's service_traits.
     * The init-method will be used for this service-instance only.
     * <br>The initializer must one of:
     *
     * - a callable object with one argument of a pointer to the service's implementation-type
     * - a callable object with two arguments, the first being a pointer to the service's implementation type, and the second being a pointer to QApplicationContext.
     * - a member-function of the service's implementation-type with no arguments.
     * - a member-function of the service's implementation-type with one argument of pointer to QApplicationContext.
     *
     * @tparam I the type of the initializer.
     * @param initializer Will be invoked after all properties have been set and before the signal for the publication is emitted.
     * @return a service with the supplied initializer.
     */
    template<typename I> Service<Srv,Impl,scope> withInit(I initializer) const& {
        return Service<Srv,Impl,scope>{*this}.withInit(initializer);
    }


    detail::service_descriptor descriptor;
};


///
/// \brief Creates a Service with an explicit factory.
/// \param factory the factory to use. Must be a *Callable* object, i.e. provide an `Impl* operator()` that accepts
/// the arguments derived from the dependencies and yields a pointer to the created Object.
/// <br>The factory-type should contain a type-declaration `service_type` which denotes
/// the type of the service's implementation.
/// \param dependencies the arguments to be injected into the factory.
/// \tparam F the type of the factory.
/// \tparam Impl the implementation-type of the service. If the factory-type F contains
/// a type-declaration `service_type`, Impl will be deduced as that type.
/// \return a Service that will use the provided factory.
template<typename F,typename Impl=typename F::service_type,typename...Dep> [[nodiscard]]Service<Impl,Impl,ServiceScope::SINGLETON> serviceFactory(F factory, Dep...dependencies) {
    return Service<Impl,Impl,ServiceScope::SINGLETON>{detail::make_descriptor<Impl,Impl,ServiceScope::SINGLETON>(factory, dependencies...)};
}



///
/// \brief Creates a Service with the default service-factory.
/// \param dependencies the arguments to be injected into the service's constructor.
/// \tparam S the primary service-interface.
/// \tparam Impl the implementation-type of the service.
/// \return a Service-declaration
template<typename S,typename Impl=S,typename...Dep>  [[nodiscard]] Service<S,Impl,ServiceScope::SINGLETON> service(Dep...dependencies) {
    return Service<S,Impl,ServiceScope::SINGLETON>{detail::make_descriptor<S,Impl,ServiceScope::SINGLETON>(typename service_traits<Impl>::factory_type{}, dependencies...)};
}

///
/// \brief Creates a Service-prototype with the default service-factory.
/// \param dependencies the arguments to be injected into the service's constructor.
/// \tparam S the primary service-interface.
/// \tparam Impl the implementation-type of the service.
/// \return a Prototype-declaration
template<typename S,typename Impl=S,typename...Dep>  [[nodiscard]] Service<S,Impl,ServiceScope::PROTOTYPE> prototype(Dep...dependencies) {
    return Service<S,Impl,ServiceScope::PROTOTYPE>{detail::make_descriptor<S,Impl,ServiceScope::PROTOTYPE>(typename service_traits<Impl>::factory_type{}, dependencies...)};
}

///
/// \brief Creates a Service-template with no dependencies and no constructor.
/// <br>The returned Service cannot be instantiated. It just serves as an additional parameter
/// for registering other services.
/// <br>If you leave out the type-argument `Impl`, it will default to `QObject`.
/// <br>Should you want to ensure that every service derived from this service-template shall be advertised under
/// a certain interface, use Service::advertiseAs().
/// \tparam Impl the implementation-type of the service.
/// \return a Service that cannot be instantiated.
template<typename Impl=QObject>  [[nodiscard]] Service<Impl,Impl,ServiceScope::TEMPLATE> serviceTemplate() {
    return Service<Impl,Impl,ServiceScope::TEMPLATE>{detail::make_descriptor<Impl,Impl,ServiceScope::TEMPLATE>(nullptr)};
}

///
/// \brief Watches a configuration-value.
/// <br>Instances will be returned from QApplicationContext::watchConfigValue(const QString&).
/// <br>The current value can be obtained through the Q_PROPERTY currentValue().
/// <br>Should the underlying configuration be modified, the signal currentValueChanged(const QVariant&) will be emitted.
///
class QConfigurationWatcher : public QObject {
    Q_OBJECT
public:
    Q_PROPERTY(QVariant currentValue READ currentValue NOTIFY currentValueChanged)

    ///
    /// \brief Obtains the current configuration-value.
    /// \return the current configuration-value.
    ///
    virtual QVariant currentValue() const = 0;

signals:
    ///
    /// \brief the underlying configuration has changed.
    ///
    void currentValueChanged(const QVariant&);

    /// \brief The value could not be resolved.
    /// **Note:** When an error occurs, the currentValue() remains at the last valid value.
    void errorOccurred();
protected:
    explicit QConfigurationWatcher(QObject* parent = nullptr) : QObject{parent} {

    }
};

///
/// \brief Provides access to the configuration of a QApplicationContext.
///
class QConfigurationResolver {
public:
    ///
    /// \brief Retrieves a value from the ApplicationContext's configuration.
    /// <br>This function will be used to resolve placeholders in Service-configurations.
    /// Whenever a *placeholder* shall be looked up, the ApplicationContext will search the following sources, until it can resolve the *placeholder*:
    /// -# The environment, for a variable corresponding to the *placeholder*.
    /// -# The instances of `QSettings` that have been registered in the ApplicationContext.
    /// \sa mcnepp::qtdi::config()
    /// \param key the key to look up. In analogy to QSettings, the key may contain forward slashes to denote keys within sub-sections.
    /// \param searchParentSections determines whether the key shall be searched recursively in the parent-sections.
    /// \return the value, if it could be resolved. Otherwise, an invalid QVariant.
    ///
    [[nodiscard]] virtual QVariant getConfigurationValue(const QString& key, bool searchParentSections = false) const = 0;

    ///
    /// \brief Resolves an expression.
    /// \param expression will be parsed in order to determine the QConfigurationWatcher::currentValue().
    /// <br>In case the expression is a simple String, it will be returned as is.
    /// <br>The expression may contain one or more *placeholders* which will be resolved using the underlying configuration.
    /// A *placeholder* is enclosed in curly brackets with a preceding dollar-sign.<br>
    /// `"${name}"` will be resolved with the configuration-entry `"name"`.<br>
    /// `"${network/name}"` will be resolved with the configuration-entry `"name"` from the section `"network"`.<br>
    /// `"${host}://${url}"` will be resolved with the result of the concatenation of the configuration-entry `"host"`,
    /// a colon and two slashes and the configuration-entry `"url"`.<br>
    /// The special character-sequence asterisk-slash indicates that a value shall be resolved in a section and all its parent-sections:<br>
    /// `"* /network/hosts/${host}"` will be resolved with the configuration-entry `"name"` from the section `"network/hosts"`, or
    /// its parent sections.
    /// \return a valid QVariant, or an invalid QVariant if the expression could not be parsed.
    ///
    [[nodiscard]] virtual QVariant resolveConfigValue(const QString& expression) = 0;


    virtual ~QConfigurationResolver() = default;


    static QString makePath(const QString& section, const QString& path);

    static bool removeLastPath(QString& s);


};


///
/// \brief A DI-Container for Qt-based applications.
///
class QApplicationContext : public QObject, public QConfigurationResolver
{
    Q_OBJECT

public:


    ///
    /// \brief Obtains the global instance.
    /// <br>QApplicationContext's constructor will atomically install `this` as the global instance,
    /// unless another instance has already been registered.
    /// <br>QQpplicationContext's destructor will clear the global instance, if it currently points to `this`.
    /// <br>You may determine whether a QApplicationContext is the global instance using QApplicationContext::isGlobalInstance().
    /// <br>**Note:** the global instance will not be deleted automatically! It is the responsibilty of the user to delete it.
    /// \return  the global instance, or `nullptr` if no QApplicationContext is currently alive.
    ///
    static QApplicationContext* instance();



    ///
    /// \brief How many services have been published?
    /// This property will initially yield `false`, until publish(bool) is invoked.
    /// **Note:** This property will **not** transition back to `0` upon destruction of this ApplicationContext!
    /// \return the number of published services.
    ///
    Q_PROPERTY(unsigned published READ published NOTIFY publishedChanged)

    ///
    /// \brief How many services have been registered and not yet published?
    /// This property will initially yield `0`.
    /// Then, it will increase with every successfull registerService() invocation.
    /// If publish(bool) is invoked successfully, the property will again yield `0`.
    /// **Note:** This property will **not** transition back to `0` upon destruction of this ApplicationContext!
    /// \return the number of registered but not yet published services.
    ///
    Q_PROPERTY(unsigned pendingPublication READ pendingPublication NOTIFY pendingPublicationChanged)



    ///
    /// \brief everything needed to describe service.
    ///
    using service_descriptor = detail::service_descriptor;

    ///
    /// \brief describes a service-dependency.
    ///
    using dependency_info = detail::dependency_info;

    ~QApplicationContext();



    ///
    /// \brief Registers a service with this ApplicationContext.
    /// <br>**Thread-safety:** This function may only be called from the ApplicationContext's thread.
    /// \param serviceDeclaration comprises the services's primary advertised interface, its implementation-type and its dependencies to be injected
    /// via its constructor.
    /// \param objectName the name that the service shall have. If empty, a name will be auto-generated.
    /// The instantiated service will get this name as its QObject::objectName(), if it does not set a name itself in
    /// its constructor.
    /// \param config the Configuration for the service.
    /// \tparam S the service-type. Constitutes the Service's primary advertised interface.
    /// \tparam Impl the implementation-type. The Service will be instantiated using this class' constructor.
    /// \return a ServiceRegistration for the registered service, or an invalid ServiceRegistration if it could not be registered.
    ///
    template<typename S,typename Impl,ServiceScope scope> auto registerService(const Service<S,Impl,scope>& serviceDeclaration, const QString& objectName = "", const service_config& config = service_config{}) -> ServiceRegistration<S,scope> {
        return ServiceRegistration<S,scope>::wrap(registerService(objectName, serviceDeclaration.descriptor, config, scope, nullptr));
    }

    ///
    /// \brief Registers a service with this ApplicationContext.
    /// <br>**Thread-safety:** This function may only be called from the ApplicationContext's thread.
    /// \param serviceDeclaration comprises the services's primary advertised interface, its implementation-type and its dependencies to be injected
    /// via its constructor.
    /// \param objectName the name that the service shall have. If empty, a name will be auto-generated.
    /// The instantiated service will get this name as its QObject::objectName(), if it does not set a name itself in
    /// its constructor.
    /// \param config the Configuration for the service.
    /// \tparam S the service-type. Constitutes the Service's primary advertised interface.
    /// \tparam Impl the implementation-type. The Service will be instantiated using this class' constructor.
    /// \return a ServiceRegistration for the registered service, or an invalid ServiceRegistration if it could not be registered.
    ///
    template<typename S,typename Impl,ServiceScope scope> auto registerService(const Service<S,Impl,scope>& serviceDeclaration, const QString& objectName, const ServiceConfig<Impl>& config) -> ServiceRegistration<S,scope> {
        return registerService(serviceDeclaration, objectName, config.data);
    }




    ///
    /// \brief Registers a service with this ApplicationContext.
    /// <br>**Thread-safety:** This function may only be called from the ApplicationContext's thread.
    /// \param serviceDeclaration comprises the services's primary advertised interface, its implementation-type and its dependencies to be injected
    /// via its constructor.
    /// \param objectName the name that the service shall have. If empty, a name will be auto-generated.
    /// The instantiated service will get this name as its QObject::objectName(), if it does not set a name itself in
    /// its constructor.
    /// \param config the Configuration for the service.
    /// \param templateRegistration the registration of the service-template that this service shall inherit from. Must be valid!
    /// \tparam S the service-type. Constitutes the Service's primary advertised interface.
    /// \tparam Impl the implementation-type. The Service will be instantiated using this class' constructor.
    /// \return a ServiceRegistration for the registered service, or an invalid ServiceRegistration if it could not be registered.
    ///
    template<typename S,typename Impl,typename B,ServiceScope scope> auto registerService(const Service<S,Impl,scope>& serviceDeclaration, const ServiceRegistration<B,ServiceScope::TEMPLATE>& templateRegistration, const QString& objectName = "", const service_config& config = service_config{}) -> ServiceRegistration<S,scope> {
        static_assert(std::is_base_of_v<B,Impl>, "Service-type does not extend type of Service-template.");
        if(!templateRegistration) {
            qCCritical(loggingCategory()).noquote().nospace() << "Cannot register " << serviceDeclaration.descriptor << " with name '" << objectName << "'. Invalid service-template";
            return ServiceRegistration<S,scope>{};
        }
        return ServiceRegistration<S,scope>::wrap(registerService(objectName, serviceDeclaration.descriptor, config, scope, templateRegistration.unwrap()));
    }


    ///
    /// \brief Registers a service with this ApplicationContext.
    /// <br>**Thread-safety:** This function may only be called from the ApplicationContext's thread.
    /// \param serviceDeclaration comprises the services's primary advertised interface, its implementation-type and its dependencies to be injected
    /// via its constructor.
    /// \param objectName the name that the service shall have. If empty, a name will be auto-generated.
    /// The instantiated service will get this name as its QObject::objectName(), if it does not set a name itself in
    /// its constructor.
    /// \param config the Configuration for the service.
    /// \param templateRegistration the registration of the service-template that this service shall inherit from. Must be valid!
    /// \tparam S the service-type. Constitutes the Service's primary advertised interface.
    /// \tparam Impl the implementation-type. The Service will be instantiated using this class' constructor.
    /// \return a ServiceRegistration for the registered service, or an invalid ServiceRegistration if it could not be registered.
    ///
    template<typename S,typename Impl,typename B,ServiceScope scope> auto registerService(const Service<S,Impl,scope>& serviceDeclaration, const ServiceRegistration<B,ServiceScope::TEMPLATE>& templateRegistration, const QString& objectName, const ServiceConfig<Impl>& config) -> ServiceRegistration<S,scope> {
        return registerService(serviceDeclaration, templateRegistration, objectName, config.data);
    }





    ///
    /// \brief Registers a service with no dependencies with this ApplicationContext.
    /// This is a convenience-function equivalent to `registerService(service<S>(), objectName, config)`.
    /// <br>**Thread-safety:** This function may only be called from the ApplicationContext's thread.
    /// \param objectName the name that the service shall have. If empty, a name will be auto-generated.
    /// The instantiated service will get this name as its QObject::objectName(), if it does not set a name itself in
    /// its constructor.
    /// \param config the type-safe Configuration for the service.
    /// \tparam S the service-type.
    /// \return a ServiceRegistration for the registered service, or an invalid ServiceRegistration if it could not be registered.
    ///
    template<typename S> auto registerService(const QString& objectName, const ServiceConfig<S>& config) -> ServiceRegistration<S,ServiceScope::SINGLETON> {
        return registerService(service<S>(), objectName, config.data);
    }

    ///
    /// \brief Registers a service with no dependencies with this ApplicationContext.
    /// This is a convenience-function equivalent to `registerService(service<S>(), objectName, config)`.
    /// <br>**Thread-safety:** This function may only be called from the ApplicationContext's thread.
    /// \param objectName the name that the service shall have. If empty, a name will be auto-generated.
    /// The instantiated service will get this name as its QObject::objectName(), if it does not set a name itself in
    /// its constructor.
    /// \param config the Configuration for the service.
    /// \tparam S the service-type.
    /// \return a ServiceRegistration for the registered service, or an invalid ServiceRegistration if it could not be registered.
    ///
    template<typename S> auto registerService(const QString& objectName = "", const service_config& config = service_config{}) -> ServiceRegistration<S,ServiceScope::SINGLETON> {
        return registerService(service<S>(), objectName, config);
    }

    ///
    /// \brief Registers a service-prototype with no dependencies with this ApplicationContext.
    /// This is a convenience-function equivalent to `registerService(prototype<S>(), objectName, config)`.
    /// <br>**Thread-safety:** This function may only be called from the ApplicationContext's thread.
    /// \param objectName the name that the service shall have. If empty, a name will be auto-generated.
    /// The instantiated service will get this name as its QObject::objectName(), if it does not set a name itself in
    /// its constructor.
    /// \param config the Configuration for the service.
    /// \tparam S the service-type.
    /// \return a ServiceRegistration for the registered service, or an invalid ServiceRegistration if it could not be registered.
    ///
    template<typename S> auto registerPrototype(const QString& objectName = "", const service_config& config = service_config{}) -> ServiceRegistration<S,ServiceScope::PROTOTYPE> {
        return registerService(prototype<S>(), objectName, config);
    }





    ///
    /// \brief Registers a service-template with no dependencies with this ApplicationContext.
    /// This is a convenience-function equivalent to `registerService(serviceTemplate<S>(), objectName, config)`.
    /// <br>**Thread-safety:** This function may only be called from the ApplicationContext's thread.
    /// \param objectName the name that the service shall have. If empty, a name will be auto-generated.
    /// The instantiated service will get this name as its QObject::objectName(), if it does not set a name itself in
    /// its constructor.
    /// <br>If you leave out the type-argument `S`, it will default to `QObject`.
    /// \param config the Configuration for the service.
    /// <br>**Note:** Since a service-template may be used by services of types that are yet unknown, the properties supplied here cannot be validated.
    /// \tparam S the service-type.
    /// \return a ServiceRegistration for the registered service, or an invalid ServiceRegistration if it could not be registered.
    ///
    template<typename S=QObject> auto registerServiceTemplate(const QString& objectName = "", const service_config& config = service_config{}) -> ServiceRegistration<S,ServiceScope::TEMPLATE> {
        return registerService(serviceTemplate<S>(), objectName, config);
    }

    ///
    /// \brief Registers an object with this ApplicationContext.
    /// The object will immediately be published.
    /// You can either let the compiler's template-argument deduction figure out the servicetype `<S>` for you,
    /// or you can supply it explicitly, if it differs from the static type of the object.
    /// <br>**Thread-safety:** This function may only be called from the ApplicationContext's thread.
    /// \param obj must be non-null. Also, must be convertible to QObject.
    /// \param objName the name for this Object in the ApplicationContext.
    /// *Note*: this name will not be set as the QObject::objectName(). It will be the internal name within the ApplicationContext only.
    /// \tparam S the primary service-type for the object.
    /// \tparam IFaces additional service-interfaces to be advertised. If a type appears more than once in the set of types comprising `S` and `IFaces`, compilation will fail with a diagnostic.
    /// \return a ServiceRegistration for the registered service, or an invalid ServiceRegistration if it could not be registered.
    ///
    template<typename S,typename... IFaces> ServiceRegistration<S,ServiceScope::EXTERNAL> registerObject(S* obj, const QString& objName = "") {
        static_assert(detail::could_be_qobject<S>::value, "Object is not potentially convertible to QObject");
        QObject* qObject = dynamic_cast<QObject*>(obj);
        if(!qObject) {
            qCCritical(loggingCategory()).noquote().nospace() << "Cannot register Object " << obj << " as '" << objName << "'. Object is no QObject";
            return ServiceRegistration<S,ServiceScope::EXTERNAL>{};
        }
        if constexpr(sizeof...(IFaces) > 0) {
            static_assert(detail::check_unique_types<S,IFaces...>(), "All advertised interfaces must be distinct");
            auto check = detail::check_dynamic_types<S,IFaces...>(obj);
            if(!check.first)            {
                qCCritical(loggingCategory()).noquote().nospace() << "Cannot register Object " << qObject << " as '" << objName << "'. Object does not implement " << detail::type_name(check.second);
                return ServiceRegistration<S,ServiceScope::EXTERNAL>{};
            }
        }
        std::unordered_set<std::type_index> ifaces;
        (ifaces.insert(typeid(S)), ..., ifaces.insert(typeid(IFaces)));
        return ServiceRegistration<S,ServiceScope::EXTERNAL>::wrap(registerService(objName, service_descriptor{ifaces, typeid(*obj), qObject->metaObject()}, service_config{}, ServiceScope::EXTERNAL, qObject));
    }

    ///
    /// \brief Obtains a ServiceRegistration for a service-type and name.
    /// <br>This function will look up Services by the names they were registered with.
    /// Additionally, it will look up any alias that might have been given, using ServiceRegistration::registerAlias(const QString&).
    /// <br>**Note:** If you do not provide an explicit type-argument, QObject will be assumed. This will, of course, match
    /// any service with the supplied name.<br>
    /// The returned ServiceRegistration may be narrowed to a more specific service-type using ServiceRegistration::as().
    /// <br>**Thread-safety:** This function may be called safely  from any thread.
    /// \tparam S the required service-type.
    /// \param name the desired name of the registration.
    /// A valid ServiceRegistration will be returned only if exactly one Service that matches the requested type and name has been registered.
    /// \return a ServiceRegistration for the required type and name. If no single Service with a matching name and service-type could be found,
    /// an invalid ServiceRegistration will be returned.
    ///
    template<typename S=QObject> [[nodiscard]] ServiceRegistration<S,ServiceScope::UNKNOWN> getRegistration(const QString& name) const {
        static_assert(detail::could_be_qobject<S>::value, "Type must be potentially convertible to QObject");
        return ServiceRegistration<S,ServiceScope::UNKNOWN>::wrap(getRegistrationHandle(name));
    }



    ///
    /// \brief Obtains a ProxyRegistration for a service-type.
    /// <br>In contrast to the ServiceRegistration that is returned by registerService(),
    /// the ProxyRegistration returned by this function is actually a Proxy.<br>
    /// This Proxy manages all Services of the requested type, regardless of whether they have been registered prior
    /// to invoking getRegistration().<br>
    /// This means that if you subscribe to it using Registration::subscribe(), you will be notified
    /// about all published services that match the Service-type.
    /// <br>**Thread-safety:** This function may be called safely  from any thread.
    /// \tparam S the required service-type.
    /// \return a ProxyRegistration that corresponds to all registration that match the service-type.
    ///
    template<typename S> [[nodiscard]] ProxyRegistration<S> getRegistration() const {
        static_assert(detail::could_be_qobject<S>::value, "Type must be potentially convertible to QObject");
        return ProxyRegistration<S>::wrap(getRegistrationHandle(typeid(S), detail::getMetaObject<S>()));
    }

    /**
     * @brief Obtains a List of all Services that have been registered.
     * <br>The ServiceRegistrations have a type-argument `QObject`. You may
     * want to narrow them to the expected service-type using ServiceRegistration::as().
     * <br>**Thread-safety:** This function may be called safely  from any thread.
     * @return a List of all Services that have been registered.
     */
    [[nodiscard]] QList<ServiceRegistration<QObject,ServiceScope::UNKNOWN>> getRegistrations() const {
        QList<ServiceRegistration<QObject,ServiceScope::UNKNOWN>> result;
        for(auto handle : getRegistrationHandles()) {
            result.push_back(ServiceRegistration<QObject,ServiceScope::UNKNOWN>::wrap(handle));
        }
        return result;
    }




    ///
    /// \brief Publishes this ApplicationContext.
    /// This method may be invoked multiple times.
    /// Each time it is invoked, it will attempt to instantiate all yet-unpublished services that have been registered with this ApplicationContext.
    /// <br>**Thread-safety:** This function may only be called from the QApplicationContext's thread.
    /// \param allowPartial has the default-value `false`, this function will either return all services or no service at all.
    /// If `allowPartial == true`, the function will attempt to publish as many pending services as possible.
    /// Failures that may be fixed by further registrations will be logged with the level QtMsgType::QtWarningMessage.
    /// \return `true` if there are no fatal errors and all services were published.
    ///
    virtual bool publish(bool allowPartial = false) = 0;



    ///
    /// \brief The number of published services.
    /// <br>**Thread-safety:** This function may be safely called from any thread.
    /// \return The number of published services.
    ///
    [[nodiscard]] virtual unsigned published() const = 0;

    /// \brief The number of yet unpublished services.
    /// <br>**Thread-safety:** This function may be safely called from any thread.
    /// \return the number of services that have been registered but not (yet) published.
    ///
    [[nodiscard]] virtual unsigned pendingPublication() const = 0;

    ///
    /// \brief Is this the global instance?
    /// \return `true` if `this` has been installed as the global instance.
    ///
    bool isGlobalInstance() const;
    ///
    /// \brief Obtains a QConfigurationWatcher for an expression.
    /// <br>If autoRefreshEnabled() and the `expression` can be successfully parsed, this function returns an instance of QConfigurationWatcher.
    /// <br>Using the Q_PROPERTY QConfigurationWatcher::currentValue(), you can then track the current configuration.
    /// \param expression will be parsed in order to determine the QConfigurationWatcher::currentValue().
    /// <br>The expression shall contain one or more *placeholders* which will be resolved using the underlying configuration.
    /// A *placeholder* is enclosed in curly brackets with a preceding dollar-sign.<br>
    /// `"${name}"` will be resolved with the configuration-entry `"name"`.<br>
    /// `"${network/name}"` will be resolved with the configuration-entry `"name"` from the section `"network"`.<br>
    /// `"${host}://${url}"` will be resolved with the result of the concatenation of the configuration-entry `"host"`,
    /// a colon and two slashes and the configuration-entry `"url"`.<br>
    /// The special character-sequence asterisk-slash indicates that a value shall be resolved in a section and all its parent-sections:<br>
    /// `"* /network/hosts/${host}"` will be resolved with the configuration-entry `"name"` from the section `"network/hosts"`, or
    /// its parent sections.
    /// \return QConfigurationWatcher that watches the expression, or `nullptr` if the expression could not be parsed, or
    /// if auto-refresh has not been enabled.
    /// \sa autoRefreshEnabled()
    ///
    [[nodiscard]] virtual QConfigurationWatcher* watchConfigValue(const QString& expression) = 0;

    ///
    /// \brief Has auto-refresh been enabled?
    /// <br>If enabled, you may use watchConfigValue(const QString&) in order to watch configuration-values.
    /// <br>Also, it is possible to use mcnepp::qtdi::autoRefresh(const QString&) to force automatic updates of service-properties,
    /// whenever the corresponding configuration-values is modified.
    /// <br>When using a StandardApplicationContext, auto-refresh can be enabled by putting a configuration-entry into one of the QSettings-objects registered with the context:
    ///
    ///     [qtdi]
    ///     enableAutoRefresh=true
    ///     ; Optionally, specify the refresh-period:
    ///     autoRefreshMillis=2000
    ///
    /// \return `true` if auto-refresh has been enabled.
    ///
    [[nodiscard]] virtual bool autoRefreshEnabled() const = 0;

    ///
    /// \brief The QLoggingCategory that this ApplicationContext uses.
    /// \return The QLoggingCategory that this ApplicationContext uses.
    /// \sa mcnepp::qtdi::defaultLoggingCategory()
    ///
    [[nodiscard]] virtual const QLoggingCategory& loggingCategory() const = 0;



signals:

    ///
    /// \brief Signals that the published() property has changed.
    /// May be emitted upon publish(bool).
    /// **Note:** the signal will not be emitted on destruction of this ApplicationContext!
    ///
    void publishedChanged();

    ///
    /// \brief Signals that the pendingPublication() property has changed.
    /// May be emitted upon registerService(), registerObject() or publish(bool).
    /// **Note:** the signal will not be emitted on destruction of this ApplicationContext!
    ///
    void pendingPublicationChanged();

protected:



    ///
    /// \brief Standard constructor.
    /// \param parent the optional parent of this QApplicationContext.
    ///
    explicit QApplicationContext(QObject* parent = nullptr);


    ///
    /// \brief Registers a service with this QApplicationContext.
    /// \param name the name of the service.
    /// \param descriptor the descriptor of the service.
    /// \param config the configuration of the service.
    /// \param scope determines the service's lifeycle
    /// \param baseObject in case of ServiceScope::EXTERNAL the Object to be registered. Otherwise, the (optional) pointer to the registration of a service-template.
    /// \return a Registration for the service, or `nullptr` if it could not be registered.
    ///
    virtual service_registration_handle_t registerService(const QString& name, const service_descriptor& descriptor, const service_config& config, ServiceScope scope, QObject* baseObject) = 0;


    ///
    /// \brief Obtains a Registration for a service_type.
    /// \param service_type the service-type to match the registrations.
    /// \param metaObject the static QMetaObject for the type. If not available, `nullptr` can be passed.
    /// \return a Registration for the supplied service_type.
    ///
    virtual proxy_registration_handle_t getRegistrationHandle(const std::type_info& service_type, const QMetaObject* metaObject) const = 0;

    ///
    /// \brief Obtains a handle to a Registration for a name.
    /// <br>The type of the returned handle is the opaque type service_registration_handle_t.
    /// You should not de-reference it, as its API may changed without notice.
    /// <br>What you can do, though, is use one of the free functions matches(registration_handle_t),
    /// <br>registeredName(service_registration_handle_t), serviceConfig(service_registration_handle_t).
    /// <br>Additionally, you may wrap the handles in a type-safe manner, using ServiceRegistration::wrap(service_registration_handle_t).
    ///
    /// \param name the desired name of the service.
    /// A valid handle to a Registration will be returned only if exactly one Service has been registered that matches
    /// the name.
    /// \return a handle to a Registration for the supplied name, or `nullptr` if no single Service has been registered with the name.
    /// \sa getRegistration(const QString&) const.
    ///
    [[nodiscard]] virtual service_registration_handle_t getRegistrationHandle(const QString& name) const = 0;


    /**
     * @brief Obtains a List of all Services that have been registered.
     * <br>The element-type of the returned QList is the opaque type service_registration_handle_t.
     * You should not de-reference it, as its API may changed without notice.
     * <br>
     * What you can do, though, is use one of the free functions matches(registration_handle_t),
     * registeredName(service_registration_handle_t), serviceConfig(service_registration_handle_t).
     * <br>Additionally, you may wrap the handles in a type-safe manner, using ServiceRegistration::wrap(service_registration_handle_t).
     * @return a List of all Services that have been registered.
     */
    [[nodiscard]] virtual QList<service_registration_handle_t> getRegistrationHandles() const = 0;


    ///
    /// \brief Allows you to invoke a protected virtual function on another target.
    /// <br>If you are implementing registerService(const QString&, service_descriptor*) and want to delegate
    /// to another implementation, access-rules will not allow you to invoke the function on another target.
    /// <br>If this function is invoked with `appContext == nullptr`, it will return `nullptr`.
    /// \param appContext the target on which to invoke registerService(const QString&, service_descriptor*).
    /// \param name the name of the registered service.
    /// \param descriptor describes the service.
    /// \param config configuration of the service.
    /// \param scope detemines the service's lifecyle.
    /// \param baseObj in case of ServiceScope::EXTERNAL the Object to be registered. Otherwise, the (optional) pointer to the registration of a service-template.
    /// \return the result of registerService(const QString&, service_descriptor*,const service_config&,ServiceScope,QObject*).
    ///
    static service_registration_handle_t delegateRegisterService(QApplicationContext* appContext, const QString& name, const service_descriptor& descriptor, const service_config& config, ServiceScope scope, QObject* baseObj) {
        if(!appContext) {
            return nullptr;
        }
        return appContext->registerService(name, descriptor, config, scope, baseObj);
    }



    ///
    /// \brief Allows you to invoke a protected virtual function on another target.
    /// <br>If you are implementing getRegistrationHandle(const std::type_info&,const QMetaObject*) const and want to delegate
    /// to another implementation, access-rules will not allow you to invoke the function on another target.
    /// <br>If this function is invoked with `appContext == nullptr`, it will return `nullptr`.
    /// \param appContext the target on which to invoke getRegistrationHandle(const std::type_info&,const QMetaObject*) const.
    /// \param service_type
    /// \param metaObject the QMetaObject of the service_type. May be omitted.
    /// \return the result of getRegistrationHandle(const std::type_info&,const QMetaObject*) const.
    ///
    [[nodiscard]] static proxy_registration_handle_t delegateGetRegistrationHandle(const QApplicationContext* appContext, const std::type_info& service_type, const QMetaObject* metaObject) {
        if(!appContext) {
            return nullptr;
        }
        return appContext->getRegistrationHandle(service_type, metaObject);
    }

    ///
    /// \brief Allows you to invoke a protected virtual function on another target.
    /// <br>If you are implementing getRegistrationHandle(const QString&) const and want to delegate
    /// to another implementation, access-rules will not allow you to invoke the function on another target.
    /// <br>If this function is invoked with `appContext == nullptr`, it will return `nullptr`.
    /// \param appContext the target on which to invoke getRegistrationHandle(const QString&) const.
    /// \param name the name under which the service is looked up.
    /// \return the result of getRegistrationHandle(const std::type_info&,const QMetaObject*) const.
    ///
    [[nodiscard]] static service_registration_handle_t delegateGetRegistrationHandle(const QApplicationContext* appContext, const QString& name) {
        if(!appContext) {
            return nullptr;
        }

        return appContext->getRegistrationHandle(name);
    }



    ///
    /// \brief Allows you to invoke a protected virtual function on another target.
    /// <br>If you are implementing getRegistrationHandles() const and want to delegate
    /// to another implementation, access-rules will not allow you to invoke the function on another target.
    /// <br>If this function is invoked with `appContext == nullptr`, it will return an empty QList.
    /// \param appContext the target on which to invoke getRegistrationHandles() const.
    /// \return the result of getRegistrationHandle(const std::type_info&,const QMetaObject*) const.
    ///
    static QList<service_registration_handle_t> delegateGetRegistrationHandles(const QApplicationContext* appContext) {
        if(!appContext) {
            return QList<service_registration_handle_t>{};
        }
        return appContext->getRegistrationHandles();
    }

    ///
    /// \brief Connects the signals of a source-context with the corresponding signals of a target-context.
    /// <br>This convenience-function may help with implementing your own implementation of QApplicationContext.
    /// \param sourceContext the context that emits the signals
    /// \param targetContext the context that shall propagate the signals
    /// \param connectionType will be used to make the connections.
    ///
    static void delegateConnectSignals(QApplicationContext* sourceContext, QApplicationContext* targetContext, Qt::ConnectionType connectionType = Qt::AutoConnection) {
        connect(sourceContext, &QApplicationContext::pendingPublicationChanged, targetContext, &QApplicationContext::pendingPublicationChanged, connectionType) ;
        connect(sourceContext, &QApplicationContext::publishedChanged, targetContext, &QApplicationContext::publishedChanged, connectionType);
    }

    static bool setInstance(QApplicationContext*);

    static bool unsetInstance(QApplicationContext*);


    template<typename S,ServiceScope> friend class ServiceRegistration;

private:
    static std::atomic<QApplicationContext*> theInstance;
};

template<typename S> template<typename D,typename R> Subscription Registration<S>::autowire(R (S::*injectionSlot)(D*)) {
    if(!injectionSlot || !registrationHolder) {
        qCCritical(loggingCategory(unwrap())).noquote().nospace() << "Cannot autowire " << *this << " with " << injectionSlot;
        return Subscription{};
    }
    auto target = this->applicationContext()->template getRegistration<D>();
    auto callable = std::mem_fn(injectionSlot);
    auto subscription = new detail::CombiningSubscription<decltype(callable),S,D>{QList<registration_handle_t>{target.unwrap()}, target.unwrap(), callable, Qt::AutoConnection};
    return Subscription{unwrap()->subscribe(subscription)};
}




///
/// \brief A mix-in interface for classes that may modify services before publication.
/// The method process(service_registration_handle_t, QObject*,const QVariantMap&) will be invoked for each service after its properties have been set, but
/// before an *init-method* is invoked.
///
class QApplicationContextPostProcessor {
public:
    ///
    /// \brief Processes each service published by an ApplicationContext.
    /// \param handle references the service-registration.
    /// \param service the service-instance
    /// \param resolvedProperties the resolved properties for this service.
    ///
    virtual void process(service_registration_handle_t handle, QObject* service, const QVariantMap& resolvedProperties) = 0;

    virtual ~QApplicationContextPostProcessor() = default;
};



}


namespace std {
    template<> struct hash<mcnepp::qtdi::Subscription> {
        size_t operator()(const mcnepp::qtdi::Subscription& sub, [[maybe_unused]] size_t seed = 0) const {
            return hasher(sub.unwrap());
        }

        hash<mcnepp::qtdi::subscription_handle_t> hasher;
    };

    template<typename S,mcnepp::qtdi::ServiceScope scope> struct hash<mcnepp::qtdi::ServiceRegistration<S,scope>> {
        size_t operator()(const mcnepp::qtdi::ServiceRegistration<S,scope>& sub, [[maybe_unused]] size_t seed = 0) const {
            return hasher(sub.unwrap());
        }

        hash<mcnepp::qtdi::service_registration_handle_t> hasher;
    };


    template<typename S> struct hash<mcnepp::qtdi::ProxyRegistration<S>> {
        size_t operator()(const mcnepp::qtdi::ProxyRegistration<S>& sub, [[maybe_unused]] size_t seed = 0) const {
            return hasher(sub.unwrap());
        }

        hash<mcnepp::qtdi::proxy_registration_handle_t> hasher;
    };

    template<> struct hash<mcnepp::qtdi::detail::dependency_info> {
        std::size_t operator()(const mcnepp::qtdi::detail::dependency_info& info) const {
            return typeHasher(info.type) ^ info.kind;
        }
        hash<type_index> typeHasher;
    };



}




<|MERGE_RESOLUTION|>--- conflicted
+++ resolved
@@ -1,3978 +1,3923 @@
-#pragma once
-/** @file qapplicationcontext.h
- *  @brief Contains the class QApplicationContext and other related types and functions.
- *  @author McNepp
-*/
-
-#include <utility>
-#include <typeindex>
-#include <unordered_set>
-#include <QObject>
-#include <QVariant>
-#include <QPointer>
-#include <QMetaMethod>
-#include <QLoggingCategory>
-
-namespace mcnepp::qtdi {
-
-class QApplicationContext;
-
-namespace detail {
-    class Registration;
-    class ServiceRegistration;
-    class ProxyRegistration;
-    class Subscription;
-}
-
-struct service_config;
-
-
-///
-/// An opaque type that represents the Registration on a low level.
-/// <br>Clients should have no need to know any details about this type.
-/// The only thing you may do directly with a registration_handle_t is check for validity using an if-expression.
-/// In particular, you should not de-reference a handle, as its API might change without notice!
-/// What you can do, however, is use one of the free functions matches(registration_handle_t handle),
-/// applicationContext(registration_handle_t handle).
-///
-using registration_handle_t = detail::Registration*;
-
-
-///
-/// An opaque type that represents the ServiceRegistration on a low level.
-/// <br>Clients should have no need to know any details about this type.
-/// The only thing you may do directly with a service_registration_handle_t is check for validity using an if-expression.
-/// In particular, you should not de-reference a handle, as its API might change without notice!
-/// What you can do, however, is use one of the free functions registeredName(service_registration_handle_t handle),
-/// serviceConfig(service_registration_handle_t).
-/// applicationContext(registration_handle_t handle).
-///
-using service_registration_handle_t = detail::ServiceRegistration*;
-
-///
-/// An opaque type that represents the ProxyRegistration on a low level.
-/// <br>Clients should have no need to know any details about this type.
-/// The only thing you may do directly with a proxy_registration_handle_t is check for validity using an if-expression.
-/// In particular, you should not de-reference a handle, as its API might change without notice!
-/// What you can do, however, is use the free function registeredServices(proxy_registration_handle_t handle).
-/// applicationContext(registration_handle_t handle).
-///
-using proxy_registration_handle_t = detail::ProxyRegistration*;
-
-///
-/// An opaque type that represents the Subscription on a low level.
-/// <br>Clients should have no need to know any details about this type.
-/// The only thing you may do directly with a registration_handle_t is check for validity using an if-expression.
-/// In particular, you should not de-reference a handle, as its API might change without notice!
-///
-using subscription_handle_t = detail::Subscription*;
-
-
-/**
-* \brief Specifies the kind of a service-dependency.
-* Will be used as a non-type argument to Dependency, when registering a service.
-* The following table sums up the characteristics of each type of dependency:
-* <table><tr><th>&nbsp;</th><th>Normal behaviour</th><th>What if no dependency can be found?</th><th>What if more than one dependency can be found?</th></tr>
-* <tr><td>MANDATORY</td><td>Injects one dependency into the dependent service.</td><td>Publication of the ApplicationContext will fail.</td>
-* <td>Publication will fail with a diagnostic, unless a `requiredName` has been specified for that dependency.</td></tr>
-* <tr><td>OPTIONAL</td><td>Injects one dependency into the dependent service</td><td>Injects `nullptr` into the dependent service.</td>
-* <td>Publication will fail with a diagnostic, unless a `requiredName` has been specified for that dependency.</td></tr>
-* <tr><td>N</td><td>Injects all dependencies of the dependency-type that have been registered into the dependent service, using a `QList`</td>
-* <td>Injects an empty `QList` into the dependent service.</td>
-* <td>See 'Normal behaviour'</td></tr>
-* </table>
-*/
-enum class Kind {
-    ///
-    /// This dependency must be present in the ApplicationContext.
-    MANDATORY,
-    /// This dependency need not be present in the ApplicationContext.
-    /// If not, `nullptr` will be provided.
-    OPTIONAL,
-    ///
-    /// All Objects with the required service-type will be pushed into QList
-    /// and provided to the constructor of the service that depends on them.
-    N
-
-};
-
-/**
- * @brief Specifies the scope of a ServiceRegistration.
- * <br>Serves as a non-type template-argument for ServiceRegistration.
- * <table><tr><th>Scope</th><th>Produced by</th><th>Behaviour</th></tr>
- * <tr><td>UNKNOWN</td><td>QApplicationContext::getRegistrations(), QApplicationContext::getRegistration(const QString&).</td><td>Could be either SINGLETON or PROTOTYPE.</td></tr>
- * <tr><td>SINGLETON</td><td>QApplicationContext::registerService(service()).</td><td>The service will be instantiated on QApplicationContext::publish(bool).<br>A reference to a single instance will be injected into every dependent service.</td></tr>
- * <tr><td>PROTOTYPE</td><td>QApplicationContext::registerService(prototype()).</td><td>Instances of this service will only be created if another service needs it as a dependency.<br>
- * A new instance will be injected into every dependent service.</td></tr>
- * <tr><td>EXTERNAL</td><td>QApplicationContext::registerObject().</td><td>The service has been created externally.</td></tr>
- * <tr><td>TEMPLATE</td><td>QApplicationContext::registerService(serviceTemplate()).</td><td>No Instances will ever by created.<br>
- * The ServiceRegistration can be supplied as an additional parameter when registering other services.</td></tr>
- * </table>
- */
-enum class ServiceScope {
-    UNKNOWN,
-    SINGLETON,
-    PROTOTYPE,
-    EXTERNAL,
-    TEMPLATE
-};
-
-template<typename S> class Registration;
-
-template<typename S,ServiceScope> class ServiceRegistration;
-
-
-Q_DECLARE_LOGGING_CATEGORY(defaultLoggingCategory)
-
-
-
-
-namespace detail {
-
-
-template<ServiceScope scope> struct service_scope_traits {
-    static constexpr bool is_binding_source = false;
-    static constexpr bool is_constructable = false;
-};
-
-template<> struct service_scope_traits<ServiceScope::SINGLETON> {
-    static constexpr bool is_binding_source = true;
-    static constexpr bool is_constructable = true;
-};
-
-
-template<> struct service_scope_traits<ServiceScope::EXTERNAL> {
-    static constexpr bool is_binding_source = true;
-    static constexpr bool is_constructable = false;
-};
-
-template<> struct service_scope_traits<ServiceScope::PROTOTYPE> {
-    static constexpr bool is_binding_source = false;
-    static constexpr bool is_constructable = true;
-};
-
-// We cannot make use of service_scope_traits here, since we also want to test this at runtime:
-constexpr bool is_binding_source(ServiceScope scope) {
-    return scope != ServiceScope::TEMPLATE;
-}
-
-#ifdef __cpp_lib_remove_cvref
-template<typename T> using remove_cvref_t = std::remove_cvref_t<T>;
-#else
-template<typename T> using remove_cvref_t = std::remove_cv_t<std::remove_reference_t<T>>;
-#endif
-
-template<typename S,typename V=QObject*> struct could_be_qobject : std::false_type {};
-
-template<typename S> struct could_be_qobject<S,decltype(dynamic_cast<QObject*>(static_cast<S*>(nullptr)))> : std::true_type {};
-
-
-template <typename T>
-QList<T*> convertQList(const QObjectList &list) {
-    QList<T *> result;
-    for (auto obj : list) {
-        if(T* ptr = dynamic_cast<T*>(obj)) {
-            result.push_back(ptr);
-        }
-    }
-    return result;
-}
-
-template <>
-inline QObjectList convertQList<QObject>(const QObjectList &list) {
-    return list;
-}
-
-template<typename S,Kind kind> struct default_argument_converter {
-    S* operator()(const QVariant& arg) const {
-        return dynamic_cast<S*>(arg.value<QObject*>());
-    }
-};
-
-
-template<typename S> struct default_argument_converter<S,Kind::N> {
-    QList<S*> operator()(const QVariant& arg) const {
-        return convertQList<S>(arg.value<QObjectList>());
-    }
-};
-
-///
-/// \brief The Subscription created by Registrations.
-/// This is an internal Q_OBJECT whose sole purpose it is to provide a signal
-/// for publishing the current set of published Services.
-/// <br>Subscriptions are passed to Registration::onSubscription(subscription_handle_t),
-/// where one of two things happens:
-/// <br>Either, the signal Subscription::objectPublished(QObject*) is emitted,
-/// or the Registration connects its own incoming signal Registration::objectPublished(QObject*) to
-/// the Subscription's outgoing signal.
-///
-class Subscription : public QObject {
-    Q_OBJECT
-
-    friend class Registration;
-
-    template<typename S> friend class mcnepp::qtdi::Registration;
-
-
-public:
-    ///
-    /// \brief Severs all Connections that this Subscription has made.
-    ///
-    virtual void cancel() = 0;
-
-    ///
-    /// \brief Connects to a Registration.
-    /// <br>An implementation should invoke connect(registration_handle_t, subscription_handle_t, Qt::ConnectionType) and
-    /// store the QMetaObject::Connection in a field. It should be disconnected in cancel().
-    /// \param source the Registration whose signals shall be propagated.
-    /// \param target the Subscription that shall re-emit the signal Subscription::objectPublished.
-    ///
-    virtual void connectTo(registration_handle_t source) = 0;
-
-
-protected:
-    explicit Subscription(QObject* parent = nullptr) : QObject(parent) {
-
-    }
-
-signals:
-
-    void objectPublished(QObject*);
-};
-
-
-
-template<typename S> constexpr auto getMetaObject(S*) -> decltype(&S::staticMetaObject) {
-    return &S::staticMetaObject;
-}
-
-inline constexpr std::nullptr_t getMetaObject(void*) {
-    return nullptr;
-}
-
-template<typename S> constexpr const QMetaObject* getMetaObject() {
-    return getMetaObject(static_cast<S*>(nullptr));
-}
-
-using q_setter_t = std::function<void(QObject*,QVariant)>;
-
-using q_init_t = std::function<void(QObject*,QApplicationContext*)>;
-
-using q_variant_converter_t = std::function<QVariant(const QString&)>;
-
-struct service_descriptor;
-
-
-
-template<typename T> auto hasQVariantSupport(T* ptr) -> decltype(QVariant{*ptr});
-
-void hasQVariantSupport(void*);
-
-
-template<typename T> constexpr bool has_qvariant_support = std::is_same_v<decltype(hasQVariantSupport(static_cast<T*>(nullptr))),QVariant>;
-
-inline void convertVariant(QVariant& var, q_variant_converter_t converter) {
-    if(converter) {
-        var = converter(var.toString());
-    }
-}
-
-
-
-template<typename T> struct default_string_converter {
-    T operator()(const QString& str) const {
-        return T{str};
-    }
-};
-
-
-
-template<typename T,bool=has_qvariant_support<T> || std::is_convertible_v<T,QObject*>> struct variant_converter_traits;
-
-
-template<typename T> struct variant_converter_traits<T,true> {
-    using type = std::nullptr_t;
-
-    static constexpr std::nullptr_t makeConverter(std::nullptr_t = nullptr) {
-        return nullptr;
-    }
-
-
-};
-
-template<typename T> struct variant_converter_traits<T,false> {
-    using type = default_string_converter<T>;
-
-
-    template<typename C=type> static q_variant_converter_t makeConverter(C converter = C{}) {
-        static_assert(std::is_convertible_v<std::invoke_result_t<C,QString>,T>, "return-type of converter does not match");
-        return [converter](const QString& str) { return QVariant::fromValue(converter(str));};
-    }
-
-};
-
-
-
-struct property_descriptor {
-    QByteArray name;
-    q_setter_t setter;
-};
-
-inline QDebug operator << (QDebug out, const property_descriptor& descriptor) {
-    if(!descriptor.name.isEmpty()) {
-        out.noquote().nospace() << "property '" << descriptor.name << "'";
-    }
-    return out;
-}
-
-
-
-template<typename T> struct qvariant_cast {
-    T operator()(const QVariant& v) const {
-        return v.value<T>();
-    }
-};
-
-template<typename T> struct qvariant_cast<QList<T*>> {
-    QList<T*> operator()(const QVariant& v) const {
-        return convertQList<T>(v.value<QObjectList>());
-    }
-};
-
-
-
-template<typename S> struct callable_adapter {
-
-    template<typename A,typename R> static q_setter_t adaptSetter(R (S::*setter)(A)) {
-        if(!setter) {
-            return nullptr;
-        }
-        using arg_type = detail::remove_cvref_t<A>;
-        return [setter](QObject* obj,QVariant arg) {
-            if(S* ptr = dynamic_cast<S*>(obj)) {
-                (ptr->*setter)(qvariant_cast<arg_type>{}(arg));
-            }
-        };
-    }
-
-};
-
-
-
-
-///
-/// \brief A  type that serves as a "handle" for registrations in a QApplicationContext.
-/// This class has a signal objectPublished(QObject*).
-/// However, it would be quite unwieldly to use that property directly in order to get hold of the
-/// Objects managed by this Registration.
-/// Rather, use the class-template `Registration` and its type-safe method `Registration::subscribe()`.
-///
-class Registration : public QObject {
-    Q_OBJECT
-
-    friend class Subscription;
-
-public:
-
-    template<typename S> friend class mcnepp::qtdi::Registration;
-
-
-    ///
-    /// \brief Does this Registration match a type?
-    /// \param type the request.
-    /// \return `true` if the implementation or the service-interface of this Registration matches
-    /// the requested type.
-    ///
-    [[nodiscard]] virtual bool matches(const std::type_info& type) const = 0;
-
-
-
-    ///
-    /// \brief Yields the ApplicationContext that this Registration belongs to.
-    /// \return the ApplicationContext that this Registration belongs to.
-    ///
-    [[nodiscard]] virtual QApplicationContext* applicationContext() const = 0;
-
-    /**
-      * @brief the QMetaObject of the Service.
-      * <br>For every Registration obtained via QApplicationContext::registerService() or QApplicationContext::registerObject(),
-      * this function will yield the QMetaObject belonging to the service's implementation-type.
-      * <br>For every Registration obtained via QApplicationContext::getRegistration(), this method may yield `nullptr`, in case
-      * that the type-argument specifies a non-QObject interface.
-      * @return the QMetaObject of the Service, or `nullptr` if this is a Registration for a non-QObject interface.
-      */
-    virtual const QMetaObject* serviceMetaObject() const = 0;
-
-
-    friend QDebug operator<<(QDebug out, const Registration& reg) {
-        reg.print(out);
-        return out;
-    }
-
-    /// Subscribes to a Subscription.
-    /// <br>Invokes onSubscription(subscription_handle_t subscription).
-    /// \brief subscribe
-    /// \param subscription
-    /// \return the subscription.
-    ///
-    subscription_handle_t subscribe(subscription_handle_t subscription) {
-        if(subscription) {
-            onSubscription(subscription);
-        }
-        return subscription;
-    }
-
-signals:
-
-    ///
-    /// \brief Signals when a service has been published.
-    ///
-    void objectPublished(QObject*);
-
-protected:
-
-
-    explicit Registration(QObject* parent = nullptr) : QObject(parent) {
-
-     }
-
-    virtual ~Registration() = default;
-
-     ///
-     /// \brief Writes information about this Registration to QDebug.
-     /// \param out
-     ///
-     virtual void print(QDebug out) const = 0;
-
-
-
-
-    /**
-     * @brief A Subscription shall be connected to this Registration.
-     * <br>The Registration might immediately emit the signal Subscription::objectPublished(QObject*).
-     * <br>Alternatively or in addition to that, it might connect itself to the Subscription using Subscription::connectTo(registration_handle_t).
-     * @param subscription the Subscribtion that was connected.
-     */
-    virtual void onSubscription(subscription_handle_t subscription) = 0;
-
-
-};
-
-///
-/// \brief Convenience-function that connects the incoming signal of a Registration with the outgoing signal of a Subscription.
-/// \param source
-/// \param target
-/// \param connectionType
-/// \return the Connection.
-///
-inline QMetaObject::Connection connect(registration_handle_t source, subscription_handle_t target, Qt::ConnectionType connectionType = Qt::AutoConnection) {
-    if(source && target) {
-        return QObject::connect(source, &Registration::objectPublished, target, &Subscription::objectPublished, connectionType);
-    }
-    return QMetaObject::Connection{};
-}
-
-
-
-///
-/// \brief A basic implementation of the detail::Subscription.
-///
-class BasicSubscription : public Subscription {
-public:
-
-    explicit BasicSubscription(QObject* parent = nullptr) : Subscription{parent} {
-
-    }
-
-    template<typename S,typename F> void connectOut(S* context, F callable, Qt::ConnectionType connectionType = Qt::AutoConnection)
-    {
-        static_assert(std::is_base_of_v<QObject,S>, "Context must be derived from QObject");
-        out_connection = QObject::connect(this, &Subscription::objectPublished, context, callable, connectionType);
-    }
-
-
-    void cancel() override;
-
-    void connectTo(registration_handle_t source) override;
-
-
-private:
-    QMetaObject::Connection out_connection;
-    QMetaObject::Connection in_connection;
-};
-
-
-
-///
-/// \brief A subscription that connects multiple services.
-///
-class MultiServiceSubscription : public BasicSubscription {
-    Q_OBJECT
-public:
-
-    using target_list_t = QList<registration_handle_t>;
-
-signals:
-    void objectsPublished(const QObjectList&);
-
-protected:
-    explicit MultiServiceSubscription(const target_list_t& targets, QObject* parent);
-
-
-    void cancel() override;
-
-    virtual MultiServiceSubscription* newChild(const target_list_t& targets) = 0;
-
-    virtual QMetaObject::Connection connectObjectsPublished() = 0;
-
-private:
-
-    void onObjectPublished(QObject*);
-
-    void onLastObjectPublished(QObject*);
-
-    const target_list_t m_targets;
-    QObjectList m_boundObjects;
-    QList<QPointer<Subscription>> m_children;
-    QMetaObject::Connection m_objectsPublishedConnection;
-};
-
-
-
-template<typename S,typename SIG,typename T,typename SLT> class ConnectionSubscription : public MultiServiceSubscription {
-public:
-
-
-    ConnectionSubscription(const target_list_t& targets, SIG theSignal, SLT theSlot, Qt::ConnectionType connectionType, QObject* parent) :
-        MultiServiceSubscription{targets, parent},
-        m_signal{theSignal},
-        m_slot{theSlot},
-        m_connectionType{connectionType} {
-    }
-
-protected:
-
-    virtual MultiServiceSubscription* newChild(const target_list_t& targets) override {
-        return new ConnectionSubscription<S,SIG,T,SLT>{targets, m_signal, m_slot, m_connectionType, this};
-    }
-
-    virtual QMetaObject::Connection connectObjectsPublished() override {
-        return connect(this, &MultiServiceSubscription::objectsPublished, this, &ConnectionSubscription::notify);
-    }
-
-    virtual void cancel() override {
-        for(auto& connection : connections) {
-            QObject::disconnect(connection);
-        }
-        MultiServiceSubscription::cancel();
-    }
-
-private:
-    void notify(const QObjectList& targets) {
-        if(S* s = dynamic_cast<S*>(targets[0])) {
-            if(T* t = dynamic_cast<T*>(targets[1])) {
-                connections.push_back(connect(s, m_signal, t, m_slot, m_connectionType));
-            }
-        }
-    }
-
-
-
-    SIG m_signal;
-    SLT m_slot;
-    Qt::ConnectionType m_connectionType;
-    QList<QMetaObject::Connection> connections;
-};
-
-template<typename F,typename...S> struct notifier;
-
-template<typename F,typename S1,typename S2> struct notifier<F,S1,S2> {
-    F callable;
-
-    void operator()(const QObjectList& objs) {
-        if(S1* s = dynamic_cast<S1*>(objs[0])) {
-            if(S2* t = dynamic_cast<S2*>(objs[1])) {
-                callable(s, t);
-            }
-        }
-    }
-};
-
-template<typename F,typename S1,typename S2,typename S3> struct notifier<F,S1,S2,S3> {
-    F callable;
-
-    void operator()(const QObjectList& objs) {
-        if(S1* s = dynamic_cast<S1*>(objs[0])) {
-            if(S2* t = dynamic_cast<S2*>(objs[1])) {
-                if(S3* u = dynamic_cast<S3*>(objs[2])) {
-                    callable(s, t, u);
-                }
-            }
-        }
-    }
-};
-
-template<typename F,typename S1,typename S2,typename S3,typename S4> struct notifier<F,S1,S2,S3,S4> {
-    F callable;
-
-    void operator()(const QObjectList& objs) {
-        if(S1* s = dynamic_cast<S1*>(objs[0])) {
-            if(S2* t = dynamic_cast<S2*>(objs[1])) {
-                if(S3* u = dynamic_cast<S3*>(objs[2])) {
-                    if(S4* w = dynamic_cast<S4*>(objs[3])) {
-                        callable(s, t, u, w);
-                    }
-                }
-            }
-        }
-    }
-};
-
-template<typename F,typename S1,typename S2,typename S3,typename S4,typename S5> struct notifier<F,S1,S2,S3,S4,S5> {
-    F callable;
-
-    void operator()(const QObjectList& objs) {
-        if(S1* s = dynamic_cast<S1*>(objs[0])) {
-            if(S2* t = dynamic_cast<S2*>(objs[1])) {
-                if(S3* u = dynamic_cast<S3*>(objs[2])) {
-                    if(S4* w = dynamic_cast<S4*>(objs[3])) {
-                        if(S5* x = dynamic_cast<S5*>(objs[4])) {
-                            callable(s, t, u, w, x);
-                        }
-                    }
-                }
-            }
-        }
-    }
-};
-
-template<typename F,typename...S> class CombiningSubscription : public MultiServiceSubscription {
-public:
-
-    CombiningSubscription(const target_list_t& targets, QObject* context, F callable, Qt::ConnectionType connectionType) :
-        MultiServiceSubscription{targets, context},
-        m_context{context},
-        m_notifier{callable},
-        m_connectionType{connectionType} {
-    }
-
-protected:
-
-    virtual MultiServiceSubscription* newChild(const target_list_t& targets) override {
-        return new CombiningSubscription<F,S...>{targets, m_context, m_notifier.callable, m_connectionType};
-    }
-
-    virtual QMetaObject::Connection connectObjectsPublished() override {
-        return connect(this, &MultiServiceSubscription::objectsPublished, m_context, [this](const QObjectList& objs) {
-            m_notifier(objs);
-        }, m_connectionType);
-    }
-
-    void notify(const QObjectList& objs);
-
-
-
-private:
-
-    QObject* m_context;
-    notifier<F,S...> m_notifier;
-    Qt::ConnectionType m_connectionType;
-};
-
-
-
-
-class ServiceRegistration : public Registration {
-    Q_OBJECT
-
-    template<typename S,ServiceScope> friend class mcnepp::qtdi::ServiceRegistration;
-
-public:
-    ///
-    /// \brief The name of this Registration.
-    /// This property will yield the name that was passed to QApplicationContext::registerService(),
-    /// or the synthetic name that was assigned by the ApplicationContext.
-    ///
-    Q_PROPERTY(QString registeredName READ registeredName CONSTANT)
-
-    Q_PROPERTY(ServiceScope scope READ scope CONSTANT)
-
-    ///
-    /// \brief The name of this Registration.
-    /// This property will yield the name that was passed to QApplicationContext::registerService(),
-    /// or the synthetic name that was assigned by the ApplicationContext.
-    /// \return the name of this Registration.
-    ///
-    [[nodiscard]] virtual QString registeredName() const = 0;
-
-    /**
-     * @brief The configuration that was supplied upon registration.
-     * @return The configuration that was supplied upon registration.
-     */
-    [[nodiscard]] virtual const service_config& config() const = 0;
-
-    /**
-     * @brief The service_descriptor that was used to register this Service.
-     * @return The service_descriptor that was used to register this Service.
-     */
-    [[nodiscard]] virtual const service_descriptor& descriptor() const = 0;
-
-    /**
-     * @brief What scope has this ServiceRegistration?
-     * <br>If it was obtained by QApplicationContext::registerService(), will be ServiceScope::SINGLETON.
-     * <br>If it was obtained by QApplicationContext::registerObject(), will be ServiceScope::EXTERNAL.
-     * <br>If it was obtained by QApplicationContext::registerPrototype(), will be ServiceScope::PROTOTYPE.
-     * @return the scope of this ServiceRegistration.
-     */
-    [[nodiscard]] virtual ServiceScope scope() const = 0;
-
-
-    virtual const QMetaObject* serviceMetaObject() const override;
-
-protected:
-
-
-    explicit ServiceRegistration(QObject* parent = nullptr) : Registration(parent) {
-
-    }
-
-    ///
-    /// \brief Registers an alias for a Service.
-    /// <br>If this function is successful, the Service can be referenced by the new name in addition to the
-    /// name it was originally registered with. There can be multiple aliases for a Service.<br>
-    /// Aliases must be unique within the ApplicationContext.
-    /// \param alias the alias to use.
-    /// \param descriptor
-    /// \return `true` if the alias could be registered. false, if this alias has already been registered before with a different registration.
-    ///
-    virtual bool registerAlias(const QString& alias) = 0;
-
-    ///
-    /// \brief Creates a binding from a property of this service to a property of a target-service.
-    /// <br>The returned Subscription will have been subscribed to already!
-    /// \param sourcePropertyName
-    /// \param target
-    /// \param targetProperty
-    /// \return the Subscription for binding this service to a target-service, or `nullptr` if something went wrong.
-    ///
-    virtual subscription_handle_t createBindingTo(const char* sourcePropertyName, registration_handle_t target, const detail::property_descriptor& targetProperty) = 0;
-};
-
-class ProxyRegistration : public Registration {
-    Q_OBJECT
-
-
-public:
-
-    /**
-     * @brief Yields the ServiceRegistrations that this proxy currently knows of.
-     * This method returns a snapshot of the ServiceRegistrations that have been currently registered.
-     * Should you register more Services that match this service-type, you may need to invoke this method again.
-     * @return the ServiceRegistrations that this proxy currently knows of.
-     */
-    [[nodiscard]] virtual QList<service_registration_handle_t> registeredServices() const = 0;
-
-
-    /**
-     * @brief The type of service that this ProxyRegistrations stands for.
-     * @return The type of service that this ProxyRegistrations stands for.
-     */
-    virtual const std::type_info& serviceType() const = 0;
-
-
-protected:
-
-
-    explicit ProxyRegistration(QObject* parent = nullptr) : Registration(parent) {
-
-    }
-
-};
-
-    QMetaProperty findPropertyBySignal(const QMetaMethod& signalFunction, const QMetaObject* metaObject, const QLoggingCategory& loggingCatgegory);
-
-///
-/// \brief Yields the name of a *private property*, incorporating some binary data.
-/// \return a String starting with a dot and comprising a representation of the supplied binary data.
-///
-    QString uniquePropertyName(const void*, std::size_t);
-
-
-    ///
-    /// \brief The return-type of mcnepp::qtdi::injectParent().
-    /// This is an empty struct. It serves as a 'type-tag' for which there
-    /// is a specialization of the template mcnepp::qtdi::detail::dependency_helper.
-    /// That specialization will create a dependency_info with mcnepp::qtdi::detail::PARENT_PLACEHOLDER_KIND.
-    ///
-    struct ParentPlaceholder {
-    };
-
-    enum class ConfigValueType {
-        DEFAULT,
-        AUTO_REFRESH_EXPRESSION,
-        SERVICE,
-        SERVICE_LIST
-    };
-
-    struct ConfigValue {
-        QVariant expression;
-        ConfigValueType configType = ConfigValueType::DEFAULT;
-        q_setter_t propertySetter = nullptr;
-        q_variant_converter_t variantConverter = nullptr;
-    };
-
-
-    inline bool operator==(const ConfigValue& left, const ConfigValue& right) {
-        //Two ConfigValues shall be deemed equal when the expressions and configTypes are equal. We deliberately ignore the function-pointer-members.
-        return left.expression == right.expression && left.configType == right.configType;
-    }
-
-    ///
-    /// \brief A type-safe configuration-entry.
-    /// <br>This is an intermediate type that will be used solely to populate a ServiceConfig.
-    ///
-    template<typename T> struct service_config_entry_t {
-        QString name;
-        detail::ConfigValue value;
-    };
-
-
-#ifdef __GNUG__
-    QString demangle(const char*);
-
-    inline QString type_name(const std::type_info& info) {
-        return demangle(info.name());
-    }
-
-    inline QString type_name(const std::type_index& info) {
-        return demangle(info.name());
-    }
-#else
-    inline const char* type_name(const std::type_info& info) {
-        return info.name();
-    }
-
-    inline const char* type_name(const std::type_index& info) {
-        return info.name();
-    }
-#endif
-
-
-
-
-}// end namespace detail
-
-
-
-///
-/// \brief Determines whether a handle to a Registration matches a type.
-/// \param handle the handle to the Registration.
-/// \tparam T the type to query.
-/// \return `true` if the handle is valid and matches the type.
-///
-template<typename T> [[nodiscard]] inline bool matches(registration_handle_t handle) {
-    return handle && handle->matches(typeid(T));
-}
-
-
-
-///
-/// \brief Obtains the QApplicationContext from a handle to a Registration.
-/// \param handle the handle to the Registration.
-/// \return the QApplicationContext if the handle is valid, `nullptr` otherwise.
-///
-[[nodiscard]] inline QApplicationContext* applicationContext(registration_handle_t handle) {
-    return handle ? handle->applicationContext() : nullptr;
-}
-
-
-
-/**
- * @brief Narrows a handle to a registration to a handle to a ServiceRegistration.
- * <br>If the handle actually points to a ServiceRegistration, this function will cast it
- * to the more specific type. Otherwise, it will return an invalid handle.
- * @param handle a valid or invalid handle to a registration.
- * @return a handle to the ServiceRegistration that the original handle was pointing to, or an invalid handle if the original handle
- * was not pointing to a ServiceRegistration.
- */
-[[nodiscard]] inline service_registration_handle_t asService(registration_handle_t handle) {
-    return dynamic_cast<service_registration_handle_t>(handle);
-}
-
-
-/**
- * @brief Narrows a handle to a registration to a handle to a ProxyRegistration.
- * <br>If the handle actually points to a ProxyRegistration, this function will cast it
- * to the more specific type. Otherwise, it will return an invalid handle.
- * @param handle a valid or invalid handle to a registration.
- * @return a handle to the ProxyRegistration that the original handle was pointing to, or an invalid handle if the original handle
- * was not pointing to a ProxyRegistration.
- */
-[[nodiscard]] inline proxy_registration_handle_t asProxy(registration_handle_t handle) {
-    return dynamic_cast<proxy_registration_handle_t>(handle);
-}
-
-///
-/// \brief Obtains the QMetaObject from a handle to a Registration.
-/// \param handle the handle to the  Registration.
-/// \return the QMetaObject that this Registration was registered with, or `nullptr` if this Registration is a proxy for a non-QObject interface.
-///
-[[nodiscard]] inline const QMetaObject* serviceMetaObject(registration_handle_t handle) {
-    return handle ? handle->serviceMetaObject() : nullptr;
-}
-
-
-///
-/// \brief Obtains the QLoggingCategory from a handle to a Registration.
-/// \param handle the handle to the Registration.
-/// \return the QLoggingCategory of the associated QApplicationContext, if the handle is valid. Otherwise, mcnepp:qtdi::defaultLoggingCategory()
-///
-[[nodiscard]] const QLoggingCategory& loggingCategory(registration_handle_t handle);
-
-
-///
-/// \brief Obtains the registered Services from a handle to a ProxyRegistration.
-/// \param handle the handle to the ProxyRegistration.
-/// \return the Services that the ProxyRegistration knows of, or an empty List if the handle is not valid.
-///
-[[nodiscard]] inline QList<service_registration_handle_t> registeredServices(proxy_registration_handle_t handle) {
-    return handle ? handle->registeredServices() : QList<service_registration_handle_t>{};
-}
-
-///
-/// \brief Obtains the registeredName from a handle to a ServiceRegistration.
-/// \param handle the handle to the ServiceRegistration.
-/// \return the name that this ServiceRegistration was registered with, or an empty String if the handle is not valid.
-///
-[[nodiscard]] inline QString registeredName(service_registration_handle_t handle) {
-    return handle ? handle->registeredName() : QString{};
-}
-
-///
-/// \brief Obtains the service configuration from a handle to a ServiceRegistration.
-/// \param handle the handle to the ServiceRegistration.
-/// \return the service configuration from that this ServiceRegistration was registered with, or an empty service_config if the handle is not valid.
-///
-[[nodiscard]] const service_config& serviceConfig(service_registration_handle_t handle);
-
-
-
-/**
- * @brief An opaque handle to a detail::Subscription.
- * Instances of this class will be returned by Registration::subscribe().<br>
- * The only thing you can do with a Subscription is test for validity and Subscription::cancel().
- */
-class Subscription final {
-public:
-
-     explicit Subscription(subscription_handle_t subscription = nullptr) :
-        m_subscription(subscription) {
-
-    }
-
-    /**
-     * @brief Was this Subscription successful?
-     * Identical to isValid().
-     * @return true if this Subscription was successfully created.
-     */
-    explicit operator bool() const {
-        return isValid();
-    }
-
-    /**
-     * @brief Was this Subscription successful?
-     * @return true if this Subscription was successfully created.
-     */
-    [[nodiscard]] bool isValid() const {
-        return m_subscription;
-    }
-
-    /**
-     * @brief Yields the underlying detail::Subscription.
-     * @return the underlying detail::Subscription.
-     */
-    [[nodiscard]] subscription_handle_t unwrap() const {
-        return m_subscription;
-    }
-
-    /**
-     * @brief Cancels this Subscription.
-     * <br>**Thread-safety:** This function may only be called from the Thread that created this Subscription.
-     * (This is not necessarily the QApplicationContext's thread.)
-     */
-    void cancel() {
-        if(m_subscription) {
-            m_subscription->cancel();
-            m_subscription.clear();
-        }
-    }
-
-    friend void swap(Subscription& reg1, Subscription& reg2);
-
-
-private:
-    QPointer<detail::Subscription> m_subscription;
-};
-
-///
-/// \brief Tests two Subscriptions for equality.
-///
-/// Two Subscriptions are deemed equal if the pointers returned by Subscriptions::unwrap() point to the same Subscriptions
-/// **and** if they both report `true` via Subscriptions::isValid().
-/// \param sub1
-/// \param sub2
-/// \return `true` if the two Subscriptions are logically equal.
-///
-inline bool operator==(const Subscription& sub1, const Subscription& sub2) {
-    return sub1.unwrap() == sub2.unwrap() && sub1;
-}
-
-
-inline void swap(Subscription& reg1, Subscription& reg2) {
-    reg1.m_subscription.swap(reg2.m_subscription);
-}
-
-
-///
-/// \brief A type-safe wrapper for a detail::Registration.
-/// <br>This is a non-instantiable base-class.
-/// As such, it defines the operations common to both ServiceRegistration and ProxyRegistration.
-/// <br>Its most important operation is the type-safe function `subscribe()` which should be preferred over directly connecting to the signal `detail::Registration::objectPublished(QObject*)`.
-/// <br>
-/// A Registration contains a *non-owning pointer* to a detail::Registration whose lifetime is bound
-/// to the QApplicationContext. The Registration will become invalid after the corresponding QApplicationContext has been destructed.
-///
-template<typename S> class Registration {
-
-
-    template<typename U> friend class Registration;
-
-public:
-
-
-
-
-
-    ///
-    /// \brief Yields the QApplicationContext that manages this Registration.
-    /// \return the QApplicationContext that manages this Registration, or `nullptr` if this Registration is invalid.
-    ///
-    [[nodiscard]] QApplicationContext* applicationContext() const {
-        return mcnepp::qtdi::applicationContext(unwrap());
-    }
-
-    [[nodiscard]] const QMetaObject* serviceMetaObject() const {
-        return mcnepp::qtdi::serviceMetaObject(unwrap());
-    }
-
-    /**
-     * @brief Tests whether this Registration matches a type.
-     * <br>This function will yield `true` if this is valid Registration and its underlying registration-handle
-     * matches the requested type. This will be the case (at least) if U is either an advertised service-interface
-     * or the implementation-type of the service.
-     * @return `true` if this Registration matches a type.
-     */
-    template<typename U> [[nodiscard]] bool matches() const {
-        return mcnepp::qtdi::matches<U>(unwrap());
-    }
-
-
-
-
-
-    ///
-    /// \brief Receive all published QObjects in a type-safe way.
-    /// Connects to the `publishedObjectsChanged` signal and propagates new QObjects to the callable.
-    /// If the ApplicationContext has already been published, this method
-    /// will invoke the callable immediately with the current publishedObjects().
-    /// <br>**Thread-safety:** This function may be safely called from any thread.
-    /// \tparam F is assumed to be a Callable that accepts an argument of type `S*`.
-    /// \param context the target-context.
-    /// \param callable the piece of code to execute.
-    /// \param connectionType determines whether the signal is processed synchronously or asynchronously
-    /// \return the Subscription if `this->isValid()`
-    ///
-    template<typename F> Subscription subscribe(QObject* context, F callable, Qt::ConnectionType connectionType = Qt::AutoConnection) {
-        if(!registrationHolder || !context) {
-            qCCritical(loggingCategory(unwrap())).noquote().nospace() << "Cannot subscribe to " << *this;
-            return Subscription{};
-        }
-
-        auto subscription = new detail::BasicSubscription{context};
-        subscription->connectOut(context, [callable](QObject* obj) {
-                if(S* srv = dynamic_cast<S*>(obj)) {
-                    callable(srv);
-                }
-        }, connectionType);
-        return Subscription{unwrap()->subscribe(subscription)};
-      }
-
-    /// \brief Receive all published QObjects in a type-safe way.
-    /// Connects to the `objectPublished` signal and propagates new QObjects to the callable.
-    /// If the ApplicationContext has already been published, this method
-    /// will invoke the setter immediately with the current publishedObjects().
-    /// <br>**Thread-safety:** This function may be safely called from any thread.
-    /// \tparam T the target of the subscription. Must be derived from QObject.
-    /// \param target the object on which the setter will be invoked.
-    /// \param setter the method that will be invoked.
-    /// \param connectionType determines whether the signal is processed synchronously or asynchronously
-    /// \return  the Subscription if `this->isValid() && target != nullptr && setter != nullptr`
-    ///
-      template<typename T,typename R> std::enable_if_t<std::is_base_of_v<QObject,T>,Subscription> subscribe(T* target, R (T::*setter)(S*), Qt::ConnectionType connectionType = Qt::AutoConnection) {
-        if(!setter || !target) {
-            qCCritical(loggingCategory(unwrap())).noquote().nospace() << "Cannot subscribe to " << *this << " with null";
-            return Subscription{};
-        }
-        return subscribe(target, std::bind(std::mem_fn(setter), target, std::placeholders::_1), connectionType);
-     }
-
-
-
-    ///
-    /// \brief Yields the wrapped handle to the Registration.
-    /// \return the wrapped handle to the Registration, or `nullptr` if this Registration wraps no valid Registration.
-    ///
-    [[nodiscard]] registration_handle_t unwrap() const {
-        return registrationHolder.get();
-    }
-
-
-
-    ///
-    /// \brief Connects a service with another service from the same QApplicationContext.
-    /// Whenever a service of the type `<D>` is published, it will be injected into every service
-    /// of type `<S>`, using the supplied member-function.
-    /// <br>For each source-type `D`, you can register at most one autowiring.
-    /// <br>**Thread-safety:** This function may only be called from the QApplicationContext's thread.
-    /// \tparam D the type of service that will be injected into Services of type `<S>`.
-    /// \param injectionSlot the member-function to invoke when a service of type `<D>` is published.
-    /// \return the Subscription created by this autowiring. If an autowiring has already been registered
-    /// for the type `D´, an invalid Subscription will be returned.
-    ///
-    template<typename D,typename R> Subscription autowire(R (S::*injectionSlot)(D*));
-
-    ///
-    /// \brief Does this Registration represent a valid %Registration?
-    /// \return `true` if the underlying Registration is present.
-    ///
-    [[nodiscard]] bool isValid() const {
-        return unwrap() != nullptr;
-    }
-
-    ///
-    /// \brief Does this Registration represent a valid %Registration?
-    /// Equivalent to isValid().
-    /// \return `true` if the underlying Registration is present.
-    ///
-    explicit operator bool() const {
-        return isValid();
-    }
-
-    template<typename U> friend void swap(Registration<U>& reg1, Registration<U>& reg2);
-
-
-protected:
-    explicit Registration(registration_handle_t reg = nullptr) : registrationHolder{reg}
-    {
-    }
-
-    explicit Registration(QPointer<detail::Registration>&& reg) : registrationHolder{std::move(reg)}
-    {
-    }
-
-
-    ~Registration() {
-
-    }
-
-    QPointer<detail::Registration> release() {
-        return std::move(registrationHolder);
-    }
-
-private:
-    QPointer<detail::Registration> registrationHolder;
-};
-
-
-template<typename U> void swap(Registration<U>& reg1, Registration<U>& reg2) {
-    reg1.registrationHolder.swap(reg2.registrationHolder);
-}
-
-
-///
-/// \brief A type-safe wrapper for a detail::ServiceRegistration.
-/// \tparam S the service-type.
-/// \tparam SCP the ServiceScope. If this ServiceRegistration was obtained via QApplicationContext::registerService(service()),
-/// it will have ServiceScope::SINGLETON.
-/// <br>If this ServiceRegistration was obtained via QApplicationContext::registerObject(),
-/// it will have ServiceScope::EXTERNAL.
-/// <br>If this ServiceRegistration was obtained via QApplicationContext::registerService(prototype()), it will have ServiceScope::PROTOTYPE.
-/// <br>Otherwise, it will have ServiceScope::UNKNOWN.
-/// Instances of this class are being produces by the public function-templates QApplicationContext::registerService() and QApplicationContext::registerObject().
-///
-template<typename S,ServiceScope SCP=ServiceScope::UNKNOWN> class ServiceRegistration final : public Registration<S> {
-    template<typename F,typename T,ServiceScope scope> friend Subscription bind(const ServiceRegistration<F,scope>&, const char*, Registration<T>&, const char*);
-
-    template<typename F,typename T,typename A,typename R,ServiceScope scope> friend Subscription bind(const ServiceRegistration<F,scope>& source, const char* sourceProperty, Registration<T>& target, R(T::*setter)(A));
-
-    template<typename T,ServiceScope TSCP> friend class ServiceRegistration;
-
-public:
-    using service_type = S;
-
-    static constexpr ServiceScope Scope = SCP;
-
-    [[nodiscard]] QString registeredName() const {
-        return mcnepp::qtdi::registeredName(unwrap());
-    }
-
-    [[nodiscard]] const service_config& config() const {
-        return mcnepp::qtdi::serviceConfig(unwrap());
-    }
-
-    [[nodiscard]] service_registration_handle_t unwrap() const {
-        //We can use static_cast here, as the constructor enforces the correct type:
-        return static_cast<service_registration_handle_t>(Registration<S>::unwrap());
-    }
-
-
-    /**
-     * @brief Attempts to cast this ServiceRegistration to a type.
-     * <br>This function will yield a valid Registration only if this is valid Registration and its underlying registration-handle
-     * matches the requested type. This will be the case (at least) if U is either an advertised service-interface
-     * or the implementation-type of the service.
-     * <br>Additionally, compilation will only succeed if at least one of the following is true:
-     * - the current and new scopes are equal
-     * - the current scope is `ServiceScope::UNKNOWN`
-     * - the new scope is `ServiceScope::UNKNOWN`
-     *
-     * \tparam U the new service-type.
-     * \tparam newScope the new scope for the ServiceRegistration.
-     * @return a ServiceRegistration of the requested type. May be invalid if this Registration is already invalid, or if
-     * the types do not match
-     */
-    template<typename U,ServiceScope newScope=SCP> [[nodiscard]] ServiceRegistration<U,newScope> as() const& {
-        if constexpr(std::is_same_v<U,S> && newScope == SCP) {
-            return *this;
-        } else {
-            static_assert(SCP == newScope || SCP == ServiceScope::UNKNOWN || newScope == ServiceScope::UNKNOWN, "Either current scope or new scope must be UNKNOWN");
-            return ServiceRegistration<U,newScope>::wrap(unwrap());
-        }
-    }
-
-    /**
-     * @brief Attempts to cast this ServiceRegistration to a type.
-     * <br>This function will yield a valid Registration only if this is valid Registration and its underlying registration-handle
-     * matches the requested type. This will be the case (at least) if U is either an advertised service-interface
-     * or the implementation-type of the service.
-     * <br>Additionally, compilation will only succeed if at least one of the following is true:
-     * - the current and new scopes are equal
-     * - the current scope is `ServiceScope::UNKNOWN`
-     * - the new scope is `ServiceScope::UNKNOWN`
-     *
-     * \tparam U the new service-type.
-     * \tparam newScope the new scope for the ServiceRegistration.
-     * @return a ServiceRegistration of the requested type. May be invalid if this Registration is already invalid, or if
-     * the types do not match
-     */
-    template<typename U,ServiceScope newScope=SCP> [[nodiscard]] ServiceRegistration<U,newScope> as() && {
-        if constexpr(std::is_same_v<U,S> && newScope == SCP) {
-            return std::move(*this);
-        } else {
-            static_assert(SCP == newScope || SCP == ServiceScope::UNKNOWN || newScope == ServiceScope::UNKNOWN, "Either current scope or new scope must be UNKNOWN");
-            return ServiceRegistration<U,newScope>::unsafe_wrap(Registration<S>::release());
-        }
-    }
-
-
-    /**
-     * @brief operator Implicit conversion to a ServiceRegistration with ServiceScope::UNKNOWN.
-     */
-    operator ServiceRegistration<S,ServiceScope::UNKNOWN>() const& {
-        if constexpr(SCP == ServiceScope::UNKNOWN) {
-            return *this;
-        } else {
-            return ServiceRegistration<S,ServiceScope::UNKNOWN>::wrap(unwrap());
-        }
-    }
-
-    /**
-     * @brief operator Implicit conversion to a ServiceRegistration with ServiceScope::UNKNOWN.
-     */
-    operator ServiceRegistration<S,ServiceScope::UNKNOWN>()&& {
-        if constexpr(SCP == ServiceScope::UNKNOWN) {
-            return std::move(*this);
-        } else {
-            return ServiceRegistration<S,ServiceScope::UNKNOWN>::unsafe_wrap(Registration<S>::release());
-        }
-    }
-
-
-
-    ///
-    /// \brief Registers an alias for a Service.
-    /// <br>If this function is successful, the Service can be referenced by the new name in addition to the
-    /// name it was originally registered with. There can be multiple aliases for a Service.<br>
-    /// Aliases must be unique within the ApplicationContext.
-    /// <br>**Thread-safety:** This function may be safely called from any thread.
-    /// \param alias the alias to use.
-    /// \return `true` if the alias could be registered. `false` if this alias has already been registered before with a different registration.
-    ///
-    bool registerAlias(const QString& alias) {
-        if(!Registration<S>::isValid()) {
-            qCCritical(loggingCategory(unwrap())).noquote().nospace() << "Cannot register alias '" << alias << "' for " << *this;
-            return false;
-        }
-        return  unwrap()->registerAlias(alias);
-    }
-
-
-
-    ServiceRegistration() = default;
-
-    ///
-    /// \brief Wraps a handle to a ServiceRegistration into a typesafe high-level ServiceRegistration.
-    /// \param handle the handle to the ServiceRegistration.
-    /// \return a valid Registration if handle is not `nullptr` and if `Registration::matches<S>()` and if `scope` matches the property `prototype` of the handle.
-    /// \see unwrap().
-    ///
-    [[nodiscard]] static ServiceRegistration<S,SCP> wrap(service_registration_handle_t handle) {
-        return unsafe_wrap(QPointer<detail::Registration>{handle});
-    }
-
-
-
-
-private:
-    explicit ServiceRegistration(service_registration_handle_t reg) : Registration<S>{reg} {
-
-    }
-
-    explicit ServiceRegistration(QPointer<detail::Registration>&& reg) : Registration<S>{std::move(reg)} {
-
-    }
-
-    [[nodiscard]] static ServiceRegistration<S,SCP> unsafe_wrap(QPointer<detail::Registration>&& handle) {
-        if(mcnepp::qtdi::matches<S>(handle.get())) {
-            if constexpr(SCP == ServiceScope::UNKNOWN) {
-                return ServiceRegistration<S,SCP>{std::move(handle)};
-            } else {
-                //We assume that the handle is actually a service_registration_handle_t:
-                if(static_cast<service_registration_handle_t>(handle.get())->scope() == SCP) {
-                    return ServiceRegistration{std::move(handle)};
-                }
-            }
-        }
-        return ServiceRegistration{};
-    }
-
-
-    Subscription bind(const char* sourceProperty, registration_handle_t target, const detail::property_descriptor& descriptor) const {
-        static_assert(std::is_base_of_v<QObject,S>, "Source must be derived from QObject");
-        static_assert(detail::service_scope_traits<SCP>::is_binding_source, "The scope of the service does not permit binding");
-
-        if(!target || !*this) {
-            qCCritical(loggingCategory(unwrap())).noquote().nospace() << "Cannot bind " << *this << " to " << target;
-            return Subscription{};
-        }
-        auto subscription = unwrap() -> createBindingTo(sourceProperty, target, descriptor);
-        return Subscription{subscription};
-     }
-
-
-};
-
-
-
-
-/**
- * @brief A Registration that manages several ServiceRegistrations of the same type.
- * You can do almost everything with a ProxyRegistration that you can do with a ServiceRegistration,
- * except use it as a source for property-bindings using bind().
- * Instances of this class are produced by QApplicationContext::getRegistration();
- */
-template<typename S> class ProxyRegistration final : public Registration<S> {
-
-    template<typename U> friend class ProxyRegistration;
-
-public:
-
-    ProxyRegistration() = default;
-
-    /**
-     * @brief Yields the ServiceRegistrations that this proxy currently knows of.
-     * This method returns a snapshot of the ServiceRegistrations that have been currently registered.
-     * Should you register more Services that match this service-type, you may need to invoke this method again.
-     * @return the ServiceRegistrations that this proxy currently knows of.
-     */
-    [[nodiscard]] QList<ServiceRegistration<S,ServiceScope::UNKNOWN>> registeredServices() const {
-        QList<ServiceRegistration<S,ServiceScope::UNKNOWN>> result;
-        for(auto srv : mcnepp::qtdi::registeredServices(unwrap())) {
-            result.push_back(ServiceRegistration<S,ServiceScope::UNKNOWN>::wrap(srv));
-        }
-        return result;
-    }
-
-    [[nodiscard]] proxy_registration_handle_t unwrap() const {
-        //We can use static_cast here, as the constructor enforces the correct type:
-        return static_cast<proxy_registration_handle_t>(Registration<S>::unwrap());
-    }
-
-    ///
-    /// \brief Wraps a handle to a ProxyRegistration into a typesafe high-level ProxyRegistration.
-    /// \param handle the handle to the ProxyRegistration.
-    /// \return a valid Registration if handle is not `nullptr` and if `Registration::matches<S>()`.
-    /// \see unwrap().
-    ///
-    [[nodiscard]] static ProxyRegistration<S> wrap(proxy_registration_handle_t handle) {
-        return unsafe_wrap(QPointer<detail::Registration>{handle});
-    }
-
-    template<typename U> [[nodiscard]] ProxyRegistration<U> as() const& {
-        if constexpr(std::is_same_v<U,S>) {
-            return *this;
-        } else {
-            return ProxyRegistration<U>::wrap(unwrap());
-        }
-    }
-
-    template<typename U> [[nodiscard]] ProxyRegistration<U> as() && {
-        if constexpr(std::is_same_v<U,S>) {
-            return std::move(*this);
-        } else {
-            return ProxyRegistration<U>::unsafe_wrap(Registration<S>::release());
-        }
-    }
-
-
-private:
-
-    [[nodiscard]] static ProxyRegistration<S> unsafe_wrap(QPointer<detail::Registration>&& handle) {
-        //This function assumes that the handle is actually a proxy_registration_handle_t
-        if(matches<S>(handle.get())) {
-            return ProxyRegistration<S>{std::move(handle)};
-        }
-        return ProxyRegistration{};
-    }
-
-    explicit ProxyRegistration(proxy_registration_handle_t reg) : Registration<S>{reg} {
-
-    }
-
-    explicit ProxyRegistration(QPointer<detail::Registration>&& reg) : Registration<S>{std::move(reg)} {
-
-    }
-
-};
-
-
-
-///
-/// \brief Tests two Registrations for equality.
-///
-/// Two Registrations are deemed equal if the pointers returned by Registration::unwrap() point to the same Registration
-/// **and** if they both report `true` via Registration::isValid().
-/// \param reg1
-/// \param reg2
-/// \return `true` if the two Registrations are logically equal.
-///
-template<typename S1,typename S2> bool operator==(const Registration<S1>& reg1, const Registration<S2>& reg2) {
-    return reg1.unwrap() == reg2.unwrap() && reg1;
-}
-
-
-
-///
-/// \brief Binds a property of one ServiceRegistration to a property from  another Registration.
-/// <br>All changes made to the source-property will be propagated to the target-property.
-/// For each target-property, there can be only successful call to bind().
-/// <br>**Thread-safety:** This function may only be called from the QApplicationContext's thread.
-/// \param source the ServiceRegistration with the source-property to which the target-property shall be bound.
-/// \param sourceProperty the name of the Q_PROPERTY in the source.
-/// \param target the Registration with the target-property to which the source-property shall be bound.
-/// \param targetProperty the name of the Q_PROPERTY in the target.
-/// \tparam S the type of the source.
-/// \tparam T the type of the target.
-/// \return the Subscription established by this binding.
-///
-template<typename S,typename T,ServiceScope scope> Subscription bind(const ServiceRegistration<S,scope>& source, const char* sourceProperty, Registration<T>& target, const char* targetProperty) {
-    static_assert(std::is_base_of_v<QObject,T>, "Target must be derived from QObject");
-    return source.bind(sourceProperty, target.unwrap(), {targetProperty, nullptr});
-}
-
-///
-/// \brief Binds a property of one ServiceRegistration to a Setter from  another Registration.
-/// <br>All changes made to the source-property will be propagated to all Services represented by the target.
-/// For each target-property, there can be only successful call to bind().
-/// <br>**Thread-safety:** This function only may be called from the QApplicationContext's thread.
-/// \param source the ServiceRegistration with the source-property to which the target-property shall be bound.
-/// \param sourceProperty the name of the Q_PROPERTY in the source.
-/// \param target the Registration with the target-property to which the source-property shall be bound.
-/// \param setter the method in the target which shall be bound to the source-property.
-/// \tparam S the type of the source.
-/// \tparam T the type of the target.
-/// \return the Subscription established by this binding.
-///
-template<typename S,typename T,typename A,typename R,ServiceScope scope> Subscription bind(const ServiceRegistration<S,scope>& source, const char* sourceProperty, Registration<T>& target, R(T::*setter)(A)) {
-    if(!setter) {
-        qCCritical(loggingCategory(source.unwrap())).noquote().nospace() << "Cannot bind " << source << " to null";
-        return Subscription{};
-    }
-    return source.bind(sourceProperty, target.unwrap(), {detail::uniquePropertyName(&setter, sizeof setter).toLatin1(), detail::callable_adapter<T>::adaptSetter(setter)});
-}
-
-
-
-
-
-///
-/// \brief Binds a property of one ServiceRegistration to a Setter from  another Registration.
-/// <br>This function identifies the source-property by the signal that is emitted when the property changes.
-/// The signal is specified in terms of a pointer to a member-function. This member-function must denote the signal corresponding
-/// to a property of the source-service.
-/// <br>All changes made to the source-property will be propagated to all Services represented by the target.
-/// For each target-property, there can be only successful call to bind().
-/// <br>**Thread-safety:** This function only may be called from the QApplicationContext's thread.
-/// \param source the ServiceRegistration with the source-property to which the target-property shall be bound.
-/// \param signalFunction the address of the member-function that is emitted as the signal for the property.
-/// \param target the Registration with the target-property to which the source-property shall be bound.
-/// \param setter the method in the target which shall be bound to the source-property.
-/// \tparam S the type of the source.
-/// \tparam T the type of the target.
-/// \return the Subscription established by this binding.
-///
-template<typename S,typename T,typename AS,typename AT,typename R,ServiceScope scope> auto bind(const ServiceRegistration<S,scope>& source, void(S::*signalFunction)(AS), Registration<T>& target, R(T::*setter)(AT)) ->
-    std::enable_if_t<std::is_convertible_v<AS,AT>,Subscription> {
-    if(!setter || !signalFunction || !source || !target) {
-        qCCritical(loggingCategory(source.unwrap())).noquote().nospace() << "Cannot bind " << source << " to target";
-        return Subscription{};
-    }
-    if(auto signalProperty = detail::findPropertyBySignal(QMetaMethod::fromSignal(signalFunction), source.serviceMetaObject(), loggingCategory(source.unwrap())); signalProperty.isValid()) {
-        return bind(source, signalProperty.name(), target, setter);
-    }
-    return Subscription{};
-}
-
-
-
-
-///
-/// \brief Binds a property of one ServiceRegistration to a Setter from  another Registration.
-/// <br>This function identifies the source-property by the signal that is emitted when the property changes.
-/// The signal is specified in terms of a pointer to a member-function. This member-function must denote the signal corresponding
-/// to a property of the source-service.
-/// <br>All changes made to the source-property will be propagated to all Services represented by the target.
-/// For each target-property, there can be only successful call to bind().
-/// <br>**Thread-safety:** This function only may be called from the QApplicationContext's thread.
-/// \param source the ServiceRegistration with the source-property to which the target-property shall be bound.
-/// \param signalFunction the address of the member-function that is emitted as the signal for the property.
-/// \param target the Registration with the target-property to which the source-property shall be bound.
-/// \param setter the method in the target which shall be bound to the source-property.
-/// \tparam S the type of the source.
-/// \tparam T the type of the target.
-/// \return the Subscription established by this binding.
-///
-template<typename S,typename T,typename A,typename R,ServiceScope scope> Subscription bind(const ServiceRegistration<S,scope>& source, void(S::*signalFunction)(), Registration<T>& target, R(T::*setter)(A)) {
-    if(!setter || !signalFunction || !source || !target) {
-        qCCritical(loggingCategory(source.unwrap())).noquote().nospace() << "Cannot bind " << source << " to " << target;
-        return Subscription{};
-    }
-    if(auto signalProperty = detail::findPropertyBySignal(QMetaMethod::fromSignal(signalFunction), source.serviceMetaObject(), loggingCategory(source.unwrap())); signalProperty.isValid()) {
-        return bind(source, signalProperty.name(), target, setter);
-    }
-    return Subscription{};
-}
-
-
-
-
-///
-/// \brief Connects a signal of one Service to a slot of another service.
-/// <br>This function is the ApplicationContext-aware equivalent to QObject::connect().
-/// Instead of supplying the QObjects for source and target, you supply the Registrations instead.
-/// <br>Whenever an instance of the source-service is published, it will subscribe to the publication of the target-service.
-/// Once the target-service is published, the connection of the sourceSignal with the targetSlot will take place.
-/// <br>In case source and target represent the same Registration, the connection will still take place.
-/// \param source the registration of the source-service.
-/// \param sourceSignal will be passed as the second argument to QObject::connect().
-/// \param target the registration of the source-service.
-/// \param targetSlot will be passed as the fourth argument to QObject::connect().
-/// \param connectionType will be passed as the last argument to QObject::connect() when the actual connection of the signal with the slot will be made.
-/// \return a Subscription. Cancelling this Subscription will disconnect any connections that have already been made between the source-service
-/// and the target-service.
-///
-template<typename S,typename SIG,typename T,typename SLT> Subscription connectServices(Registration<S>& source, SIG sourceSignal, Registration<T>& target, SLT targetSlot, Qt::ConnectionType connectionType = Qt::AutoConnection) {
-static_assert(std::is_base_of_v<QObject,S>, "Source must be derived from QObject");
-    static_assert(std::is_base_of_v<QObject,T>, "Target must be derived from QObject");
-    if(!source || !target) {
-        qCCritical(loggingCategory(source.unwrap())).noquote().nospace() << "Cannot connect " << source << " to " << target;
-        return Subscription{};
-    }
-    auto subscription = new detail::ConnectionSubscription<S,SIG,T,SLT>{QList<registration_handle_t>{target.unwrap()}, sourceSignal, targetSlot, connectionType, target.unwrap()};
-    return Subscription{source.unwrap()->subscribe(subscription)};
-}
-
-///
-/// \brief A combination of Services that can be subscribed.
-/// <br>An instance of this type will be returned by mcnepp::qtdi::combine().
-/// <br>This type is neither copyable nor moveable.
-/// <br>It is meant to be treated solely as a temporary object, on which ServiceCombination::subscribe() shall be invoked.
-///
-template<typename...S> class ServiceCombination {
-    static_assert(sizeof...(S) > 1, "A ServiceCombination must combine at least two services!");
-
-public:
-    ServiceCombination(const ServiceCombination&) = delete;
-    ServiceCombination(ServiceCombination&&) = delete;
-    ServiceCombination& operator=(const ServiceCombination&) = delete;
-    ServiceCombination& operator=(ServiceCombination&&) = delete;
-
-    explicit ServiceCombination(Registration<S>&... registrations) {
-        if(!add(registrations...)) {
-            qCCritical(defaultLoggingCategory()).noquote().nospace() << "Cannot combine invalid Registrations";
-        }
-    }
-
-    ///
-    /// \brief Subscribes to this ServiceCombination.
-    /// <br>**Note:** the callable will be invoked once for *every distinct combination of services*.
-    /// In particular, if one of the supplied Registrations was of ServiceScope::PROXY, the callable will be invoked
-    /// at least as many times as there are instances of the service-type.
-    /// \param context
-    /// \param callable will be invoked once for *every distinct combination of services*.
-    /// \param connectionType
-    /// \return a valid Subscription if all of the supplied Registrations are valid.
-    ///
-    template<typename F> std::enable_if_t<std::is_invocable_v<F,S*...>,Subscription> subscribe(QObject* context, F callable, Qt::ConnectionType connectionType = Qt::AutoConnection)&& {
-        if(m_registrations.empty()) {
-            return Subscription{};
-        }
-        registration_handle_t first = m_registrations.front();
-        m_registrations.pop_front();
-        auto subscription = new detail::CombiningSubscription<F,S...>{m_registrations, context, callable, connectionType};
-        return Subscription{first->subscribe(subscription)};
-    }
-
-private:
-
-    template<typename First,typename...Tail> bool add(Registration<First>& first, Registration<Tail>&... tail) {
-        if(!first) {
-            return false;
-        }
-        if constexpr(sizeof...(Tail) > 0) {
-            if(!add(tail...)) {
-                return false;
-            }
-            m_registrations.push_front(first.unwrap());
-        } else {
-            m_registrations.push_back(first.unwrap());
-        }
-        return true;
-    }
-    QList<registration_handle_t> m_registrations;
-};
-
-
-///
-/// \brief Combines two ore more ServiceRegistrations.
-/// <br>This function returns a temporary object of type ServiceCombination.
-/// The only thing you can do with it is invoke ServiceCombination::subscribe().
-/// \tparam S the service-types. Must contain at least two entries. Curently, combining up to five services is supported.
-/// \param registrations the list of registrations. Must contain at least two entries. Curently, combining up to five services is supported.
-/// \return a ServiceCombination which can be subscribed.
-///
-template<typename...S> std::enable_if_t<(sizeof...(S) > 1),ServiceCombination<S...>> combine(Registration<S>&...registrations) {
-    return ServiceCombination<S...>{registrations...};
-}
-
-///
-/// \brief Subscribes to the publication of two services.
-/// <br>This is a convenience-function equivalent to the following code:
-///
-///     firstService.subscribe(context, [&secondService,callable,connectionType](S1* source) {
-///          secondService.subscribe(context, [source,callable](S2* target) { callable(source, target); }, connectionType);
-///     }, connectionType);
-///
-/// <br>In case first and second represent the same Registration, the connection will still take place.
-/// \param firstService the first registration.
-/// \param secondService the second registration.
-/// \param context the context for the subscription
-/// \param callable will be invoked with two services.
-/// \param connectionType
-/// \tparam S1 the type of the first service.
-/// \tparam S2 the type of the second service.
-/// \tparam F must be a callable type, as if it had the signature `F(S* source, T* target)`.
-/// \return a Subscription. Cancelling this Subscription will disconnect any connections that have already been made between the source-service
-/// and the target-service.
-///
-template<typename S1,typename S2,typename F> [[deprecated("Use combine() instead")]] std::enable_if_t<std::is_invocable_v<F,S1*,S2*>,Subscription> subscribeToServices(Registration<S1>& firstService, Registration<S2>& secondService, QObject* context, F callable, Qt::ConnectionType connectionType = Qt::AutoConnection) {
-    return combine(firstService, secondService).subscribe(context, callable, connectionType);
-}
-
-
-
-
-
-///
-/// \brief Tests two Registrations for difference.
-///
-/// Two Registrations are deemed different if the pointers returned by Registration::unwrap() do not point to the same Registration
-/// **or** if they both report `false` via eRegistration::isValid().
-/// \param reg1
-/// \param reg2
-/// \return `true` if the two Registrations are logically different.
-///
-template<typename S1,typename S2> bool operator!=(const Registration<S1>& reg1, const Registration<S2>& reg2) {
-    return reg1.unwrap() != reg2.unwrap() || !reg1;
-}
-
-template<typename S> QDebug operator<<(QDebug out, const Registration<S>& reg) {
-    if(reg) {
-        out <<  *reg.unwrap();
-    } else {
-        out.noquote().nospace() << "Registration for service-type '" << detail::type_name(typeid(S)) << "' [invalid]";
-    }
-    return out;
-}
-
-
-
-
-///
-/// \brief A template that can be specialized to override the standard way of instantiating services.
-/// <br>This template can be used to force the QApplicationContext to use a static factory-function instead of a constructor.
-/// You may specialize this template for your own component-types.
-///
-/// If you do so, you must define a call-operator with a pointer to your component as its return-type
-/// and as many arguments as are needed to construct an instance.
-/// <br>Additionally, the factory should contain a type-declaration `service_type`.
-///
-/// The specialization must reside in namespace mcnepp::qtdi.
-///
-/// For example, if you have a service-type `MyService` with an inaccessible constructor for which only a static factory-function `MyService::create()` exists,
-/// you may define the corresponding service_factory like this:
-///
-///     namespace mcnepp::qtdi {
-///     template<> struct service_factory<MyService> {
-///       using service_type = MyService;
-///
-///       MyService* operator()() const {
-///         return MyService::create();
-///       }
-///     };
-///     }
-///
-/// Should the service-type `MyService` have a dependency of type `QNetworkAccessManager` that must be supplied to the factory-function,
-/// the corresponding service_factory would be defined like this this:
-///
-///     namespace mcnepp::qtdi {
-///     template<> struct service_factory<MyService> {
-///       using service_type = MyService;
-///
-///       MyService* operator()(QNetworkAccessManager* networkManager) const {
-///         return MyService::create(networkManager);
-///       }
-///     };
-///     }
-/// \tparam S the service-type.
-template<typename S> struct service_factory {
-    using service_type = S;
-
-    template<typename...Args> S* operator()(Args&&...args) const {
-        return new S{std::forward<Args>(args)...};
-    }
-};
-
-
-///
-/// \brief Provides default-values for service_traits.
-/// <br>Specializations of service_traits in client-code are encouraged to extend this type!
-/// <br>this template provides the following declarations:
-/// - service_type an alias for S.
-/// - factory_type an alias for service_factory.
-/// - initializer_type an alias for std::nullptr_t.
-///
-
-template<typename S> struct default_service_traits {
-    static_assert(detail::could_be_qobject<S>::value, "Type must be potentially convertible to QObject");
-
-    using service_type = S;
-
-    using factory_type = service_factory<S>;
-
-    using initializer_type = std::nullptr_t;
-};
-
-
-///
-/// \brief The traits for services.
-/// <br>Every specialization of this template must provide at least the following declarations:
-/// - `service_type` the type of service that this traits describe.
-/// - `factory_type` the type of the factory.
-/// - `initializer_type` the type of the initializer. Must be one of the following:
-///   -# pointer to a non-static member-function with no arguments
-///   -# pointer to a non-static member-function with one parameter of type `QApplicationContext*`
-///   -# address of a free function with one argument of the service-type.
-///   -# address of a free function with two arguments, the second being of type `QApplicationContext*`.
-///   -# type with a call-operator with one argument of the service-type.
-///   -# type with a call-operator with two arguments, the second being of type `QApplicationContext*`.
-///   -# `nullptr`
-///
-template<typename S> struct service_traits : default_service_traits<S> {
-};
-
-///
-/// \brief A helper-template that converts a pointer to a function or a pointer to a member-function into a distinct type.
-/// <br>The purpose of this template is to be used as the type-alias named `initializer_type` in the service_traits.
-/// The type of `func` must be one of the following:
-/// - `initializer_type` the type of the initializer. Must be one of the following:
-///   -# pointer to a non-static member-function with no arguments
-///   -# pointer to a non-static member-function with one parameter of type `QApplicationContext*`
-///   -# address of a free function with one argument of the service-type.
-///   -# address of a free function with two arguments, the second being of type `QApplicationContext*`.
-///
-/// Note that in contrast to the requirements for the declaration of the type-alias `initializer_type` in the service_traits,
-/// both std::nullptr_t and types with a call-operator are not permitted here.<br>
-/// The reason: those types can be aliased directly, without this helper-template!
-/// \tparam func the function or pointer to member-function.
-///
-template<auto func> struct service_initializer {
-
-    constexpr auto value() const {
-        return func;
-    }
-};
-
-
-
-///
-/// \brief Specifies a dependency of a service.
-/// <br>Can by used as a type-argument for QApplicationContext::registerService().
-/// In the standard-case of a mandatory relationship, the use of the `kind` argument is optional.
-/// Suppose you have a service-type `Reader` that needs a mandatory pointer to a `DatabaseAccess` in its constructor:
-///     class Reader : public QObject {
-///       public:
-///         explicit Update(DatabaseAccess* dao, QObject* parent = nullptr);
-///     };
-///
-/// Usually, you will not instantiate `Dependency`directly. Rather, you will use one of the functions
-/// inject(), injectIfPresent() or injectAll().
-///
-/// Thus, the following two lines would be completely equivalent:
-///
-///     context->registerService(service<Reader>(Dependency<DatabaseAccess>{}), "reader");
-///
-///     context->registerService(service<Reader>(inject<DatabaseAccess>()), "reader");
-///
-/// However, if your service can do without a `DatabaseAccess`, you should register it like this:
-///
-///     context->registerService(service<Reader>(injectIfPresent<DatabaseAccess>()), "reader");
-///
-/// Consider the case where your `Reader` takes a List of `DatabaseAccess` instances:
-///
-///     class Reader : public QObject {
-///       public:
-///         explicit Update(const QList<DatabaseAccess>& daos, QObject* parent = nullptr);
-///     };
-///
-/// In that case, it would be registered in an ApplicationContext using the following line:
-///
-///     context->registerService(service<Reader>(injectAll<DatabaseAccess>()), "reader");
-///
-/// <b>Note:</b> In many cases, you may already have the ServiceRegistration for the dependency at hand.
-/// In that case, you can simply pass that to the Service's constructor, without the need for wrapping it via inject(const ServiceRegistration&):
-///
-///     auto accessReg = context->registerService<DatabaseAccess>();
-///
-///     context->registerService(service<Reader>(accessReg), "reader");
-///
-/// \tparam S the service-interface of the Dependency
-/// \tparam kind the kind of Dependency
-/// \tparam C the type of the converter. This must be a *default-constructible Callable* class capable of converting
-/// a QVariant to the target-type, i.e. it must have an `operator()(const QVariant&)`.
-template<typename S,Kind kind=Kind::MANDATORY,typename C=detail::default_argument_converter<S,kind>> struct Dependency {
-    static_assert(detail::could_be_qobject<S>::value, "Dependency must be potentially convertible to QObject");
-    ///
-    /// \brief the required name for this dependency.
-    /// The default-value is the empty String, with the implied meaning <em>"any dependency of the correct type may be used"</em>.
-    ///
-    QString requiredName;
-
-    ///
-    /// \brief The (optional) converter. This must be a *default-constructible Callable* class capable of converting
-    /// a QVariant to the target-type, i.e. it must have an `operator()(const QVariant&)`.
-    ///
-    C converter;
-};
-
-
-///
-/// \brief Injects a mandatory Dependency.
-/// \param requiredName the required name of the dependency. If empty, no name is required.
-/// \param converter an optional *Callable* object that can convert a QVariant to the target-type.
-/// \tparam S the service-type of the dependency.
-/// \tparam C the type of an optional *Callable* object that can convert a QVariant to the target-type.
-/// \return a mandatory Dependency on the supplied type.
-///
-template<typename S,typename C=detail::default_argument_converter<S,Kind::MANDATORY>> [[nodiscard]] constexpr Dependency<S,Kind::MANDATORY,C> inject(const QString& requiredName = "", C converter = C{}) {
-    return Dependency<S,Kind::MANDATORY,C>{requiredName, converter};
-}
-
-///
-/// \brief Injects a mandatory Dependency on a Registration.
-/// <br><b>Note:</b> If the registration is actually a ServiceRegistration, you do not need
-/// to use inject(const Registration<S>& registration) at all! Rather, you can pass the ServiceRegistration
-/// directly to the Service's constructor.
-/// \param registration the Registration of the dependency.
-/// \tparam S the service-type of the dependency.
-/// \return a mandatory Dependency on the supplied registration.
-///
-template<typename S> [[nodiscard]] constexpr Dependency<S,Kind::MANDATORY> inject(const Registration<S>& registration) {
-    if(auto srv = asService(registration.unwrap())) {
-        return Dependency<S,Kind::MANDATORY>{registeredName(srv)};
-    }
-    return Dependency<S,Kind::MANDATORY>{};
-}
-
-
-
-
-
-///
-/// \brief Injects an optional Dependency to another ServiceRegistration.
-/// This function will utilize the Registration::registeredName() to match the dependency.
-/// \param requiredName the required name of the dependency. If empty, no name is required.
-/// \param converter an optional *Callable* object that can convert a QVariant to the target-type.
-/// \tparam S the service-type of the dependency.
-/// \tparam C the type of an optional *Callable* object that can convert a QVariant to the target-type.
-/// \return an optional Dependency on the supplied type.
-///
-template<typename S,typename C=detail::default_argument_converter<S,Kind::OPTIONAL>> [[nodiscard]] constexpr Dependency<S,Kind::OPTIONAL,C> injectIfPresent(const QString& requiredName = "", C converter = C{}) {
-    return Dependency<S,Kind::OPTIONAL,C>{requiredName, converter};
-}
-
-///
-/// \brief Injects an optional Dependency on a Registration.
-/// \param registration the Registration of the dependency.
-/// \tparam S the service-type of the dependency.
-/// \return an optional Dependency on the supplied registration.
-///
-template<typename S> [[nodiscard]] constexpr Dependency<S,Kind::OPTIONAL> injectIfPresent(const Registration<S>& registration) {
-    if(auto srv = asService(registration.unwrap())) {
-        return Dependency<S,Kind::OPTIONAL>{registeredName(srv)};
-    }
-    return Dependency<S,Kind::OPTIONAL>{};
-}
-
-
-
-///
-/// \brief Injects a 1-to-N Dependency.
-/// \param requiredName the required name of the dependency. If empty, no name is required.
-/// \param converter an optional *Callable* object that can convert a QVariant to the target-type.
-/// \tparam S the service-type of the dependency.
-/// \tparam C the type of an optional *Callable* object that can convert a QVariant to the target-type.
-/// \return a 1-to-N Dependency on the supplied type.
-///
-template<typename S,typename C=detail::default_argument_converter<S,Kind::N>> [[nodiscard]] constexpr Dependency<S,Kind::N,C> injectAll(const QString& requiredName = "", C converter = C{}) {
-    return Dependency<S,Kind::N,C>{requiredName, converter};
-}
-
-///
-/// \brief Injects a 1-to-N Dependency on a Registration.
-/// <br><b>Note:</b> If the registration is actually a ProxyRegistration, you do not need
-/// to use inject(const Registration<S>& registration) at all! Rather, you can pass the ProxyRegistration
-/// directly to the Service's constructor.
-/// \param registration the Registration of the dependency.
-/// \tparam S the service-type of the dependency.
-/// \return a 1-to-N  Dependency on the supplied registration.
-///
-template<typename S> [[nodiscard]] constexpr Dependency<S,Kind::N> injectAll(const Registration<S>& registration) {
-    if(auto srv = asService(registration.unwrap())) {
-        return Dependency<S,Kind::N>{registeredName(srv)};
-    }
-    return Dependency<S,Kind::N>{};
-}
-
-
-///
-/// \brief A placeholder for a resolvable constructor-argument.
-/// Use the function resolve(const QString&) to pass a resolvable argument to a service
-/// with QApplicationContext::registerService().
-///
-template<typename S> struct Resolvable {
-    QString expression;
-    QVariant defaultValue;
-    detail::q_variant_converter_t variantConverter;
-};
-
-///
-/// \brief Specifies a constructor-argument that shall be resolved by the QApplicationContext.
-/// Use this function to supply resolvable arguments to the constructor of a Service.
-/// The result of resolving the placeholder must be a String that is convertible via `QVariant::value<T>()` to the desired type.
-///
-/// The result-type of the constructor-argument must be explicitly specified via the type-argument `<S>`, unless it is QString.
-/// This function is a simplified overload of another function. See mcnepp::qtdi::resolve(const QString&,const S&,C) for more details!
-///
-/// ### Example
-///
-///     auto serviceDecl = service<QIODevice,QFile>(resolve("${filename:readme.txt}"));
-/// \tparam S the result-type of the resolved constructor-argument.
-/// \param expression may contain placeholders in the format `${identifier}` or `${identifier:defaultValue}`.
-/// \return a Resolvable instance for the supplied type.
-///
-template<typename S=QString> [[nodiscard]] Resolvable<S> resolve(const QString& expression) {
-    return Resolvable<S>{expression, QVariant{}, detail::variant_converter_traits<S>::makeConverter()};
-}
-
-
-
-
-
-///
-/// \brief Specifies a constructor-argument that shall be resolved by the QApplicationContext.
-/// The result of resolving the placeholder must
-/// be a String that is convertible via `QVariant::value<T>()` to the desired type.<br>
-///
-/// ### Placeholders
-/// Values may contain *placeholders*, indicated by the syntax `${placeholder}`. Such a placeholder will be looked
-/// up via `QApplicationContext::getConfigurationValue(const QString&,bool)`.<br>
-/// Example:
-///
-///     auto serviceDecl = service<QIODevice,QFile>(resolve("${filename}", QString{"readme.txt"}));
-/// will inject the value that is configured under the key "filename" into the QFile. If the key cannot be found, the default value "readme.txt" will be used instead.
-/// <br>Should you want to specify a property-value containg the character-sequence "${", you must escape this with the backslash.
-///
-/// **Note:** The expression is allowed to specify embedded default-values using the format `${identifier:defaultValue}`.
-/// However, this does not make much sense, as it would render the parameter `defaultValue` useless,
-/// since the embedded default-value would always take precedence!
-///
-/// ### Lookup in sub-sections
-/// Every key will be looked up in the section that has been provided via as an argument to mcnepp::qitdi::withGroup(const QString&), argument, unless the key itself starts with a forward slash,
-/// which denotes the root-section.
-///
-/// A special syntax is available for forcing a key to be looked up in parent-sections if it cannot be resolved in the provided section:
-///
-/// Insert */ right after the opening sequence of the placeholder.
-///
-///     //Unfortunately, Doxygen cannot deal with the character-sequence "asterisk followed by slash" correctly in code-blocks.
-///     //Thus, in the following example, we put a space between the asterisk and the slash:
-///     context -> registerService(service<QIODevice,QFile>(resolve("${* /filename}")), "file", config() << withyGroup("files"));
-///
-/// The key "filename" will first be searched in the section "files". If it cannot be found, it will be searched in the root-section.
-///
-///
-/// \tparam S the result-type of the resolved constructor-argument.
-/// \tparam C the type of the converter. Must be a callable that accepts a QString and returns a value of type `T`. The default will invoke the constructor
-/// `T{const QString&}` if it exists.
-/// \param defaultValue the value to use if the placeholder cannot be resolved.
-/// \param expression a String, possibly containing one or more placeholders.
-/// \param converter Will be used to convert the resolved expression into a value.
-/// \return a Resolvable instance for the supplied type.
-///
-template<typename S,typename C,typename=std::invoke_result_t<C,QString>> [[nodiscard]] Resolvable<S>  resolve(const QString& expression, const S& defaultValue, C converter) {
-    return Resolvable<S>{expression, QVariant::fromValue(defaultValue), detail::variant_converter_traits<S>::makeConverter(converter)};
-}
-
-
-
-
-///
-/// \brief Specifies a constructor-argument that shall be resolved by the QApplicationContext.
-/// <br>This is an overload of mcnepp::qtdi::resolve(const QString&,const S&,C) without the default-value.
-///
-template<typename S,typename C,typename=std::invoke_result_t<C,QString>> [[nodiscard]] Resolvable<S>  resolve(const QString& expression, C converter) {
-    return Resolvable<S>{expression, QVariant{}, detail::variant_converter_traits<S>::makeConverter(converter)};
-}
-
-
-///
-/// \brief Specifies a constructor-argument that shall be resolved by the QApplicationContext.
-/// <br>This is an overload of mcnepp::qtdi::resolve(const QString&,const S&,C) without the explicit converter.
-///
-template<typename S> [[nodiscard]] Resolvable<S>  resolve(const QString& expression, const S& defaultValue) {
-    return Resolvable<S>{expression, QVariant::fromValue(defaultValue), detail::variant_converter_traits<S>::makeConverter()};
-}
-
-
-
-///
-/// \brief Creates a placeholder for injecting the ApplicationContext into a service as the parent.
-/// <br>Usually, this will not be necessary, as the QApplicationContext will set itself as the service's parent
-/// after creation, using QObject::setParent(QObject*).
-/// <br>However, there can be QObject-derived classes where the `parent` argument is not optional in the constructor,
-/// so it has to be supplied explicitly.
-/// <br>**Note:** Notwithstanding its self-documenting name, this function cannot ensure that the ApplicationContext is actually passed to the constructor
-/// as the `parent` argument. However, in the vast majority of cases it will be the last argument that denotes ths `parent`.
-/// \return an opaque type that will cause the ApplicationContext to inject itself as a service's parent.
-///
-inline detail::ParentPlaceholder injectParent() {
-    return detail::ParentPlaceholder{};
-}
-
-
-
-
-
-
-///
-/// \brief Configures a service for an ApplicationContext.
-///
-struct service_config final {
-    using entry_type = std::pair<QString,detail::ConfigValue>;
-    using map_type = QMap<QString,detail::ConfigValue>;
-
-    ///
-    /// Denotes a function that can be applied to a service_config via the overloaded `operator <<`.
-    /// \see operator<<(config_modifier modifier)
-    ///
-    using config_modifier=std::function<void(service_config&)>;
-
-
-    friend inline bool operator==(const service_config& left, const service_config& right) {
-        return left.properties == right.properties && left.group == right.group && left.autowire == right.autowire && left.autoRefresh == right.autoRefresh;
-    }
-
-
-    ///
-    /// \brief Applies a *modifier* to this configuration.
-    /// <br>Usage is analogous to *iostream-manipulator*. Example:
-    ///
-    ///        config() << withAutowire;
-    ///
-    /// \param modifier will be applied to this instance.
-    /// \return `this` instance.
-    /// \see mcnepp::qtdi::withAutowire(service_config&)
-    /// \see mcnepp::qtdi::withAutoRefresh(service_config&)
-    /// \see mcnepp::qtdi::withGroup(const QString&)
-    ///
-    service_config& operator<<(config_modifier modifier) {
-        modifier(*this);
-        return *this;
-    }
-
-
-    ///
-    /// \brief Adds an entry to this service_config.
-    /// \param entry an entry that was created by one of the overloads of mcnepp::qtdi::entry() or mcnepp::qtdi::autoRefresh().
-    /// \return `this` instance.
-    ///
-    service_config& operator<<(const service_config::entry_type& entry) {
-        properties.insert(entry.first, entry.second);
-        return *this;
-    }
-
-
-    ///
-    /// \brief The keys and corresponding values.
-    ///
-    map_type properties;
-
-    ///
-    /// \brief The optional group for the configuration.
-    ///
-    QString group;
-
-    ///
-    /// \brief Determines whether all Q_PROPERTYs that refer to other services shall be auto-wired by the ApplicationContext.
-    ///
-    bool autowire = false;
-
-
-    ///
-    /// \brief Shall all properties be automatically refreshed?
-    ///
-    bool autoRefresh = false;
-};
-
-///
-/// \brief Enables auto-refresh for a service_config.
-/// <br>This function is not meant to be invoked directly.
-/// <br>Rather, its usage is analogous to that of *iostream-manipulators* from the standard-libray:
-///
-///
-///     config() << withAutoRefresh << entry("objectName", "${myService}");
-///
-inline void withAutoRefresh(service_config& cfg) {
-    cfg.autoRefresh = true;
-};
-
-///
-/// \brief Applies auto-wiring to a service_config.
-/// <br>This function is not meant to be invoked directly.
-/// <br>Rather, its usage is analogous to that of *iostream-manipulators* from the standard-libray:
-///
-///
-///     config() << withAutowire << entry("objectName", "${myService}");
-///
-inline void withAutowire(service_config& cfg) {
-    cfg.autowire = true;
-};
-
-
-///
-/// \brief Sets the group for a service_config.
-/// <br>The usage of this function is analogous to that of *iostream-manipulators* from the standard-libray:
-///
-///
-///     config() << withGroup("myServices") << entry("objectName", "${myService}");
-///
-inline service_config::config_modifier withGroup(const QString& name) {
-    return [name](service_config& cfg) { cfg.group = name;};
-}
-
-
-///
-/// \brief Makes a service_config and populates it with properties.
-/// <br>The service must have a Q_PROPERTY for every key contained in `properties`.<br>
-/// Example:
-///
-///     `config({{"interval", 42}});`
-/// will set the Q_PROPERTY `interval` to the value 42.
-/// ### Private Properties
-/// A key that starts with a dot is considered to denote a *private property*, and no attempt will be made to set a corresponding Q_PROPERTY
-/// on the Service.<br>
-/// There are two ways of putting such private properties to use:<br>
-/// Either, you may evaluate them via a `QApplicationContextPostProcessor`.<br>
-/// Or, you can use them in conjunction with a *service-template*.
-/// Suppose, for example, you have a class `RestService` with a Q_PROPERTY `url`.
-/// You want to construct this URL by using the same pattern for every service of type `RestService`.
-/// However, one part of the URL will be unique for each Service.
-/// This is how you would do this:
-///
-///     auto restServiceTemplate = context -> registerService<RestService>(serviceTemplate<RestService>(), "restTemplate", config({{"url", "https://myserver/rest/${path}"}}));
-///
-/// Now, whenever you register a concrete RestService, you must supply the `templateReg` as an additional argument.
-/// Also, you must specify the value for `${path}` as a *private property*:
-///
-///     context -> registerService(service<RestService>(), restServiceTemplate, "temperatureService", config({{".path", "temperature"}}));
-///
-/// ### Placeholders
-/// Values may contain *placeholders*, indicated by the syntax `${placeholder}`. Such a placeholder will be looked
-/// up via `QApplicationContext::getConfigurationValue(const QString&,bool)`.<br>
-/// Example:
-///
-///     config({{"interval", "${timerInterval}"}});
-/// will set the Q_PROPERTY `interval` to the value configured with the name `timerInterval`.
-/// <br>Should you want to specify a property-value containg the character-sequence "${", you must escape this with the backslash.
-/// ### Lookup in sub-sections
-/// Every key will be looked up in the provided section, as specified by the `group` argument, unless the key itself starts with a forward slash,
-/// which denotes the root-section.
-///
-/// A special syntax is available for forcing a key to be looked up in parent-sections if it cannot be resolved in the provided section:
-///
-/// Insert */ right after the opening sequence of the placeholder.
-///
-///     //Unfortunately, Doxygen cannot deal with the character-sequence "asterisk followed by slash" correctly in code-blocks.
-///     //Thus, in the following example, we put a space between the asterisk and the slash:
-///     config({{"interval", "${* /timerInterval}"}}) << withGroup("timers");
-///
-/// The key "timerInterval" will first be searched in the section "timers". If it cannot be found, it will be searched in the root-section.
-///
-/// ### Service-references
-/// If a value starts with an ampersand, the property will be resolved with a registered service of that name.
-/// Example:
-///
-///     config({{"dataProvider", "&dataProviderService"}});
-/// will set the Q_PROPERTY `dataProvider` to the service that was registered under the name `dataProviderService`.
-/// <br>Should you want to specify a property-value starting with an ampersand, you must escape this with the backslash.
-/// \param properties the keys and value to be applied as Q_PROPERTYs.
-/// \return the service_config.
-[[nodiscard]] inline service_config config(std::initializer_list<std::pair<QString,QVariant>> properties) {
-    service_config cfg;
-    for(auto& entry : properties) {
-        cfg.properties.insert(entry.first, detail::ConfigValue{entry.second, detail::ConfigValueType::DEFAULT});
-    }
-    return cfg;
-}
-
-
-
-
-
-
-
-///
-/// Makes a default service_config.
-/// <br>The returned service_config can then be further modified, before it gets passed to QApplicationContext::registerService().
-/// <br>Modification is done in a fashion similar to *iostreams*, i.e. by using the overloaded `operator <<`.
-/// <br>You add a configuration-entry like this:
-///
-///     config() << entry("url", "http://mcnepp.com");
-///
-/// Several configuration-entries can be chained conveniently:
-///
-///     config() << entry("url", "http://mcnepp.com") << entry("objectName", "${dataProvider}");
-///
-/// You can also specify the group within the QSettings from where the configuration-entries shall be resolved:
-///
-///     config() << withGroup("dataProviders") << entry("url", "http://mcnepp.com") << entry("objectName", "${dataProvider}");
-///
-/// If you want to enable *autowirng* for a service-registration, you can use mcnepp::qtdi::withAutowire(service_config&) like this:
-///
-///     config() << withGroup("dataProviders") << withAutowire << entry("url", "http://mcnepp.com") << entry("objectName", "${dataProvider}");
-///
-/// And finally, should you want to enable *auto-refresh* on all configuration-entries, you can use mcnepp::qtdi::withAutoRefresh(service_config&) like this:
-///
-///     config() << withGroup("dataProviders") << withAutoRefresh << entry("url", "http://mcnepp.com") << entry("objectName", "${dataProvider}");
-///
-/// \return the service_config.
-[[nodiscard]] inline service_config config() {
-    return service_config{};
-}
-
-///
-/// \brief A type-safe configuration-entry.
-/// <br>This is an intermediate type that will be used solely to populate a ServiceConfig.
-///
-template<typename S> using service_config_entry=detail::service_config_entry_t<S>;
-
-
-
-///
-/// \brief A type-safe service-configuration.
-/// <br>This class is the type-safe equivalent to the service_config.
-/// <br>In contrast to service_config, configuration-values are specified using method-pointers, not property-names.
-/// <br>Also, there does not have to be a Q_PROPERTY declared for each configuration-value. You may use the syntax for *private properties*,
-/// i.e. a name preceded by a dot to indicate that.
-///
-template<typename S> struct ServiceConfig {
-
-    ///
-<<<<<<< HEAD
-    /// \brief Adds an entry to this ServiceConfig.
-    /// \param entry an entry that was created by one of the overloads of mcnepp::qtdi::entry() or mcnepp::qtdi::autoRefresh().
-    /// \return `this` instance.
-    ///
-    ServiceConfig<S>& operator<<(const service_config_entry<S>& entry) {
-        data.properties.insert(entry.name, entry.value);
-        return *this;
-    }
-
-    ///
-    /// \brief Applies a *modifier* to this configuration.
-    /// <br>Usage is analogous to *iostream-manipulator*. Example:
-    ///
-    ///        config() << withAutowire;
-    ///
-    /// \param modifier will be applied to this instance.
-    /// \return `this` instance.
-    /// \see mcnepp::qtdi::withAutowire(service_config&)
-    /// \see mcnepp::qtdi::withAutoRefresh(service_config&)
-    /// \see mcnepp::qtdi::withGroup(const QString&)
-    ///
-    ServiceConfig<S>& operator<<(service_config::config_modifier manip) {
-        manip(data);
-=======
-    /// \brief Applies a *modifier* to this configuration.
-    /// <br>Usage is analogous to *iostream-manipulator*. Example:
-    ///
-    ///        config() << withAutowire;
-    ///
-    /// \param modifier will be applied to this instance.
-    /// \return `this` instance.
-    /// \see mcnepp::qtdi::withAutowire(service_config&)
-    /// \see mcnepp::qtdi::withAutoRefresh(service_config&)
-    /// \see mcnepp::qtdi::withGroup(const QString&)
-    ///
-    ServiceConfig<S>& operator<<(service_config::config_modifier manip) {
-        manip(data);
-        return *this;
-    }
-
-
-    ///
-    /// \brief Adds an entry to this ServiceConfig.
-    /// \param entry an entry that was created by one of the overloads of mcnepp::qtdi::entry() or mcnepp::qtdi::autoRefresh().
-    /// \return `this` instance.
-    ///
-    ServiceConfig<S>& operator<<(const service_config_entry<S>& entry) {
-        data.properties.insert(entry.name, entry.value);
->>>>>>> 6089560a
-        return *this;
-    }
-
-
-<<<<<<< HEAD
-    ///
-    /// \brief Adds an entry to this ServiceConfig.
-    /// \param entry an entry that was created by one of the overloads of mcnepp::qtdi::entry() or mcnepp::qtdi::autoRefresh().
-    /// \return `this` instance.
-    ///
-    ServiceConfig<S>& operator<<(const service_config::entry_type& entry) {
-        data.properties.insert(entry.first, entry.second);
-        return *this;
-    }
-
-=======
-
-    ///
-    /// \brief Adds an entry to this ServiceConfig.
-    /// \param entry an entry that was created by one of the overloads of mcnepp::qtdi::entry() or mcnepp::qtdi::autoRefresh().
-    /// \return `this` instance.
-    ///
-    ServiceConfig<S>& operator<<(const service_config::entry_type& entry) {
-        data.properties.insert(entry.first, entry.second);
-        return *this;
-    }
-
->>>>>>> 6089560a
-    service_config data;
-};
-
-
-
-
-
-///
-/// \brief Adds a type-safe entry, creating a strongly typed ServiceConfig.
-/// \param entry an entry that was created by one of the overloads of mcnepp::qtdi::entry() or mcnepp::qtdi::autoRefresh().
-/// \return a strongly typed ServiceConfig.
-template<typename S> [[nodiscard]] ServiceConfig<S> operator<<(service_config&& cfg, const service_config_entry<S>& entry) {
-<<<<<<< HEAD
-    return ServiceConfig<S>{std::move(cfg)} << entry;
-=======
-    cfg.properties.insert(entry.name, entry.value);
-    return ServiceConfig<S>{std::move(cfg)};
->>>>>>> 6089560a
-}
-
-///
-/// \brief Adds a type-safe entry, creating a strongly typed ServiceConfig.
-/// \param entry an entry that was created by one of the overloads of mcnepp::qtdi::entry() or mcnepp::qtdi::autoRefresh().
-/// \return a strongly typed ServiceConfig.
-template<typename S> [[nodiscard]] ServiceConfig<S> operator<<(const service_config& cfg, const service_config_entry<S>& entry) {
-<<<<<<< HEAD
-    return ServiceConfig<S>{cfg} << entry;
-=======
-    ServiceConfig<S> copy{cfg};
-    copy.data.properties.insert(entry.name, entry.value);
-    return copy;
->>>>>>> 6089560a
-}
-
-
-
-
-///
-/// \brief Creates a type-safe configuration-entry for a service.
-/// <br>The resulting service_config_entry can then be passed to mcnepp::qtdi::config() using the `operator <<`.
-///
-/// \tparam S the service-type.
-/// \param propertySetter the member-function that will be invoked with the property-value.
-/// \param expression will be resolved when the service is being configured. May contain *placeholders*.
-/// \param converter (optional) specifies a converter that constructs an argument of type `A` from a QString.
-/// \return a type-safe configuration for a service.
-///
-template<typename S,typename R,typename A,typename C=typename detail::variant_converter_traits<detail::remove_cvref_t<A>>::type> [[nodiscard]] service_config_entry<S> entry(R(S::*propertySetter)(A), const QString& expression, C converter=C{}) {
-    if(!propertySetter) {
-        qCCritical(defaultLoggingCategory()).nospace() << "Cannot set invalid property";
-        return {".invalid", QVariant{}};
-    }
-
-    return {detail::uniquePropertyName(&propertySetter, sizeof propertySetter), detail::ConfigValue{expression, detail::ConfigValueType::DEFAULT, detail::callable_adapter<S>::adaptSetter(propertySetter), detail::variant_converter_traits<detail::remove_cvref_t<A>>::makeConverter(converter)}};
-}
-
-///
-/// \brief Creates a type-safe configuration-entry for a service.
-/// <br>The resulting service_config_entry can then be passed to mcnepp::qtdi::config() using the `operator <<`.
-/// \tparam S the service-type.
-/// \param propertySetter the member-function that will be invoked with the property-value.
-/// \param value will be set when the service is being configured.
-/// \return a type-safe configuration for a service.
-///
-template<typename S,typename R,typename A> [[nodiscard]] service_config_entry<S> entry(R(S::*propertySetter)(A), A value) {
-    if(!propertySetter) {
-        qCCritical(defaultLoggingCategory()).nospace() << "Cannot set invalid property";
-        return {".invalid", QVariant{}};
-    }
-
-<<<<<<< HEAD
-    return {detail::uniquePropertyName(&propertySetter, sizeof propertySetter), detail::ConfigValue{value, detail::ConfigValueType::DEFAULT, detail::callable_adapter<S>::adaptSetter(propertySetter)}};
-=======
-    return {detail::uniquePropertyName(&propertySetter, sizeof propertySetter), detail::ConfigValue{QVariant::fromValue(value), detail::ConfigValueType::DEFAULT, detail::callable_adapter<S>::adaptSetter(propertySetter)}};
->>>>>>> 6089560a
-}
-
-///
-/// \brief Creates a type-safe configuration-entry for a service.
-/// <br>The resulting service_config_entry can then be passed to mcnepp::qtdi::config() using the `operator <<`.
-/// \tparam S the service-type.
-/// \param propertySetter the member-function that will be invoked with the instance of the service of type `<A>`.
-/// \param reg the registration for the service-instance that will be injected into the configured service.
-/// \return a type-safe configuration for a service.
-///
-template<typename S,typename R,typename A,ServiceScope scope> [[nodiscard]] auto entry(R(S::*propertySetter)(A*), const ServiceRegistration<A,scope>& reg) -> std::enable_if_t<detail::is_binding_source(scope),service_config_entry<S>>
-{
-    if(!propertySetter) {
-        qCCritical(defaultLoggingCategory()).nospace() << "Cannot set invalid property";
-        return {".invalid", QVariant{}};
-    }
-    if(!reg || !detail::is_binding_source(reg.unwrap() -> scope())) {
-        qCCritical(defaultLoggingCategory()).nospace() << "Cannot inject invalid ServiceRegistration";
-        return {".invalid", QVariant{}};
-    }
-    return {detail::uniquePropertyName(&propertySetter, sizeof propertySetter), detail::ConfigValue{QVariant::fromValue(reg.unwrap()), detail::ConfigValueType::SERVICE, detail::callable_adapter<S>::adaptSetter(propertySetter)}};
-}
-
-///
-/// \brief Creates a type-safe configuration-entry for a service.
-/// <br>The resulting service_config_entry can then be passed to mcnepp::qtdi::config() using the `operator <<`.
-/// \tparam S the service-type.
-/// \param propertySetter the member-function that will be invoked with a `QList<A*>`, comprising all service-instances that have been published for the
-/// suppolied ProxyRegistration.
-/// \param reg the registration for those services that will be injected into the configured service.
-/// \return a type-safe configuration for a service.
-///
-template<typename S,typename R,typename A,typename L> [[nodiscard]] auto entry(R(S::*propertySetter)(L), const ProxyRegistration<A>& reg) -> std::enable_if_t<std::is_convertible_v<L,QList<A*>>,service_config_entry<S>>
-{
-    if(!propertySetter) {
-        qCCritical(defaultLoggingCategory()).nospace() << "Cannot set invalid property";
-        return {".invalid", QVariant{}};
-    }
-    if(!reg) {
-        qCCritical(defaultLoggingCategory()).nospace() << "Cannot inject invalid ServiceRegistration";
-        return {".invalid", QVariant{}};
-    }
-    return {detail::uniquePropertyName(&propertySetter, sizeof propertySetter), detail::ConfigValue{QVariant::fromValue(reg.unwrap()), detail::ConfigValueType::SERVICE_LIST, detail::callable_adapter<S>::adaptSetter(propertySetter), nullptr}};
-}
-
-
-///
-/// \brief Creates a type-safe, auto-refreshing configuration-entry for a service.
-/// <br>The resulting service_config_entry can then be passed to mcnepp::qtdi::config() using the `operator <<`.
-/// <br>In order to demonstrate the purpose, consider this example of a normal, non-updating service-configuration for a QTimer:
-///
-///     context->registerService<QTimer>("timer", config() << entry(&QTimer::setInterval, "${timerInterval}"));
-///
-/// The member-function will be initialized from the value of the configuration-key `"timerInterval"` as it
-/// is in the moment the timer is instantiated.
-///
-/// <br>Now, contrast this with:
-///
-///     context->registerService<QTimer>("timer", config() << autoRefresh(&QTimer::setInterval, "${timerInterval}"));
-///
-/// Whenever the value for the configuration-key `"timerInterval"` changes in the underlying QSettings-Object, the
-/// expression `"${timerInterval}"` will be re-evaluated and the member-function of the timer will be updated accordingly.
-/// <br>In case all properties for one service shall be auto-refreshed, there is a more concise way of specifying it:
-///
-///     context->registerService<QTimer>("timer", config() << withAutoRefresh << entry(&QObject::setObjectName, "theTimer") << entry("interval", &QTimer::setInterval, "${timerInterval}"));
-///
-/// **Note:** Auto-refreshing an optional feature that needs to be explicitly enabled for mcnepp::qtdi::StandardApplicationContext
-/// by putting a configuration-entry into one of the QSettings-objects registered with the context:
-///
-///     [qtdi]
-///     enableAutoRefresh=true
-///     ; Optionally, specify the refresh-period:
-///     autoRefreshMillis=2000
-///
-/// \tparam S the service-type.
-/// \param propertySetter the member-function that will be invoked with the property-value.
-/// \param expression will be resolved when the service is being configured. May contain *placeholders*.
-/// \param converter (optional) specifies a converter that constructs an argument of type `A` from a QString.
-/// \return a type-safe configuration for a service.
-///
-template<typename S,typename R,typename A,typename C=typename detail::variant_converter_traits<detail::remove_cvref_t<A>>::type> [[nodiscard]] service_config_entry<S> autoRefresh(R(S::*propertySetter)(A), const QString& expression, C converter=C{}) {
-    return {detail::uniquePropertyName(&propertySetter, sizeof propertySetter), detail::ConfigValue{expression, detail::ConfigValueType::AUTO_REFRESH_EXPRESSION, detail::callable_adapter<S>::adaptSetter(propertySetter), detail::variant_converter_traits<detail::remove_cvref_t<A>>::makeConverter(converter)}};
-}
-
-
-
-
-
-///
-/// \brief Creates a configuration-entry for a service.
-/// <br>The resulting service_config_entry can then be passed to mcnepp::qtdi::config() using the `operator <<`.
-/// \param name the name of the property to be configured. **Note:** this name must refer to a Q_PROPERTY of the service-type!
-/// The only exception is a *private property*, i.e. a configuration-entry that shall not be resolved automatically.
-/// In that case, the name must start with a dot.
-/// \param value will be used as the property's value.
-/// \return a configuration for a service.
-///
-[[nodiscard]] inline service_config::entry_type entry(const QString& name, const QVariant& value) {
-    return {name, detail::ConfigValue{value, detail::ConfigValueType::DEFAULT}};
-}
-
-
-///
-/// \brief Specifies that a value for a configured Q_PROPERTY shall be automatically updated at runtime.
-/// <br>The resulting service_config_entry can then be passed to mcnepp::qtdi::config() using the `operator <<`.
-/// <br>In order to demonstrate the purpose, consider this example of a normal, non-updating service-configuration for a QTimer:
-///
-///     context->registerService<QTimer>("timer", config({{"interval", "${timerInterval}"}}));
-///
-/// The Q_PROPERTY QTimer::interval will be initialized from the value of the configuration-key `"timerInterval"` as it
-/// is in the moment the timer is instantiated.
-///
-/// <br>Now, contrast this with:
-///
-///     context->registerService<QTimer>("timer", config({autoRefresh("interval", "${timerInterval}")}));
-///
-/// Whenever the value for the configuration-key `"timerInterval"` changes in the underlying QSettings-Object, the
-/// expression `"${timerInterval}"` will be re-evaluated and the Q_PROPERTY of the timer will be updated accordingly.
-/// <br>In case all properties for one service shall be auto-refreshed, there is a more concise way of specifying it:
-///
-///     context->registerService<QTimer>("timer", config() << withAutoRefresh << entry("objectName", "theTimer") << entry("interval", "${timerInterval}"));
-///
-/// **Note:** Auto-refreshing an optional feature that needs to be explicitly enabled for mcnepp::qtdi::StandardApplicationContext
-/// by putting a configuration-entry into one of the QSettings-objects registered with the context:
-///
-///     [qtdi]
-///     enableAutoRefresh=true
-///     ; Optionally, specify the refresh-period:
-///     autoRefreshMillis=2000
-///
-/// \param name the name of the configuration-entry.
-/// \param expression a String, possibly containing one or more placeholders.
-/// \return an  entry that will ensure that the expression will be re-evaluated when the underlying QSettings changes.
-[[nodiscard]] inline service_config::entry_type autoRefresh(const QString& name, const QString& expression) {
-    return {name, detail::ConfigValue{expression, detail::ConfigValueType::AUTO_REFRESH_EXPRESSION, nullptr, nullptr}};
-}
-
-
-
-
-///
-/// \brief Create a type-safe service-configuration.
-/// <br>A type-safe entry can be created by invoking mcnepp::qtdi::entry() with a member-function as its first argument.
-/// For example:
-///
-///     context->registerService<QQTimer>("timer", config({entry(&QTimer::setInterval, 1000), entry(&QTimer::singleShot, "true")}));
-///
-/// Note that is possible to mix type-safe configuration-entries with Q_PROPERTY-based configuration-entries:
-///
-///     context->registerService<QQTimer>("timer", config({entry(&QTimer::setInterval, 1000)}) << entry("singleShot", "true"));
-///
-/// However, there is a caveat: Even though the above service-registrations are *logically equivalent*, they are *technically different*.
-/// Thus, executing the second registration after the first one will not be considered *idempotent*.
-/// This means that the second registration will fail (i.e. return an invalid ServiceRegistration).
-///
-/// \param entries the list of key/value-pairs that will be used to configure a Service of type `<S>`.
-/// \return a type-safe service-configuration.
-///
-template<typename S> [[nodiscard]] ServiceConfig<S> config(std::initializer_list<service_config_entry<S>> entries) {
-    ServiceConfig<S> cfg;
-    for(auto& entry : entries) {
-<<<<<<< HEAD
-        cfg << entry;
-=======
-        cfg.data.properties.insert(entry.name, entry.value);
->>>>>>> 6089560a
-    }
-    return cfg;
-}
-
-
-
-namespace detail {
-
-
-
-template<typename S,typename F> static auto adaptInitializer(F func, std::nullptr_t) -> std::enable_if_t<std::is_invocable_v<F,S*,QApplicationContext*>,q_init_t> {
-    return [func](QObject* target,QApplicationContext* context) {
-        if(auto ptr =dynamic_cast<S*>(target)) {
-            func(ptr, context);
-        }};
-
-}
-
-template<typename S,typename F> static auto adaptInitializer(F func, std::nullptr_t) -> std::enable_if_t<std::is_invocable_v<F,S*>,q_init_t> {
-    return [func](QObject* target,QApplicationContext*) {
-        if(auto ptr =dynamic_cast<S*>(target)) {
-            func(ptr);
-        }};
-
-}
-
-
-template<typename S,typename R> static q_init_t adaptInitializer(R (S::*init)(QApplicationContext*), std::nullptr_t) {
-    if(!init) {
-        return nullptr;
-    }
-    return adaptInitializer<S>(std::mem_fn(init), nullptr);
-}
-
-template<typename S,typename R> static q_init_t adaptInitializer(R (S::*init)(), std::nullptr_t) {
-    if(!init) {
-        return nullptr;
-    }
-    return adaptInitializer<S>(std::mem_fn(init), nullptr);
-}
-
-
-template<typename S,auto func> static q_init_t adaptInitializer(service_initializer<func> initializer, std::nullptr_t) {
-    return adaptInitializer<S>(initializer.value(), nullptr);
-}
-
-//SFINAE fallback for everything that is not a callable:
-template<typename S,typename F> static q_init_t adaptInitializer(F func,int*) {
-    static_assert(std::is_same_v<F,std::nullptr_t>, "Type must be a callable object or a function or a member-function with either zero arguments or one argument of type QApplicationContext*");
-    return func;
-}
-
-
-template<typename S,typename F> static q_init_t adaptInitializer(F func=F{}) {
-    return adaptInitializer<S>(func, nullptr);
-}
-
-
-
-
-using constructor_t = std::function<QObject*(const QVariantList&)>;
-
-constexpr int VALUE_KIND = 0x10;
-constexpr int RESOLVABLE_KIND = 0x20;
-constexpr int PARENT_PLACEHOLDER_KIND = 0x40;
-constexpr int INVALID_KIND = 0xff;
-
-
-template<typename S> struct argument_converter {
-
-
-    S operator()(const QVariant& arg) const {
-        return arg.value<S>();
-    }
-};
-
-template<typename S,Kind kind,typename C> struct argument_converter<Dependency<S,kind,C>> {
-
-    auto operator()(const QVariant& arg) const {
-        return converter(arg);
-    }
-
-    C converter;
-};
-
-
-
-struct dependency_info {
-    const std::type_info& type;
-    int kind;
-    QString expression; //RESOLVABLE_KIND: The resolvable expression. VALUE_KIND: empty. Otherwise: the required name of the dependency.
-    QVariant value; //VALUE_KIND: The injected value. RESOLVABLE_KIND: the default-value.
-    q_variant_converter_t variantConverter; //Only valid for kind == RESOLVABLE_KIND
-
-    bool isValid() const {
-        return kind != INVALID_KIND;
-    }
-
-    bool has_required_name() const {
-        switch(kind) {
-        case VALUE_KIND:
-        case RESOLVABLE_KIND:
-        case PARENT_PLACEHOLDER_KIND:
-            return false;
-        default:
-            return !expression.isEmpty();
-
-        }
-    }
-
-};
-
-inline bool operator==(const dependency_info& info1, const dependency_info& info2) {
-    if(info1.kind != info2.kind) {
-        return false;
-    }
-    if(info1.type != info2.type) {
-        return false;
-    }
-    switch(info1.kind) {
-    case VALUE_KIND:
-        return info1.value == info2.value;
-    case INVALID_KIND:
-        return false;
-    case PARENT_PLACEHOLDER_KIND:
-        return true;
-        //In all other cases, we use only the expression. (For RESOLVABLE_KIND, value contains the default-value, which we ignore deliberately)
-    default:
-        return info1.expression == info2.expression;
-    }
-}
-
-QDebug operator << (QDebug out, const dependency_info& info);
-
-
-struct service_descriptor {
-
-    QObject* create(const QVariantList& args) const {
-        return constructor ? constructor(args) : nullptr;
-    }
-
-    bool matches(const std::type_info& type) const {
-        return type == impl_type || service_types.find(type) != service_types.end();
-    }
-
-
-
-    std::unordered_set<std::type_index> service_types;
-    const std::type_info& impl_type;
-    const QMetaObject* meta_object = nullptr;
-    constructor_t constructor;
-    std::vector<dependency_info> dependencies;
-    q_init_t init_method;
-};
-
-
-QDebug operator << (QDebug out, const service_descriptor& descriptor);
-
-
-
-
-///
-/// \brief Determines whether two service_descriptors are deemed equal.
-/// two service_descriptors are deemed equal if their service_types, impl_type,
-/// dependencies and config are all equal.
-/// \param left
-/// \param right
-/// \return `true` if the service_descriptors are equal to each other.
-///
-inline bool operator==(const service_descriptor &left, const service_descriptor &right) {
-    if (&left == &right) {
-        return true;
-    }
-    return left.service_types == right.service_types &&
-           left.impl_type == right.impl_type &&
-           left.dependencies == right.dependencies;
- }
-
-inline bool operator!=(const service_descriptor &left, const service_descriptor &right) {
-    return !(left == right);
-}
-
-
-
-
-
-
-
-
-
-
-
-
-template <typename S>
-struct dependency_helper {
-    using type = S;
-
-
-    static S convert(const QVariant& arg) {
-        return arg.value<S>();
-    }
-
-
-    static dependency_info info(S dep) {
-        return { typeid(S), VALUE_KIND, "", QVariant::fromValue(dep) };
-    }
-
-    static auto converter(S) {
-        return &convert;
-    }
-
-};
-
-template <typename S,Kind kind,typename C>
-struct dependency_helper<Dependency<S,kind,C>> {
-    using type = S;
-
-
-    static dependency_info info(const Dependency<S,kind,C>& dep) {
-        return { typeid(S), static_cast<int>(kind), dep.requiredName };
-    }
-
-    static C converter(const Dependency<S,kind,C>& dep) {
-        return dep.converter;
-    }
-};
-
-template <typename S,ServiceScope scope>
-struct dependency_helper<mcnepp::qtdi::ServiceRegistration<S,scope>> {
-    using type = S;
-
-
-
-    static dependency_info info(const mcnepp::qtdi::ServiceRegistration<S,scope>& dep) {
-        static_assert(is_binding_source(scope), "ServiceRegistration with this scope cannot be a dependency");
-        //It could still be ServiceScope::UNKNOWN statically, but ServiceScope::TEMPLATE at runtime:
-        if(dep && is_binding_source(dep.unwrap()->scope())) {
-            return { dep.unwrap()->descriptor().impl_type, static_cast<int>(Kind::MANDATORY), dep.registeredName() };
-        }
-        return { typeid(S), INVALID_KIND, dep.registeredName() };
-    }
-
-    static auto converter(const mcnepp::qtdi::ServiceRegistration<S,scope>&) {
-        return default_argument_converter<S,Kind::MANDATORY>{};
-    }
-
-};
-
-template <typename S>
-struct dependency_helper<mcnepp::qtdi::ProxyRegistration<S>> {
-    using type = S;
-
-
-
-    static dependency_info info(const mcnepp::qtdi::ProxyRegistration<S>& dep) {
-        if(dep) {
-            return { dep.unwrap()->serviceType(), static_cast<int>(Kind::N)};
-        }
-        return { typeid(S), INVALID_KIND };
-    }
-
-    static auto converter(const mcnepp::qtdi::ProxyRegistration<S>&) {
-        return default_argument_converter<S,Kind::N>{};
-    }
-
-};
-
-
-template <typename S>
-struct dependency_helper<Resolvable<S>> {
-
-    using type = S;
-
-
-
-    static dependency_info info(const Resolvable<S>& dep) {
-        return { typeid(S), RESOLVABLE_KIND, dep.expression, dep.defaultValue, dep.variantConverter };
-    }
-
-    static auto converter(const Resolvable<S>&) {
-        return &dependency_helper<S>::convert;
-    }
-};
-
-
-
-template <>
-struct dependency_helper<ParentPlaceholder> {
-
-    using type = ParentPlaceholder;
-
-
-
-    static dependency_info info(const ParentPlaceholder&) {
-        return { typeid(QObject*), PARENT_PLACEHOLDER_KIND};
-    }
-
-    static auto converter(const ParentPlaceholder&) {
-        return &dependency_helper<QObject*>::convert;
-    }
-
-};
-
-
-
-
-
-template<typename Head,typename...Tail> constexpr bool check_unique_types() {
-    //Check Head against all of Tail:
-    if constexpr((std::is_same_v<Head,Tail> || ...)) {
-        return false;
-    }
-    if constexpr(sizeof...(Tail) > 1) {
-        //Check Head of remainder against remainder:
-        return check_unique_types<Tail...>();
-    } else {
-        return true;
-    }
-}
-
-
-
-
-template<typename T,typename First, typename...Tail> constexpr std::pair<bool,const std::type_info&> check_dynamic_types(T* obj) {
-    if(!dynamic_cast<First*>(obj)) {
-        return {false, typeid(First)};
-    }
-    if constexpr(sizeof...(Tail) > 0) {
-        return check_dynamic_types<T,Tail...>(obj);
-    }
-    return {true, typeid(void)};
-}
-
-
-
-
-template <typename T,typename F> constructor_t service_creator(F factory) {
-    return [factory](const QVariantList&) {
-        return factory();
-    };
-}
-
-template <typename T, typename F, typename D1> constructor_t service_creator(F factory, D1 conv1) {
-        return [factory,conv1](const QVariantList &dependencies) {
-        return factory(conv1(dependencies[0]));
-        };
-    }
-
-template <typename T,typename F, typename D1, typename D2>
-    constructor_t service_creator(F factory, D1 conv1, D2 conv2) {
-        return [factory,conv1,conv2](const QVariantList &dependencies) {
-            return factory(conv1(dependencies[0]), conv2(dependencies[1]));
-        };
-    }
-
-template <typename T,typename F, typename D1, typename D2, typename D3>
-    constructor_t service_creator(F factory, D1 conv1, D2 conv2, D3 conv3) {
-        return [factory,conv1,conv2,conv3](const QVariantList &dependencies) {
-                return factory(
-                        conv1(dependencies[0]),
-                        conv2(dependencies[1]),
-                        conv3(dependencies[2]));
-        };
-    }
-
-template <typename T,typename F, typename D1, typename D2, typename D3, typename D4>
-    constructor_t service_creator(F factory, D1 conv1, D2 conv2, D3 conv3, D4 conv4) {
-        return [factory,conv1,conv2,conv3,conv4](const QVariantList &dependencies) {
-                return factory(
-                        conv1(dependencies[0]),
-                        conv2(dependencies[1]),
-                        conv3(dependencies[2]),
-                        conv4(dependencies[3]));
-        };
-    }
-
-template <typename T,typename F, typename D1, typename D2, typename D3, typename D4, typename D5>
-    constructor_t service_creator(F factory, D1 conv1, D2 conv2, D3 conv3, D4 conv4, D5 conv5) {
-        return [factory,conv1,conv2,conv3,conv4,conv5](const QVariantList &dependencies) {
-                return factory(conv1(dependencies[0]),
-                        conv2(dependencies[1]),
-                        conv3(dependencies[2]),
-                        conv4(dependencies[3]),
-                        conv5(dependencies[4]));
-    };
-    }
-
-template <typename T,typename F, typename D1, typename D2, typename D3, typename D4, typename D5, typename D6>
-constructor_t service_creator(F factory, D1 conv1, D2 conv2, D3 conv3, D4 conv4, D5 conv5, D6 conv6) {
-        return [factory,conv1,conv2,conv3,conv4,conv5,conv6](const QVariantList &dependencies) {
-                return factory(conv1(dependencies[0]),
-                                            conv2(dependencies[1]),
-                                            conv3(dependencies[2]),
-                                            conv4(dependencies[3]),
-                                            conv5(dependencies[4]),
-                                            conv6(dependencies[5]));
-                };
-}
-
-
-template<typename S> constexpr bool has_initializer = std::negation_v<std::is_same<std::nullptr_t,typename service_traits<S>::initializer_type>>;
-
-template<bool found,typename First,typename...Tail> q_init_t getInitializer() {
-    constexpr bool foundThis = has_initializer<First>;
-    static_assert(!(foundThis && found), "Ambiguous initializers in advertised interfaces");
-    if constexpr(sizeof...(Tail) > 0) {
-        //Invoke recursively, until we either trigger an assertion or find no other initializer:
-        auto result = getInitializer<foundThis,Tail...>();
-        if constexpr(!foundThis) {
-            return result;
-        }
-    }
-    return adaptInitializer<First>(typename service_traits<First>::initializer_type{});
-
-}
-
-
-
-template<typename Srv,typename Impl,ServiceScope scope,typename F,typename...Dep> service_descriptor make_descriptor(F factory, Dep...deps) {
-    detail::service_descriptor descriptor{{typeid(Srv)}, typeid(Impl), &Impl::staticMetaObject};
-    if constexpr(has_initializer<Impl>) {
-         descriptor.init_method = adaptInitializer<Impl>(typename service_traits<Impl>::initializer_type{});
-    } else {
-        descriptor.init_method = adaptInitializer<Srv>(typename service_traits<Srv>::initializer_type{});
-    }
-    (descriptor.dependencies.push_back(detail::dependency_helper<Dep>::info(deps)), ...);
-    if constexpr(detail::service_scope_traits<scope>::is_constructable) {
-        descriptor.constructor = service_creator<Impl>(factory, detail::dependency_helper<Dep>::converter(deps)...);
-    }
-    return descriptor;
-}
-
-
-
-} // namespace detail
-
-///
-/// \brief Describes a service by its interface and implementation.
-/// Compilation will fail if either `Srv` is not a sub-class of QObject, or if `Impl` is not a sub-class of `Srv`.
-/// <br>The preferred way of creating Services is the function mcnepp::qtdi::service().
-///
-/// Example with one argument of type `QString`:
-///
-///     context->registerService(service<QIODevice,QFile>(QString{"readme.txt"), "file");
-///
-/// Instead of providing one primary service-interface, you may advertise multiple services-interfaces explicitly:
-///
-///     context->registerService(service<QFile>(QString{"readme.txt").advertiseAs<QFileDevice,QIODevice>(), "file");
-///
-/// \tparam Srv the primary service-interface. The service will be advertised as this type. If you only supply this type-argument,
-/// the primary service-interface will be identical to the service's implementation-type.
-/// \tparam Impl the implementation-type of the service.
-/// \tparam scope the scope of the designated Service.
-///
-template<typename Srv,typename Impl=Srv,ServiceScope scope=ServiceScope::UNKNOWN> struct Service {
-    static_assert(std::is_base_of_v<QObject,Impl>, "Implementation-type must be a subclass of QObject");
-
-    static_assert(std::is_base_of_v<Srv,Impl>, "Implementation-type must be a subclass of Service-type");
-
-    using service_type = Srv;
-
-    using impl_type = Impl;
-
-
-    explicit Service(detail::service_descriptor&& descr) :
-        descriptor{std::move(descr)} {
-    }
-
-
-    /**
-     * @brief Specifies service-interfaces.
-     *  <br>You must specify at least one interface (or otherwise compilation will fail). These interfaces will be available for lookup via QApplicationContext::getRegistration().
-     *  They will also be used to satisfy dependencies that other services may have to this one.
-     *  <br>This function may be invoked only on temporary instances.
-     * <br>Compilation will fail if any of the following is true:
-     * - Any of the interfaces is not a base of `Impl` (unless the `scope` of this Service is ServiceScope::TEMPLATE, in which case this is not verified).
-     * - A type appears more than once in the set of types comprising `Impl` and `IFaces`.
-     * - The service_traits *for more than one* of the interfaces have an `initializer_type` (i.e. one that is not std::nullptr_t).
-     * In order to fix this error, you need to declare a valid `initializer_type` in the service_traits for the Implementation-type.
-     * This will "override" the initializer from the interface.
-     *
-     * \tparam IFaces additional service-interfaces to be advertised. <b>At least one must be supplied.</b>
-     * @return this Service.
-     */
-    template<typename...IFaces> Service<Srv,Impl,scope>&& advertiseAs() && {
-        static_assert(sizeof...(IFaces) > 0, "At least one service-interface must be advertised.");
-        //Check whether the Impl-type is derived from the service-interfaces (except for service-templates)
-        if constexpr(scope != ServiceScope::TEMPLATE) {
-            static_assert((std::is_base_of_v<IFaces,Impl> && ... ), "Implementation-type does not implement all advertised interfaces");
-        }
-        if constexpr(std::is_same_v<Srv,Impl>) {
-            static_assert(detail::check_unique_types<Impl,IFaces...>(), "All advertised interfaces must be distinct");
-            if(auto found = descriptor.service_types.find(descriptor.impl_type); found != descriptor.service_types.end()) {
-                descriptor.service_types.erase(found);
-            }
-        } else {
-            static_assert(detail::check_unique_types<Impl,Srv,IFaces...>(), "All advertised interfaces must be distinct");
-        }
-        (descriptor.service_types.insert(typeid(IFaces)), ...);
-        if constexpr(!detail::has_initializer<Impl>) {
-            descriptor.init_method = detail::getInitializer<false,IFaces...>();
-        }
-        return std::move(*this);
-    }
-
-    /**
-     * @brief Specifies service-interfaces.
-     *  <br>You must specify at least one interface (or otherwise compilation will fail). These interfaces will be available for lookup via QApplicationContext::getRegistration().
-     *  They will also be used to satisfy dependencies that other services may have to this one.
-     * <br>Compilation will fail if any of the following is true:
-     * - Any of the interfaces is not a base of `Impl` (unless the `scope` of this Service is ServiceScope::TEMPLATE, in which case this is not verified).
-     * - A type appears more than once in the set of types comprising `Impl` and `IFaces`.
-     * - The service_traits *for more than one* of the interfaces have an `initializer_type` (i.e. one that is not std::nullptr_t).
-     * In order to fix this error, you need to declare a valid `initializer_type` in the service_traits for the Implementation-type.
-     * This will "override" the initializer from the interface.
-     *
-     * \tparam IFaces additional service-interfaces to be advertised. <b>At least one must be supplied.</b>
-     * @return a Service with the advertised interfaces.
-     */
-    template<typename...IFaces> [[nodiscard]] Service<Srv,Impl,scope> advertiseAs() const& {
-        return Service<Srv,Impl,scope>{*this}.advertiseAs<IFaces...>();
-    }
-
-    /**
-     * @brief Specifies an *init-method* for this service.
-     * <br>This overrides the init-method that is deduced from the `initializer_type` of the service's service_traits.
-     * The init-method will be used for this service-instance only.
-     * <br>The initializer must one of:
-     *
-     * - a callable object with one argument of a pointer to the service's implementation-type
-     * - a callable object with two arguments, the first being a pointer to the service's implementation type, and the second being a pointer to QApplicationContext.
-     * - a member-function of the service's implementation-type with no arguments.
-     * - a member-function of the service's implementation-type with one argument of pointer to QApplicationContext.
-     *
-     * @tparam I the type of the initializer.
-     * @param initializer Will be invoked after all properties have been set and before the signal for the publication is emitted.
-     * @return this instance
-     */
-    template<typename I> Service<Srv,Impl,scope>&& withInit(I initializer) && {
-        descriptor.init_method = detail::adaptInitializer<Impl>(initializer);
-        return std::move(*this);
-    }
-
-    /**
-     * @brief Specifies an *init-method* for this service.
-     * <br>This overrides the init-method that is deduced from the `initializer_type` of the service's service_traits.
-     * The init-method will be used for this service-instance only.
-     * <br>The initializer must one of:
-     *
-     * - a callable object with one argument of a pointer to the service's implementation-type
-     * - a callable object with two arguments, the first being a pointer to the service's implementation type, and the second being a pointer to QApplicationContext.
-     * - a member-function of the service's implementation-type with no arguments.
-     * - a member-function of the service's implementation-type with one argument of pointer to QApplicationContext.
-     *
-     * @tparam I the type of the initializer.
-     * @param initializer Will be invoked after all properties have been set and before the signal for the publication is emitted.
-     * @return a service with the supplied initializer.
-     */
-    template<typename I> Service<Srv,Impl,scope> withInit(I initializer) const& {
-        return Service<Srv,Impl,scope>{*this}.withInit(initializer);
-    }
-
-
-    detail::service_descriptor descriptor;
-};
-
-
-///
-/// \brief Creates a Service with an explicit factory.
-/// \param factory the factory to use. Must be a *Callable* object, i.e. provide an `Impl* operator()` that accepts
-/// the arguments derived from the dependencies and yields a pointer to the created Object.
-/// <br>The factory-type should contain a type-declaration `service_type` which denotes
-/// the type of the service's implementation.
-/// \param dependencies the arguments to be injected into the factory.
-/// \tparam F the type of the factory.
-/// \tparam Impl the implementation-type of the service. If the factory-type F contains
-/// a type-declaration `service_type`, Impl will be deduced as that type.
-/// \return a Service that will use the provided factory.
-template<typename F,typename Impl=typename F::service_type,typename...Dep> [[nodiscard]]Service<Impl,Impl,ServiceScope::SINGLETON> serviceFactory(F factory, Dep...dependencies) {
-    return Service<Impl,Impl,ServiceScope::SINGLETON>{detail::make_descriptor<Impl,Impl,ServiceScope::SINGLETON>(factory, dependencies...)};
-}
-
-
-
-///
-/// \brief Creates a Service with the default service-factory.
-/// \param dependencies the arguments to be injected into the service's constructor.
-/// \tparam S the primary service-interface.
-/// \tparam Impl the implementation-type of the service.
-/// \return a Service-declaration
-template<typename S,typename Impl=S,typename...Dep>  [[nodiscard]] Service<S,Impl,ServiceScope::SINGLETON> service(Dep...dependencies) {
-    return Service<S,Impl,ServiceScope::SINGLETON>{detail::make_descriptor<S,Impl,ServiceScope::SINGLETON>(typename service_traits<Impl>::factory_type{}, dependencies...)};
-}
-
-///
-/// \brief Creates a Service-prototype with the default service-factory.
-/// \param dependencies the arguments to be injected into the service's constructor.
-/// \tparam S the primary service-interface.
-/// \tparam Impl the implementation-type of the service.
-/// \return a Prototype-declaration
-template<typename S,typename Impl=S,typename...Dep>  [[nodiscard]] Service<S,Impl,ServiceScope::PROTOTYPE> prototype(Dep...dependencies) {
-    return Service<S,Impl,ServiceScope::PROTOTYPE>{detail::make_descriptor<S,Impl,ServiceScope::PROTOTYPE>(typename service_traits<Impl>::factory_type{}, dependencies...)};
-}
-
-///
-/// \brief Creates a Service-template with no dependencies and no constructor.
-/// <br>The returned Service cannot be instantiated. It just serves as an additional parameter
-/// for registering other services.
-/// <br>If you leave out the type-argument `Impl`, it will default to `QObject`.
-/// <br>Should you want to ensure that every service derived from this service-template shall be advertised under
-/// a certain interface, use Service::advertiseAs().
-/// \tparam Impl the implementation-type of the service.
-/// \return a Service that cannot be instantiated.
-template<typename Impl=QObject>  [[nodiscard]] Service<Impl,Impl,ServiceScope::TEMPLATE> serviceTemplate() {
-    return Service<Impl,Impl,ServiceScope::TEMPLATE>{detail::make_descriptor<Impl,Impl,ServiceScope::TEMPLATE>(nullptr)};
-}
-
-///
-/// \brief Watches a configuration-value.
-/// <br>Instances will be returned from QApplicationContext::watchConfigValue(const QString&).
-/// <br>The current value can be obtained through the Q_PROPERTY currentValue().
-/// <br>Should the underlying configuration be modified, the signal currentValueChanged(const QVariant&) will be emitted.
-///
-class QConfigurationWatcher : public QObject {
-    Q_OBJECT
-public:
-    Q_PROPERTY(QVariant currentValue READ currentValue NOTIFY currentValueChanged)
-
-    ///
-    /// \brief Obtains the current configuration-value.
-    /// \return the current configuration-value.
-    ///
-    virtual QVariant currentValue() const = 0;
-
-signals:
-    ///
-    /// \brief the underlying configuration has changed.
-    ///
-    void currentValueChanged(const QVariant&);
-
-    /// \brief The value could not be resolved.
-    /// **Note:** When an error occurs, the currentValue() remains at the last valid value.
-    void errorOccurred();
-protected:
-    explicit QConfigurationWatcher(QObject* parent = nullptr) : QObject{parent} {
-
-    }
-};
-
-///
-/// \brief Provides access to the configuration of a QApplicationContext.
-///
-class QConfigurationResolver {
-public:
-    ///
-    /// \brief Retrieves a value from the ApplicationContext's configuration.
-    /// <br>This function will be used to resolve placeholders in Service-configurations.
-    /// Whenever a *placeholder* shall be looked up, the ApplicationContext will search the following sources, until it can resolve the *placeholder*:
-    /// -# The environment, for a variable corresponding to the *placeholder*.
-    /// -# The instances of `QSettings` that have been registered in the ApplicationContext.
-    /// \sa mcnepp::qtdi::config()
-    /// \param key the key to look up. In analogy to QSettings, the key may contain forward slashes to denote keys within sub-sections.
-    /// \param searchParentSections determines whether the key shall be searched recursively in the parent-sections.
-    /// \return the value, if it could be resolved. Otherwise, an invalid QVariant.
-    ///
-    [[nodiscard]] virtual QVariant getConfigurationValue(const QString& key, bool searchParentSections = false) const = 0;
-
-    ///
-    /// \brief Resolves an expression.
-    /// \param expression will be parsed in order to determine the QConfigurationWatcher::currentValue().
-    /// <br>In case the expression is a simple String, it will be returned as is.
-    /// <br>The expression may contain one or more *placeholders* which will be resolved using the underlying configuration.
-    /// A *placeholder* is enclosed in curly brackets with a preceding dollar-sign.<br>
-    /// `"${name}"` will be resolved with the configuration-entry `"name"`.<br>
-    /// `"${network/name}"` will be resolved with the configuration-entry `"name"` from the section `"network"`.<br>
-    /// `"${host}://${url}"` will be resolved with the result of the concatenation of the configuration-entry `"host"`,
-    /// a colon and two slashes and the configuration-entry `"url"`.<br>
-    /// The special character-sequence asterisk-slash indicates that a value shall be resolved in a section and all its parent-sections:<br>
-    /// `"* /network/hosts/${host}"` will be resolved with the configuration-entry `"name"` from the section `"network/hosts"`, or
-    /// its parent sections.
-    /// \return a valid QVariant, or an invalid QVariant if the expression could not be parsed.
-    ///
-    [[nodiscard]] virtual QVariant resolveConfigValue(const QString& expression) = 0;
-
-
-    virtual ~QConfigurationResolver() = default;
-
-
-    static QString makePath(const QString& section, const QString& path);
-
-    static bool removeLastPath(QString& s);
-
-
-};
-
-
-///
-/// \brief A DI-Container for Qt-based applications.
-///
-class QApplicationContext : public QObject, public QConfigurationResolver
-{
-    Q_OBJECT
-
-public:
-
-
-    ///
-    /// \brief Obtains the global instance.
-    /// <br>QApplicationContext's constructor will atomically install `this` as the global instance,
-    /// unless another instance has already been registered.
-    /// <br>QQpplicationContext's destructor will clear the global instance, if it currently points to `this`.
-    /// <br>You may determine whether a QApplicationContext is the global instance using QApplicationContext::isGlobalInstance().
-    /// <br>**Note:** the global instance will not be deleted automatically! It is the responsibilty of the user to delete it.
-    /// \return  the global instance, or `nullptr` if no QApplicationContext is currently alive.
-    ///
-    static QApplicationContext* instance();
-
-
-
-    ///
-    /// \brief How many services have been published?
-    /// This property will initially yield `false`, until publish(bool) is invoked.
-    /// **Note:** This property will **not** transition back to `0` upon destruction of this ApplicationContext!
-    /// \return the number of published services.
-    ///
-    Q_PROPERTY(unsigned published READ published NOTIFY publishedChanged)
-
-    ///
-    /// \brief How many services have been registered and not yet published?
-    /// This property will initially yield `0`.
-    /// Then, it will increase with every successfull registerService() invocation.
-    /// If publish(bool) is invoked successfully, the property will again yield `0`.
-    /// **Note:** This property will **not** transition back to `0` upon destruction of this ApplicationContext!
-    /// \return the number of registered but not yet published services.
-    ///
-    Q_PROPERTY(unsigned pendingPublication READ pendingPublication NOTIFY pendingPublicationChanged)
-
-
-
-    ///
-    /// \brief everything needed to describe service.
-    ///
-    using service_descriptor = detail::service_descriptor;
-
-    ///
-    /// \brief describes a service-dependency.
-    ///
-    using dependency_info = detail::dependency_info;
-
-    ~QApplicationContext();
-
-
-
-    ///
-    /// \brief Registers a service with this ApplicationContext.
-    /// <br>**Thread-safety:** This function may only be called from the ApplicationContext's thread.
-    /// \param serviceDeclaration comprises the services's primary advertised interface, its implementation-type and its dependencies to be injected
-    /// via its constructor.
-    /// \param objectName the name that the service shall have. If empty, a name will be auto-generated.
-    /// The instantiated service will get this name as its QObject::objectName(), if it does not set a name itself in
-    /// its constructor.
-    /// \param config the Configuration for the service.
-    /// \tparam S the service-type. Constitutes the Service's primary advertised interface.
-    /// \tparam Impl the implementation-type. The Service will be instantiated using this class' constructor.
-    /// \return a ServiceRegistration for the registered service, or an invalid ServiceRegistration if it could not be registered.
-    ///
-    template<typename S,typename Impl,ServiceScope scope> auto registerService(const Service<S,Impl,scope>& serviceDeclaration, const QString& objectName = "", const service_config& config = service_config{}) -> ServiceRegistration<S,scope> {
-        return ServiceRegistration<S,scope>::wrap(registerService(objectName, serviceDeclaration.descriptor, config, scope, nullptr));
-    }
-
-    ///
-    /// \brief Registers a service with this ApplicationContext.
-    /// <br>**Thread-safety:** This function may only be called from the ApplicationContext's thread.
-    /// \param serviceDeclaration comprises the services's primary advertised interface, its implementation-type and its dependencies to be injected
-    /// via its constructor.
-    /// \param objectName the name that the service shall have. If empty, a name will be auto-generated.
-    /// The instantiated service will get this name as its QObject::objectName(), if it does not set a name itself in
-    /// its constructor.
-    /// \param config the Configuration for the service.
-    /// \tparam S the service-type. Constitutes the Service's primary advertised interface.
-    /// \tparam Impl the implementation-type. The Service will be instantiated using this class' constructor.
-    /// \return a ServiceRegistration for the registered service, or an invalid ServiceRegistration if it could not be registered.
-    ///
-    template<typename S,typename Impl,ServiceScope scope> auto registerService(const Service<S,Impl,scope>& serviceDeclaration, const QString& objectName, const ServiceConfig<Impl>& config) -> ServiceRegistration<S,scope> {
-        return registerService(serviceDeclaration, objectName, config.data);
-    }
-
-
-
-
-    ///
-    /// \brief Registers a service with this ApplicationContext.
-    /// <br>**Thread-safety:** This function may only be called from the ApplicationContext's thread.
-    /// \param serviceDeclaration comprises the services's primary advertised interface, its implementation-type and its dependencies to be injected
-    /// via its constructor.
-    /// \param objectName the name that the service shall have. If empty, a name will be auto-generated.
-    /// The instantiated service will get this name as its QObject::objectName(), if it does not set a name itself in
-    /// its constructor.
-    /// \param config the Configuration for the service.
-    /// \param templateRegistration the registration of the service-template that this service shall inherit from. Must be valid!
-    /// \tparam S the service-type. Constitutes the Service's primary advertised interface.
-    /// \tparam Impl the implementation-type. The Service will be instantiated using this class' constructor.
-    /// \return a ServiceRegistration for the registered service, or an invalid ServiceRegistration if it could not be registered.
-    ///
-    template<typename S,typename Impl,typename B,ServiceScope scope> auto registerService(const Service<S,Impl,scope>& serviceDeclaration, const ServiceRegistration<B,ServiceScope::TEMPLATE>& templateRegistration, const QString& objectName = "", const service_config& config = service_config{}) -> ServiceRegistration<S,scope> {
-        static_assert(std::is_base_of_v<B,Impl>, "Service-type does not extend type of Service-template.");
-        if(!templateRegistration) {
-            qCCritical(loggingCategory()).noquote().nospace() << "Cannot register " << serviceDeclaration.descriptor << " with name '" << objectName << "'. Invalid service-template";
-            return ServiceRegistration<S,scope>{};
-        }
-        return ServiceRegistration<S,scope>::wrap(registerService(objectName, serviceDeclaration.descriptor, config, scope, templateRegistration.unwrap()));
-    }
-
-
-    ///
-    /// \brief Registers a service with this ApplicationContext.
-    /// <br>**Thread-safety:** This function may only be called from the ApplicationContext's thread.
-    /// \param serviceDeclaration comprises the services's primary advertised interface, its implementation-type and its dependencies to be injected
-    /// via its constructor.
-    /// \param objectName the name that the service shall have. If empty, a name will be auto-generated.
-    /// The instantiated service will get this name as its QObject::objectName(), if it does not set a name itself in
-    /// its constructor.
-    /// \param config the Configuration for the service.
-    /// \param templateRegistration the registration of the service-template that this service shall inherit from. Must be valid!
-    /// \tparam S the service-type. Constitutes the Service's primary advertised interface.
-    /// \tparam Impl the implementation-type. The Service will be instantiated using this class' constructor.
-    /// \return a ServiceRegistration for the registered service, or an invalid ServiceRegistration if it could not be registered.
-    ///
-    template<typename S,typename Impl,typename B,ServiceScope scope> auto registerService(const Service<S,Impl,scope>& serviceDeclaration, const ServiceRegistration<B,ServiceScope::TEMPLATE>& templateRegistration, const QString& objectName, const ServiceConfig<Impl>& config) -> ServiceRegistration<S,scope> {
-        return registerService(serviceDeclaration, templateRegistration, objectName, config.data);
-    }
-
-
-
-
-
-    ///
-    /// \brief Registers a service with no dependencies with this ApplicationContext.
-    /// This is a convenience-function equivalent to `registerService(service<S>(), objectName, config)`.
-    /// <br>**Thread-safety:** This function may only be called from the ApplicationContext's thread.
-    /// \param objectName the name that the service shall have. If empty, a name will be auto-generated.
-    /// The instantiated service will get this name as its QObject::objectName(), if it does not set a name itself in
-    /// its constructor.
-    /// \param config the type-safe Configuration for the service.
-    /// \tparam S the service-type.
-    /// \return a ServiceRegistration for the registered service, or an invalid ServiceRegistration if it could not be registered.
-    ///
-    template<typename S> auto registerService(const QString& objectName, const ServiceConfig<S>& config) -> ServiceRegistration<S,ServiceScope::SINGLETON> {
-        return registerService(service<S>(), objectName, config.data);
-    }
-
-    ///
-    /// \brief Registers a service with no dependencies with this ApplicationContext.
-    /// This is a convenience-function equivalent to `registerService(service<S>(), objectName, config)`.
-    /// <br>**Thread-safety:** This function may only be called from the ApplicationContext's thread.
-    /// \param objectName the name that the service shall have. If empty, a name will be auto-generated.
-    /// The instantiated service will get this name as its QObject::objectName(), if it does not set a name itself in
-    /// its constructor.
-    /// \param config the Configuration for the service.
-    /// \tparam S the service-type.
-    /// \return a ServiceRegistration for the registered service, or an invalid ServiceRegistration if it could not be registered.
-    ///
-    template<typename S> auto registerService(const QString& objectName = "", const service_config& config = service_config{}) -> ServiceRegistration<S,ServiceScope::SINGLETON> {
-        return registerService(service<S>(), objectName, config);
-    }
-
-    ///
-    /// \brief Registers a service-prototype with no dependencies with this ApplicationContext.
-    /// This is a convenience-function equivalent to `registerService(prototype<S>(), objectName, config)`.
-    /// <br>**Thread-safety:** This function may only be called from the ApplicationContext's thread.
-    /// \param objectName the name that the service shall have. If empty, a name will be auto-generated.
-    /// The instantiated service will get this name as its QObject::objectName(), if it does not set a name itself in
-    /// its constructor.
-    /// \param config the Configuration for the service.
-    /// \tparam S the service-type.
-    /// \return a ServiceRegistration for the registered service, or an invalid ServiceRegistration if it could not be registered.
-    ///
-    template<typename S> auto registerPrototype(const QString& objectName = "", const service_config& config = service_config{}) -> ServiceRegistration<S,ServiceScope::PROTOTYPE> {
-        return registerService(prototype<S>(), objectName, config);
-    }
-
-
-
-
-
-    ///
-    /// \brief Registers a service-template with no dependencies with this ApplicationContext.
-    /// This is a convenience-function equivalent to `registerService(serviceTemplate<S>(), objectName, config)`.
-    /// <br>**Thread-safety:** This function may only be called from the ApplicationContext's thread.
-    /// \param objectName the name that the service shall have. If empty, a name will be auto-generated.
-    /// The instantiated service will get this name as its QObject::objectName(), if it does not set a name itself in
-    /// its constructor.
-    /// <br>If you leave out the type-argument `S`, it will default to `QObject`.
-    /// \param config the Configuration for the service.
-    /// <br>**Note:** Since a service-template may be used by services of types that are yet unknown, the properties supplied here cannot be validated.
-    /// \tparam S the service-type.
-    /// \return a ServiceRegistration for the registered service, or an invalid ServiceRegistration if it could not be registered.
-    ///
-    template<typename S=QObject> auto registerServiceTemplate(const QString& objectName = "", const service_config& config = service_config{}) -> ServiceRegistration<S,ServiceScope::TEMPLATE> {
-        return registerService(serviceTemplate<S>(), objectName, config);
-    }
-
-    ///
-    /// \brief Registers an object with this ApplicationContext.
-    /// The object will immediately be published.
-    /// You can either let the compiler's template-argument deduction figure out the servicetype `<S>` for you,
-    /// or you can supply it explicitly, if it differs from the static type of the object.
-    /// <br>**Thread-safety:** This function may only be called from the ApplicationContext's thread.
-    /// \param obj must be non-null. Also, must be convertible to QObject.
-    /// \param objName the name for this Object in the ApplicationContext.
-    /// *Note*: this name will not be set as the QObject::objectName(). It will be the internal name within the ApplicationContext only.
-    /// \tparam S the primary service-type for the object.
-    /// \tparam IFaces additional service-interfaces to be advertised. If a type appears more than once in the set of types comprising `S` and `IFaces`, compilation will fail with a diagnostic.
-    /// \return a ServiceRegistration for the registered service, or an invalid ServiceRegistration if it could not be registered.
-    ///
-    template<typename S,typename... IFaces> ServiceRegistration<S,ServiceScope::EXTERNAL> registerObject(S* obj, const QString& objName = "") {
-        static_assert(detail::could_be_qobject<S>::value, "Object is not potentially convertible to QObject");
-        QObject* qObject = dynamic_cast<QObject*>(obj);
-        if(!qObject) {
-            qCCritical(loggingCategory()).noquote().nospace() << "Cannot register Object " << obj << " as '" << objName << "'. Object is no QObject";
-            return ServiceRegistration<S,ServiceScope::EXTERNAL>{};
-        }
-        if constexpr(sizeof...(IFaces) > 0) {
-            static_assert(detail::check_unique_types<S,IFaces...>(), "All advertised interfaces must be distinct");
-            auto check = detail::check_dynamic_types<S,IFaces...>(obj);
-            if(!check.first)            {
-                qCCritical(loggingCategory()).noquote().nospace() << "Cannot register Object " << qObject << " as '" << objName << "'. Object does not implement " << detail::type_name(check.second);
-                return ServiceRegistration<S,ServiceScope::EXTERNAL>{};
-            }
-        }
-        std::unordered_set<std::type_index> ifaces;
-        (ifaces.insert(typeid(S)), ..., ifaces.insert(typeid(IFaces)));
-        return ServiceRegistration<S,ServiceScope::EXTERNAL>::wrap(registerService(objName, service_descriptor{ifaces, typeid(*obj), qObject->metaObject()}, service_config{}, ServiceScope::EXTERNAL, qObject));
-    }
-
-    ///
-    /// \brief Obtains a ServiceRegistration for a service-type and name.
-    /// <br>This function will look up Services by the names they were registered with.
-    /// Additionally, it will look up any alias that might have been given, using ServiceRegistration::registerAlias(const QString&).
-    /// <br>**Note:** If you do not provide an explicit type-argument, QObject will be assumed. This will, of course, match
-    /// any service with the supplied name.<br>
-    /// The returned ServiceRegistration may be narrowed to a more specific service-type using ServiceRegistration::as().
-    /// <br>**Thread-safety:** This function may be called safely  from any thread.
-    /// \tparam S the required service-type.
-    /// \param name the desired name of the registration.
-    /// A valid ServiceRegistration will be returned only if exactly one Service that matches the requested type and name has been registered.
-    /// \return a ServiceRegistration for the required type and name. If no single Service with a matching name and service-type could be found,
-    /// an invalid ServiceRegistration will be returned.
-    ///
-    template<typename S=QObject> [[nodiscard]] ServiceRegistration<S,ServiceScope::UNKNOWN> getRegistration(const QString& name) const {
-        static_assert(detail::could_be_qobject<S>::value, "Type must be potentially convertible to QObject");
-        return ServiceRegistration<S,ServiceScope::UNKNOWN>::wrap(getRegistrationHandle(name));
-    }
-
-
-
-    ///
-    /// \brief Obtains a ProxyRegistration for a service-type.
-    /// <br>In contrast to the ServiceRegistration that is returned by registerService(),
-    /// the ProxyRegistration returned by this function is actually a Proxy.<br>
-    /// This Proxy manages all Services of the requested type, regardless of whether they have been registered prior
-    /// to invoking getRegistration().<br>
-    /// This means that if you subscribe to it using Registration::subscribe(), you will be notified
-    /// about all published services that match the Service-type.
-    /// <br>**Thread-safety:** This function may be called safely  from any thread.
-    /// \tparam S the required service-type.
-    /// \return a ProxyRegistration that corresponds to all registration that match the service-type.
-    ///
-    template<typename S> [[nodiscard]] ProxyRegistration<S> getRegistration() const {
-        static_assert(detail::could_be_qobject<S>::value, "Type must be potentially convertible to QObject");
-        return ProxyRegistration<S>::wrap(getRegistrationHandle(typeid(S), detail::getMetaObject<S>()));
-    }
-
-    /**
-     * @brief Obtains a List of all Services that have been registered.
-     * <br>The ServiceRegistrations have a type-argument `QObject`. You may
-     * want to narrow them to the expected service-type using ServiceRegistration::as().
-     * <br>**Thread-safety:** This function may be called safely  from any thread.
-     * @return a List of all Services that have been registered.
-     */
-    [[nodiscard]] QList<ServiceRegistration<QObject,ServiceScope::UNKNOWN>> getRegistrations() const {
-        QList<ServiceRegistration<QObject,ServiceScope::UNKNOWN>> result;
-        for(auto handle : getRegistrationHandles()) {
-            result.push_back(ServiceRegistration<QObject,ServiceScope::UNKNOWN>::wrap(handle));
-        }
-        return result;
-    }
-
-
-
-
-    ///
-    /// \brief Publishes this ApplicationContext.
-    /// This method may be invoked multiple times.
-    /// Each time it is invoked, it will attempt to instantiate all yet-unpublished services that have been registered with this ApplicationContext.
-    /// <br>**Thread-safety:** This function may only be called from the QApplicationContext's thread.
-    /// \param allowPartial has the default-value `false`, this function will either return all services or no service at all.
-    /// If `allowPartial == true`, the function will attempt to publish as many pending services as possible.
-    /// Failures that may be fixed by further registrations will be logged with the level QtMsgType::QtWarningMessage.
-    /// \return `true` if there are no fatal errors and all services were published.
-    ///
-    virtual bool publish(bool allowPartial = false) = 0;
-
-
-
-    ///
-    /// \brief The number of published services.
-    /// <br>**Thread-safety:** This function may be safely called from any thread.
-    /// \return The number of published services.
-    ///
-    [[nodiscard]] virtual unsigned published() const = 0;
-
-    /// \brief The number of yet unpublished services.
-    /// <br>**Thread-safety:** This function may be safely called from any thread.
-    /// \return the number of services that have been registered but not (yet) published.
-    ///
-    [[nodiscard]] virtual unsigned pendingPublication() const = 0;
-
-    ///
-    /// \brief Is this the global instance?
-    /// \return `true` if `this` has been installed as the global instance.
-    ///
-    bool isGlobalInstance() const;
-    ///
-    /// \brief Obtains a QConfigurationWatcher for an expression.
-    /// <br>If autoRefreshEnabled() and the `expression` can be successfully parsed, this function returns an instance of QConfigurationWatcher.
-    /// <br>Using the Q_PROPERTY QConfigurationWatcher::currentValue(), you can then track the current configuration.
-    /// \param expression will be parsed in order to determine the QConfigurationWatcher::currentValue().
-    /// <br>The expression shall contain one or more *placeholders* which will be resolved using the underlying configuration.
-    /// A *placeholder* is enclosed in curly brackets with a preceding dollar-sign.<br>
-    /// `"${name}"` will be resolved with the configuration-entry `"name"`.<br>
-    /// `"${network/name}"` will be resolved with the configuration-entry `"name"` from the section `"network"`.<br>
-    /// `"${host}://${url}"` will be resolved with the result of the concatenation of the configuration-entry `"host"`,
-    /// a colon and two slashes and the configuration-entry `"url"`.<br>
-    /// The special character-sequence asterisk-slash indicates that a value shall be resolved in a section and all its parent-sections:<br>
-    /// `"* /network/hosts/${host}"` will be resolved with the configuration-entry `"name"` from the section `"network/hosts"`, or
-    /// its parent sections.
-    /// \return QConfigurationWatcher that watches the expression, or `nullptr` if the expression could not be parsed, or
-    /// if auto-refresh has not been enabled.
-    /// \sa autoRefreshEnabled()
-    ///
-    [[nodiscard]] virtual QConfigurationWatcher* watchConfigValue(const QString& expression) = 0;
-
-    ///
-    /// \brief Has auto-refresh been enabled?
-    /// <br>If enabled, you may use watchConfigValue(const QString&) in order to watch configuration-values.
-    /// <br>Also, it is possible to use mcnepp::qtdi::autoRefresh(const QString&) to force automatic updates of service-properties,
-    /// whenever the corresponding configuration-values is modified.
-    /// <br>When using a StandardApplicationContext, auto-refresh can be enabled by putting a configuration-entry into one of the QSettings-objects registered with the context:
-    ///
-    ///     [qtdi]
-    ///     enableAutoRefresh=true
-    ///     ; Optionally, specify the refresh-period:
-    ///     autoRefreshMillis=2000
-    ///
-    /// \return `true` if auto-refresh has been enabled.
-    ///
-    [[nodiscard]] virtual bool autoRefreshEnabled() const = 0;
-
-    ///
-    /// \brief The QLoggingCategory that this ApplicationContext uses.
-    /// \return The QLoggingCategory that this ApplicationContext uses.
-    /// \sa mcnepp::qtdi::defaultLoggingCategory()
-    ///
-    [[nodiscard]] virtual const QLoggingCategory& loggingCategory() const = 0;
-
-
-
-signals:
-
-    ///
-    /// \brief Signals that the published() property has changed.
-    /// May be emitted upon publish(bool).
-    /// **Note:** the signal will not be emitted on destruction of this ApplicationContext!
-    ///
-    void publishedChanged();
-
-    ///
-    /// \brief Signals that the pendingPublication() property has changed.
-    /// May be emitted upon registerService(), registerObject() or publish(bool).
-    /// **Note:** the signal will not be emitted on destruction of this ApplicationContext!
-    ///
-    void pendingPublicationChanged();
-
-protected:
-
-
-
-    ///
-    /// \brief Standard constructor.
-    /// \param parent the optional parent of this QApplicationContext.
-    ///
-    explicit QApplicationContext(QObject* parent = nullptr);
-
-
-    ///
-    /// \brief Registers a service with this QApplicationContext.
-    /// \param name the name of the service.
-    /// \param descriptor the descriptor of the service.
-    /// \param config the configuration of the service.
-    /// \param scope determines the service's lifeycle
-    /// \param baseObject in case of ServiceScope::EXTERNAL the Object to be registered. Otherwise, the (optional) pointer to the registration of a service-template.
-    /// \return a Registration for the service, or `nullptr` if it could not be registered.
-    ///
-    virtual service_registration_handle_t registerService(const QString& name, const service_descriptor& descriptor, const service_config& config, ServiceScope scope, QObject* baseObject) = 0;
-
-
-    ///
-    /// \brief Obtains a Registration for a service_type.
-    /// \param service_type the service-type to match the registrations.
-    /// \param metaObject the static QMetaObject for the type. If not available, `nullptr` can be passed.
-    /// \return a Registration for the supplied service_type.
-    ///
-    virtual proxy_registration_handle_t getRegistrationHandle(const std::type_info& service_type, const QMetaObject* metaObject) const = 0;
-
-    ///
-    /// \brief Obtains a handle to a Registration for a name.
-    /// <br>The type of the returned handle is the opaque type service_registration_handle_t.
-    /// You should not de-reference it, as its API may changed without notice.
-    /// <br>What you can do, though, is use one of the free functions matches(registration_handle_t),
-    /// <br>registeredName(service_registration_handle_t), serviceConfig(service_registration_handle_t).
-    /// <br>Additionally, you may wrap the handles in a type-safe manner, using ServiceRegistration::wrap(service_registration_handle_t).
-    ///
-    /// \param name the desired name of the service.
-    /// A valid handle to a Registration will be returned only if exactly one Service has been registered that matches
-    /// the name.
-    /// \return a handle to a Registration for the supplied name, or `nullptr` if no single Service has been registered with the name.
-    /// \sa getRegistration(const QString&) const.
-    ///
-    [[nodiscard]] virtual service_registration_handle_t getRegistrationHandle(const QString& name) const = 0;
-
-
-    /**
-     * @brief Obtains a List of all Services that have been registered.
-     * <br>The element-type of the returned QList is the opaque type service_registration_handle_t.
-     * You should not de-reference it, as its API may changed without notice.
-     * <br>
-     * What you can do, though, is use one of the free functions matches(registration_handle_t),
-     * registeredName(service_registration_handle_t), serviceConfig(service_registration_handle_t).
-     * <br>Additionally, you may wrap the handles in a type-safe manner, using ServiceRegistration::wrap(service_registration_handle_t).
-     * @return a List of all Services that have been registered.
-     */
-    [[nodiscard]] virtual QList<service_registration_handle_t> getRegistrationHandles() const = 0;
-
-
-    ///
-    /// \brief Allows you to invoke a protected virtual function on another target.
-    /// <br>If you are implementing registerService(const QString&, service_descriptor*) and want to delegate
-    /// to another implementation, access-rules will not allow you to invoke the function on another target.
-    /// <br>If this function is invoked with `appContext == nullptr`, it will return `nullptr`.
-    /// \param appContext the target on which to invoke registerService(const QString&, service_descriptor*).
-    /// \param name the name of the registered service.
-    /// \param descriptor describes the service.
-    /// \param config configuration of the service.
-    /// \param scope detemines the service's lifecyle.
-    /// \param baseObj in case of ServiceScope::EXTERNAL the Object to be registered. Otherwise, the (optional) pointer to the registration of a service-template.
-    /// \return the result of registerService(const QString&, service_descriptor*,const service_config&,ServiceScope,QObject*).
-    ///
-    static service_registration_handle_t delegateRegisterService(QApplicationContext* appContext, const QString& name, const service_descriptor& descriptor, const service_config& config, ServiceScope scope, QObject* baseObj) {
-        if(!appContext) {
-            return nullptr;
-        }
-        return appContext->registerService(name, descriptor, config, scope, baseObj);
-    }
-
-
-
-    ///
-    /// \brief Allows you to invoke a protected virtual function on another target.
-    /// <br>If you are implementing getRegistrationHandle(const std::type_info&,const QMetaObject*) const and want to delegate
-    /// to another implementation, access-rules will not allow you to invoke the function on another target.
-    /// <br>If this function is invoked with `appContext == nullptr`, it will return `nullptr`.
-    /// \param appContext the target on which to invoke getRegistrationHandle(const std::type_info&,const QMetaObject*) const.
-    /// \param service_type
-    /// \param metaObject the QMetaObject of the service_type. May be omitted.
-    /// \return the result of getRegistrationHandle(const std::type_info&,const QMetaObject*) const.
-    ///
-    [[nodiscard]] static proxy_registration_handle_t delegateGetRegistrationHandle(const QApplicationContext* appContext, const std::type_info& service_type, const QMetaObject* metaObject) {
-        if(!appContext) {
-            return nullptr;
-        }
-        return appContext->getRegistrationHandle(service_type, metaObject);
-    }
-
-    ///
-    /// \brief Allows you to invoke a protected virtual function on another target.
-    /// <br>If you are implementing getRegistrationHandle(const QString&) const and want to delegate
-    /// to another implementation, access-rules will not allow you to invoke the function on another target.
-    /// <br>If this function is invoked with `appContext == nullptr`, it will return `nullptr`.
-    /// \param appContext the target on which to invoke getRegistrationHandle(const QString&) const.
-    /// \param name the name under which the service is looked up.
-    /// \return the result of getRegistrationHandle(const std::type_info&,const QMetaObject*) const.
-    ///
-    [[nodiscard]] static service_registration_handle_t delegateGetRegistrationHandle(const QApplicationContext* appContext, const QString& name) {
-        if(!appContext) {
-            return nullptr;
-        }
-
-        return appContext->getRegistrationHandle(name);
-    }
-
-
-
-    ///
-    /// \brief Allows you to invoke a protected virtual function on another target.
-    /// <br>If you are implementing getRegistrationHandles() const and want to delegate
-    /// to another implementation, access-rules will not allow you to invoke the function on another target.
-    /// <br>If this function is invoked with `appContext == nullptr`, it will return an empty QList.
-    /// \param appContext the target on which to invoke getRegistrationHandles() const.
-    /// \return the result of getRegistrationHandle(const std::type_info&,const QMetaObject*) const.
-    ///
-    static QList<service_registration_handle_t> delegateGetRegistrationHandles(const QApplicationContext* appContext) {
-        if(!appContext) {
-            return QList<service_registration_handle_t>{};
-        }
-        return appContext->getRegistrationHandles();
-    }
-
-    ///
-    /// \brief Connects the signals of a source-context with the corresponding signals of a target-context.
-    /// <br>This convenience-function may help with implementing your own implementation of QApplicationContext.
-    /// \param sourceContext the context that emits the signals
-    /// \param targetContext the context that shall propagate the signals
-    /// \param connectionType will be used to make the connections.
-    ///
-    static void delegateConnectSignals(QApplicationContext* sourceContext, QApplicationContext* targetContext, Qt::ConnectionType connectionType = Qt::AutoConnection) {
-        connect(sourceContext, &QApplicationContext::pendingPublicationChanged, targetContext, &QApplicationContext::pendingPublicationChanged, connectionType) ;
-        connect(sourceContext, &QApplicationContext::publishedChanged, targetContext, &QApplicationContext::publishedChanged, connectionType);
-    }
-
-    static bool setInstance(QApplicationContext*);
-
-    static bool unsetInstance(QApplicationContext*);
-
-
-    template<typename S,ServiceScope> friend class ServiceRegistration;
-
-private:
-    static std::atomic<QApplicationContext*> theInstance;
-};
-
-template<typename S> template<typename D,typename R> Subscription Registration<S>::autowire(R (S::*injectionSlot)(D*)) {
-    if(!injectionSlot || !registrationHolder) {
-        qCCritical(loggingCategory(unwrap())).noquote().nospace() << "Cannot autowire " << *this << " with " << injectionSlot;
-        return Subscription{};
-    }
-    auto target = this->applicationContext()->template getRegistration<D>();
-    auto callable = std::mem_fn(injectionSlot);
-    auto subscription = new detail::CombiningSubscription<decltype(callable),S,D>{QList<registration_handle_t>{target.unwrap()}, target.unwrap(), callable, Qt::AutoConnection};
-    return Subscription{unwrap()->subscribe(subscription)};
-}
-
-
-
-
-///
-/// \brief A mix-in interface for classes that may modify services before publication.
-/// The method process(service_registration_handle_t, QObject*,const QVariantMap&) will be invoked for each service after its properties have been set, but
-/// before an *init-method* is invoked.
-///
-class QApplicationContextPostProcessor {
-public:
-    ///
-    /// \brief Processes each service published by an ApplicationContext.
-    /// \param handle references the service-registration.
-    /// \param service the service-instance
-    /// \param resolvedProperties the resolved properties for this service.
-    ///
-    virtual void process(service_registration_handle_t handle, QObject* service, const QVariantMap& resolvedProperties) = 0;
-
-    virtual ~QApplicationContextPostProcessor() = default;
-};
-
-
-
-}
-
-
-namespace std {
-    template<> struct hash<mcnepp::qtdi::Subscription> {
-        size_t operator()(const mcnepp::qtdi::Subscription& sub, [[maybe_unused]] size_t seed = 0) const {
-            return hasher(sub.unwrap());
-        }
-
-        hash<mcnepp::qtdi::subscription_handle_t> hasher;
-    };
-
-    template<typename S,mcnepp::qtdi::ServiceScope scope> struct hash<mcnepp::qtdi::ServiceRegistration<S,scope>> {
-        size_t operator()(const mcnepp::qtdi::ServiceRegistration<S,scope>& sub, [[maybe_unused]] size_t seed = 0) const {
-            return hasher(sub.unwrap());
-        }
-
-        hash<mcnepp::qtdi::service_registration_handle_t> hasher;
-    };
-
-
-    template<typename S> struct hash<mcnepp::qtdi::ProxyRegistration<S>> {
-        size_t operator()(const mcnepp::qtdi::ProxyRegistration<S>& sub, [[maybe_unused]] size_t seed = 0) const {
-            return hasher(sub.unwrap());
-        }
-
-        hash<mcnepp::qtdi::proxy_registration_handle_t> hasher;
-    };
-
-    template<> struct hash<mcnepp::qtdi::detail::dependency_info> {
-        std::size_t operator()(const mcnepp::qtdi::detail::dependency_info& info) const {
-            return typeHasher(info.type) ^ info.kind;
-        }
-        hash<type_index> typeHasher;
-    };
-
-
-
-}
-
-
-
-
+#pragma once
+/** @file qapplicationcontext.h
+ *  @brief Contains the class QApplicationContext and other related types and functions.
+ *  @author McNepp
+*/
+
+#include <utility>
+#include <typeindex>
+#include <unordered_set>
+#include <QObject>
+#include <QVariant>
+#include <QPointer>
+#include <QMetaMethod>
+#include <QLoggingCategory>
+
+namespace mcnepp::qtdi {
+
+class QApplicationContext;
+
+namespace detail {
+    class Registration;
+    class ServiceRegistration;
+    class ProxyRegistration;
+    class Subscription;
+}
+
+struct service_config;
+
+
+///
+/// An opaque type that represents the Registration on a low level.
+/// <br>Clients should have no need to know any details about this type.
+/// The only thing you may do directly with a registration_handle_t is check for validity using an if-expression.
+/// In particular, you should not de-reference a handle, as its API might change without notice!
+/// What you can do, however, is use one of the free functions matches(registration_handle_t handle),
+/// applicationContext(registration_handle_t handle).
+///
+using registration_handle_t = detail::Registration*;
+
+
+///
+/// An opaque type that represents the ServiceRegistration on a low level.
+/// <br>Clients should have no need to know any details about this type.
+/// The only thing you may do directly with a service_registration_handle_t is check for validity using an if-expression.
+/// In particular, you should not de-reference a handle, as its API might change without notice!
+/// What you can do, however, is use one of the free functions registeredName(service_registration_handle_t handle),
+/// serviceConfig(service_registration_handle_t).
+/// applicationContext(registration_handle_t handle).
+///
+using service_registration_handle_t = detail::ServiceRegistration*;
+
+///
+/// An opaque type that represents the ProxyRegistration on a low level.
+/// <br>Clients should have no need to know any details about this type.
+/// The only thing you may do directly with a proxy_registration_handle_t is check for validity using an if-expression.
+/// In particular, you should not de-reference a handle, as its API might change without notice!
+/// What you can do, however, is use the free function registeredServices(proxy_registration_handle_t handle).
+/// applicationContext(registration_handle_t handle).
+///
+using proxy_registration_handle_t = detail::ProxyRegistration*;
+
+///
+/// An opaque type that represents the Subscription on a low level.
+/// <br>Clients should have no need to know any details about this type.
+/// The only thing you may do directly with a registration_handle_t is check for validity using an if-expression.
+/// In particular, you should not de-reference a handle, as its API might change without notice!
+///
+using subscription_handle_t = detail::Subscription*;
+
+
+/**
+* \brief Specifies the kind of a service-dependency.
+* Will be used as a non-type argument to Dependency, when registering a service.
+* The following table sums up the characteristics of each type of dependency:
+* <table><tr><th>&nbsp;</th><th>Normal behaviour</th><th>What if no dependency can be found?</th><th>What if more than one dependency can be found?</th></tr>
+* <tr><td>MANDATORY</td><td>Injects one dependency into the dependent service.</td><td>Publication of the ApplicationContext will fail.</td>
+* <td>Publication will fail with a diagnostic, unless a `requiredName` has been specified for that dependency.</td></tr>
+* <tr><td>OPTIONAL</td><td>Injects one dependency into the dependent service</td><td>Injects `nullptr` into the dependent service.</td>
+* <td>Publication will fail with a diagnostic, unless a `requiredName` has been specified for that dependency.</td></tr>
+* <tr><td>N</td><td>Injects all dependencies of the dependency-type that have been registered into the dependent service, using a `QList`</td>
+* <td>Injects an empty `QList` into the dependent service.</td>
+* <td>See 'Normal behaviour'</td></tr>
+* </table>
+*/
+enum class Kind {
+    ///
+    /// This dependency must be present in the ApplicationContext.
+    MANDATORY,
+    /// This dependency need not be present in the ApplicationContext.
+    /// If not, `nullptr` will be provided.
+    OPTIONAL,
+    ///
+    /// All Objects with the required service-type will be pushed into QList
+    /// and provided to the constructor of the service that depends on them.
+    N
+
+};
+
+/**
+ * @brief Specifies the scope of a ServiceRegistration.
+ * <br>Serves as a non-type template-argument for ServiceRegistration.
+ * <table><tr><th>Scope</th><th>Produced by</th><th>Behaviour</th></tr>
+ * <tr><td>UNKNOWN</td><td>QApplicationContext::getRegistrations(), QApplicationContext::getRegistration(const QString&).</td><td>Could be either SINGLETON or PROTOTYPE.</td></tr>
+ * <tr><td>SINGLETON</td><td>QApplicationContext::registerService(service()).</td><td>The service will be instantiated on QApplicationContext::publish(bool).<br>A reference to a single instance will be injected into every dependent service.</td></tr>
+ * <tr><td>PROTOTYPE</td><td>QApplicationContext::registerService(prototype()).</td><td>Instances of this service will only be created if another service needs it as a dependency.<br>
+ * A new instance will be injected into every dependent service.</td></tr>
+ * <tr><td>EXTERNAL</td><td>QApplicationContext::registerObject().</td><td>The service has been created externally.</td></tr>
+ * <tr><td>TEMPLATE</td><td>QApplicationContext::registerService(serviceTemplate()).</td><td>No Instances will ever by created.<br>
+ * The ServiceRegistration can be supplied as an additional parameter when registering other services.</td></tr>
+ * </table>
+ */
+enum class ServiceScope {
+    UNKNOWN,
+    SINGLETON,
+    PROTOTYPE,
+    EXTERNAL,
+    TEMPLATE
+};
+
+template<typename S> class Registration;
+
+template<typename S,ServiceScope> class ServiceRegistration;
+
+
+Q_DECLARE_LOGGING_CATEGORY(defaultLoggingCategory)
+
+
+
+
+namespace detail {
+
+
+template<ServiceScope scope> struct service_scope_traits {
+    static constexpr bool is_binding_source = false;
+    static constexpr bool is_constructable = false;
+};
+
+template<> struct service_scope_traits<ServiceScope::SINGLETON> {
+    static constexpr bool is_binding_source = true;
+    static constexpr bool is_constructable = true;
+};
+
+
+template<> struct service_scope_traits<ServiceScope::EXTERNAL> {
+    static constexpr bool is_binding_source = true;
+    static constexpr bool is_constructable = false;
+};
+
+template<> struct service_scope_traits<ServiceScope::PROTOTYPE> {
+    static constexpr bool is_binding_source = false;
+    static constexpr bool is_constructable = true;
+};
+
+// We cannot make use of service_scope_traits here, since we also want to test this at runtime:
+constexpr bool is_binding_source(ServiceScope scope) {
+    return scope != ServiceScope::TEMPLATE;
+}
+
+#ifdef __cpp_lib_remove_cvref
+template<typename T> using remove_cvref_t = std::remove_cvref_t<T>;
+#else
+template<typename T> using remove_cvref_t = std::remove_cv_t<std::remove_reference_t<T>>;
+#endif
+
+template<typename S,typename V=QObject*> struct could_be_qobject : std::false_type {};
+
+template<typename S> struct could_be_qobject<S,decltype(dynamic_cast<QObject*>(static_cast<S*>(nullptr)))> : std::true_type {};
+
+
+template <typename T>
+QList<T*> convertQList(const QObjectList &list) {
+    QList<T *> result;
+    for (auto obj : list) {
+        if(T* ptr = dynamic_cast<T*>(obj)) {
+            result.push_back(ptr);
+        }
+    }
+    return result;
+}
+
+template <>
+inline QObjectList convertQList<QObject>(const QObjectList &list) {
+    return list;
+}
+
+template<typename S,Kind kind> struct default_argument_converter {
+    S* operator()(const QVariant& arg) const {
+        return dynamic_cast<S*>(arg.value<QObject*>());
+    }
+};
+
+
+template<typename S> struct default_argument_converter<S,Kind::N> {
+    QList<S*> operator()(const QVariant& arg) const {
+        return convertQList<S>(arg.value<QObjectList>());
+    }
+};
+
+///
+/// \brief The Subscription created by Registrations.
+/// This is an internal Q_OBJECT whose sole purpose it is to provide a signal
+/// for publishing the current set of published Services.
+/// <br>Subscriptions are passed to Registration::onSubscription(subscription_handle_t),
+/// where one of two things happens:
+/// <br>Either, the signal Subscription::objectPublished(QObject*) is emitted,
+/// or the Registration connects its own incoming signal Registration::objectPublished(QObject*) to
+/// the Subscription's outgoing signal.
+///
+class Subscription : public QObject {
+    Q_OBJECT
+
+    friend class Registration;
+
+    template<typename S> friend class mcnepp::qtdi::Registration;
+
+
+public:
+    ///
+    /// \brief Severs all Connections that this Subscription has made.
+    ///
+    virtual void cancel() = 0;
+
+    ///
+    /// \brief Connects to a Registration.
+    /// <br>An implementation should invoke connect(registration_handle_t, subscription_handle_t, Qt::ConnectionType) and
+    /// store the QMetaObject::Connection in a field. It should be disconnected in cancel().
+    /// \param source the Registration whose signals shall be propagated.
+    /// \param target the Subscription that shall re-emit the signal Subscription::objectPublished.
+    ///
+    virtual void connectTo(registration_handle_t source) = 0;
+
+
+protected:
+    explicit Subscription(QObject* parent = nullptr) : QObject(parent) {
+
+    }
+
+signals:
+
+    void objectPublished(QObject*);
+};
+
+
+
+template<typename S> constexpr auto getMetaObject(S*) -> decltype(&S::staticMetaObject) {
+    return &S::staticMetaObject;
+}
+
+inline constexpr std::nullptr_t getMetaObject(void*) {
+    return nullptr;
+}
+
+template<typename S> constexpr const QMetaObject* getMetaObject() {
+    return getMetaObject(static_cast<S*>(nullptr));
+}
+
+using q_setter_t = std::function<void(QObject*,QVariant)>;
+
+using q_init_t = std::function<void(QObject*,QApplicationContext*)>;
+
+using q_variant_converter_t = std::function<QVariant(const QString&)>;
+
+struct service_descriptor;
+
+
+
+template<typename T> auto hasQVariantSupport(T* ptr) -> decltype(QVariant{*ptr});
+
+void hasQVariantSupport(void*);
+
+
+template<typename T> constexpr bool has_qvariant_support = std::is_same_v<decltype(hasQVariantSupport(static_cast<T*>(nullptr))),QVariant>;
+
+inline void convertVariant(QVariant& var, q_variant_converter_t converter) {
+    if(converter) {
+        var = converter(var.toString());
+    }
+}
+
+
+
+template<typename T> struct default_string_converter {
+    T operator()(const QString& str) const {
+        return T{str};
+    }
+};
+
+
+
+template<typename T,bool=has_qvariant_support<T> || std::is_convertible_v<T,QObject*>> struct variant_converter_traits;
+
+
+template<typename T> struct variant_converter_traits<T,true> {
+    using type = std::nullptr_t;
+
+    static constexpr std::nullptr_t makeConverter(std::nullptr_t = nullptr) {
+        return nullptr;
+    }
+
+
+};
+
+template<typename T> struct variant_converter_traits<T,false> {
+    using type = default_string_converter<T>;
+
+
+    template<typename C=type> static q_variant_converter_t makeConverter(C converter = C{}) {
+        static_assert(std::is_convertible_v<std::invoke_result_t<C,QString>,T>, "return-type of converter does not match");
+        return [converter](const QString& str) { return QVariant::fromValue(converter(str));};
+    }
+
+};
+
+
+
+struct property_descriptor {
+    QByteArray name;
+    q_setter_t setter;
+};
+
+inline QDebug operator << (QDebug out, const property_descriptor& descriptor) {
+    if(!descriptor.name.isEmpty()) {
+        out.noquote().nospace() << "property '" << descriptor.name << "'";
+    }
+    return out;
+}
+
+
+
+template<typename T> struct qvariant_cast {
+    T operator()(const QVariant& v) const {
+        return v.value<T>();
+    }
+};
+
+template<typename T> struct qvariant_cast<QList<T*>> {
+    QList<T*> operator()(const QVariant& v) const {
+        return convertQList<T>(v.value<QObjectList>());
+    }
+};
+
+
+
+template<typename S> struct callable_adapter {
+
+    template<typename A,typename R> static q_setter_t adaptSetter(R (S::*setter)(A)) {
+        if(!setter) {
+            return nullptr;
+        }
+        using arg_type = detail::remove_cvref_t<A>;
+        return [setter](QObject* obj,QVariant arg) {
+            if(S* ptr = dynamic_cast<S*>(obj)) {
+                (ptr->*setter)(qvariant_cast<arg_type>{}(arg));
+            }
+        };
+    }
+
+};
+
+
+
+
+///
+/// \brief A  type that serves as a "handle" for registrations in a QApplicationContext.
+/// This class has a signal objectPublished(QObject*).
+/// However, it would be quite unwieldly to use that property directly in order to get hold of the
+/// Objects managed by this Registration.
+/// Rather, use the class-template `Registration` and its type-safe method `Registration::subscribe()`.
+///
+class Registration : public QObject {
+    Q_OBJECT
+
+    friend class Subscription;
+
+public:
+
+    template<typename S> friend class mcnepp::qtdi::Registration;
+
+
+    ///
+    /// \brief Does this Registration match a type?
+    /// \param type the request.
+    /// \return `true` if the implementation or the service-interface of this Registration matches
+    /// the requested type.
+    ///
+    [[nodiscard]] virtual bool matches(const std::type_info& type) const = 0;
+
+
+
+    ///
+    /// \brief Yields the ApplicationContext that this Registration belongs to.
+    /// \return the ApplicationContext that this Registration belongs to.
+    ///
+    [[nodiscard]] virtual QApplicationContext* applicationContext() const = 0;
+
+    /**
+      * @brief the QMetaObject of the Service.
+      * <br>For every Registration obtained via QApplicationContext::registerService() or QApplicationContext::registerObject(),
+      * this function will yield the QMetaObject belonging to the service's implementation-type.
+      * <br>For every Registration obtained via QApplicationContext::getRegistration(), this method may yield `nullptr`, in case
+      * that the type-argument specifies a non-QObject interface.
+      * @return the QMetaObject of the Service, or `nullptr` if this is a Registration for a non-QObject interface.
+      */
+    virtual const QMetaObject* serviceMetaObject() const = 0;
+
+
+    friend QDebug operator<<(QDebug out, const Registration& reg) {
+        reg.print(out);
+        return out;
+    }
+
+    /// Subscribes to a Subscription.
+    /// <br>Invokes onSubscription(subscription_handle_t subscription).
+    /// \brief subscribe
+    /// \param subscription
+    /// \return the subscription.
+    ///
+    subscription_handle_t subscribe(subscription_handle_t subscription) {
+        if(subscription) {
+            onSubscription(subscription);
+        }
+        return subscription;
+    }
+
+signals:
+
+    ///
+    /// \brief Signals when a service has been published.
+    ///
+    void objectPublished(QObject*);
+
+protected:
+
+
+    explicit Registration(QObject* parent = nullptr) : QObject(parent) {
+
+     }
+
+    virtual ~Registration() = default;
+
+     ///
+     /// \brief Writes information about this Registration to QDebug.
+     /// \param out
+     ///
+     virtual void print(QDebug out) const = 0;
+
+
+
+
+    /**
+     * @brief A Subscription shall be connected to this Registration.
+     * <br>The Registration might immediately emit the signal Subscription::objectPublished(QObject*).
+     * <br>Alternatively or in addition to that, it might connect itself to the Subscription using Subscription::connectTo(registration_handle_t).
+     * @param subscription the Subscribtion that was connected.
+     */
+    virtual void onSubscription(subscription_handle_t subscription) = 0;
+
+
+};
+
+///
+/// \brief Convenience-function that connects the incoming signal of a Registration with the outgoing signal of a Subscription.
+/// \param source
+/// \param target
+/// \param connectionType
+/// \return the Connection.
+///
+inline QMetaObject::Connection connect(registration_handle_t source, subscription_handle_t target, Qt::ConnectionType connectionType = Qt::AutoConnection) {
+    if(source && target) {
+        return QObject::connect(source, &Registration::objectPublished, target, &Subscription::objectPublished, connectionType);
+    }
+    return QMetaObject::Connection{};
+}
+
+
+
+///
+/// \brief A basic implementation of the detail::Subscription.
+///
+class BasicSubscription : public Subscription {
+public:
+
+    explicit BasicSubscription(QObject* parent = nullptr) : Subscription{parent} {
+
+    }
+
+    template<typename S,typename F> void connectOut(S* context, F callable, Qt::ConnectionType connectionType = Qt::AutoConnection)
+    {
+        static_assert(std::is_base_of_v<QObject,S>, "Context must be derived from QObject");
+        out_connection = QObject::connect(this, &Subscription::objectPublished, context, callable, connectionType);
+    }
+
+
+    void cancel() override;
+
+    void connectTo(registration_handle_t source) override;
+
+
+private:
+    QMetaObject::Connection out_connection;
+    QMetaObject::Connection in_connection;
+};
+
+
+
+///
+/// \brief A subscription that connects multiple services.
+///
+class MultiServiceSubscription : public BasicSubscription {
+    Q_OBJECT
+public:
+
+    using target_list_t = QList<registration_handle_t>;
+
+signals:
+    void objectsPublished(const QObjectList&);
+
+protected:
+    explicit MultiServiceSubscription(const target_list_t& targets, QObject* parent);
+
+
+    void cancel() override;
+
+    virtual MultiServiceSubscription* newChild(const target_list_t& targets) = 0;
+
+    virtual QMetaObject::Connection connectObjectsPublished() = 0;
+
+private:
+
+    void onObjectPublished(QObject*);
+
+    void onLastObjectPublished(QObject*);
+
+    const target_list_t m_targets;
+    QObjectList m_boundObjects;
+    QList<QPointer<Subscription>> m_children;
+    QMetaObject::Connection m_objectsPublishedConnection;
+};
+
+
+
+template<typename S,typename SIG,typename T,typename SLT> class ConnectionSubscription : public MultiServiceSubscription {
+public:
+
+
+    ConnectionSubscription(const target_list_t& targets, SIG theSignal, SLT theSlot, Qt::ConnectionType connectionType, QObject* parent) :
+        MultiServiceSubscription{targets, parent},
+        m_signal{theSignal},
+        m_slot{theSlot},
+        m_connectionType{connectionType} {
+    }
+
+protected:
+
+    virtual MultiServiceSubscription* newChild(const target_list_t& targets) override {
+        return new ConnectionSubscription<S,SIG,T,SLT>{targets, m_signal, m_slot, m_connectionType, this};
+    }
+
+    virtual QMetaObject::Connection connectObjectsPublished() override {
+        return connect(this, &MultiServiceSubscription::objectsPublished, this, &ConnectionSubscription::notify);
+    }
+
+    virtual void cancel() override {
+        for(auto& connection : connections) {
+            QObject::disconnect(connection);
+        }
+        MultiServiceSubscription::cancel();
+    }
+
+private:
+    void notify(const QObjectList& targets) {
+        if(S* s = dynamic_cast<S*>(targets[0])) {
+            if(T* t = dynamic_cast<T*>(targets[1])) {
+                connections.push_back(connect(s, m_signal, t, m_slot, m_connectionType));
+            }
+        }
+    }
+
+
+
+    SIG m_signal;
+    SLT m_slot;
+    Qt::ConnectionType m_connectionType;
+    QList<QMetaObject::Connection> connections;
+};
+
+template<typename F,typename...S> struct notifier;
+
+template<typename F,typename S1,typename S2> struct notifier<F,S1,S2> {
+    F callable;
+
+    void operator()(const QObjectList& objs) {
+        if(S1* s = dynamic_cast<S1*>(objs[0])) {
+            if(S2* t = dynamic_cast<S2*>(objs[1])) {
+                callable(s, t);
+            }
+        }
+    }
+};
+
+template<typename F,typename S1,typename S2,typename S3> struct notifier<F,S1,S2,S3> {
+    F callable;
+
+    void operator()(const QObjectList& objs) {
+        if(S1* s = dynamic_cast<S1*>(objs[0])) {
+            if(S2* t = dynamic_cast<S2*>(objs[1])) {
+                if(S3* u = dynamic_cast<S3*>(objs[2])) {
+                    callable(s, t, u);
+                }
+            }
+        }
+    }
+};
+
+template<typename F,typename S1,typename S2,typename S3,typename S4> struct notifier<F,S1,S2,S3,S4> {
+    F callable;
+
+    void operator()(const QObjectList& objs) {
+        if(S1* s = dynamic_cast<S1*>(objs[0])) {
+            if(S2* t = dynamic_cast<S2*>(objs[1])) {
+                if(S3* u = dynamic_cast<S3*>(objs[2])) {
+                    if(S4* w = dynamic_cast<S4*>(objs[3])) {
+                        callable(s, t, u, w);
+                    }
+                }
+            }
+        }
+    }
+};
+
+template<typename F,typename S1,typename S2,typename S3,typename S4,typename S5> struct notifier<F,S1,S2,S3,S4,S5> {
+    F callable;
+
+    void operator()(const QObjectList& objs) {
+        if(S1* s = dynamic_cast<S1*>(objs[0])) {
+            if(S2* t = dynamic_cast<S2*>(objs[1])) {
+                if(S3* u = dynamic_cast<S3*>(objs[2])) {
+                    if(S4* w = dynamic_cast<S4*>(objs[3])) {
+                        if(S5* x = dynamic_cast<S5*>(objs[4])) {
+                            callable(s, t, u, w, x);
+                        }
+                    }
+                }
+            }
+        }
+    }
+};
+
+template<typename F,typename...S> class CombiningSubscription : public MultiServiceSubscription {
+public:
+
+    CombiningSubscription(const target_list_t& targets, QObject* context, F callable, Qt::ConnectionType connectionType) :
+        MultiServiceSubscription{targets, context},
+        m_context{context},
+        m_notifier{callable},
+        m_connectionType{connectionType} {
+    }
+
+protected:
+
+    virtual MultiServiceSubscription* newChild(const target_list_t& targets) override {
+        return new CombiningSubscription<F,S...>{targets, m_context, m_notifier.callable, m_connectionType};
+    }
+
+    virtual QMetaObject::Connection connectObjectsPublished() override {
+        return connect(this, &MultiServiceSubscription::objectsPublished, m_context, [this](const QObjectList& objs) {
+            m_notifier(objs);
+        }, m_connectionType);
+    }
+
+    void notify(const QObjectList& objs);
+
+
+
+private:
+
+    QObject* m_context;
+    notifier<F,S...> m_notifier;
+    Qt::ConnectionType m_connectionType;
+};
+
+
+
+
+class ServiceRegistration : public Registration {
+    Q_OBJECT
+
+    template<typename S,ServiceScope> friend class mcnepp::qtdi::ServiceRegistration;
+
+public:
+    ///
+    /// \brief The name of this Registration.
+    /// This property will yield the name that was passed to QApplicationContext::registerService(),
+    /// or the synthetic name that was assigned by the ApplicationContext.
+    ///
+    Q_PROPERTY(QString registeredName READ registeredName CONSTANT)
+
+    Q_PROPERTY(ServiceScope scope READ scope CONSTANT)
+
+    ///
+    /// \brief The name of this Registration.
+    /// This property will yield the name that was passed to QApplicationContext::registerService(),
+    /// or the synthetic name that was assigned by the ApplicationContext.
+    /// \return the name of this Registration.
+    ///
+    [[nodiscard]] virtual QString registeredName() const = 0;
+
+    /**
+     * @brief The configuration that was supplied upon registration.
+     * @return The configuration that was supplied upon registration.
+     */
+    [[nodiscard]] virtual const service_config& config() const = 0;
+
+    /**
+     * @brief The service_descriptor that was used to register this Service.
+     * @return The service_descriptor that was used to register this Service.
+     */
+    [[nodiscard]] virtual const service_descriptor& descriptor() const = 0;
+
+    /**
+     * @brief What scope has this ServiceRegistration?
+     * <br>If it was obtained by QApplicationContext::registerService(), will be ServiceScope::SINGLETON.
+     * <br>If it was obtained by QApplicationContext::registerObject(), will be ServiceScope::EXTERNAL.
+     * <br>If it was obtained by QApplicationContext::registerPrototype(), will be ServiceScope::PROTOTYPE.
+     * @return the scope of this ServiceRegistration.
+     */
+    [[nodiscard]] virtual ServiceScope scope() const = 0;
+
+
+    virtual const QMetaObject* serviceMetaObject() const override;
+
+protected:
+
+
+    explicit ServiceRegistration(QObject* parent = nullptr) : Registration(parent) {
+
+    }
+
+    ///
+    /// \brief Registers an alias for a Service.
+    /// <br>If this function is successful, the Service can be referenced by the new name in addition to the
+    /// name it was originally registered with. There can be multiple aliases for a Service.<br>
+    /// Aliases must be unique within the ApplicationContext.
+    /// \param alias the alias to use.
+    /// \param descriptor
+    /// \return `true` if the alias could be registered. false, if this alias has already been registered before with a different registration.
+    ///
+    virtual bool registerAlias(const QString& alias) = 0;
+
+    ///
+    /// \brief Creates a binding from a property of this service to a property of a target-service.
+    /// <br>The returned Subscription will have been subscribed to already!
+    /// \param sourcePropertyName
+    /// \param target
+    /// \param targetProperty
+    /// \return the Subscription for binding this service to a target-service, or `nullptr` if something went wrong.
+    ///
+    virtual subscription_handle_t createBindingTo(const char* sourcePropertyName, registration_handle_t target, const detail::property_descriptor& targetProperty) = 0;
+};
+
+class ProxyRegistration : public Registration {
+    Q_OBJECT
+
+
+public:
+
+    /**
+     * @brief Yields the ServiceRegistrations that this proxy currently knows of.
+     * This method returns a snapshot of the ServiceRegistrations that have been currently registered.
+     * Should you register more Services that match this service-type, you may need to invoke this method again.
+     * @return the ServiceRegistrations that this proxy currently knows of.
+     */
+    [[nodiscard]] virtual QList<service_registration_handle_t> registeredServices() const = 0;
+
+
+    /**
+     * @brief The type of service that this ProxyRegistrations stands for.
+     * @return The type of service that this ProxyRegistrations stands for.
+     */
+    virtual const std::type_info& serviceType() const = 0;
+
+
+protected:
+
+
+    explicit ProxyRegistration(QObject* parent = nullptr) : Registration(parent) {
+
+    }
+
+};
+
+    QMetaProperty findPropertyBySignal(const QMetaMethod& signalFunction, const QMetaObject* metaObject, const QLoggingCategory& loggingCatgegory);
+
+///
+/// \brief Yields the name of a *private property*, incorporating some binary data.
+/// \return a String starting with a dot and comprising a representation of the supplied binary data.
+///
+    QString uniquePropertyName(const void*, std::size_t);
+
+
+    ///
+    /// \brief The return-type of mcnepp::qtdi::injectParent().
+    /// This is an empty struct. It serves as a 'type-tag' for which there
+    /// is a specialization of the template mcnepp::qtdi::detail::dependency_helper.
+    /// That specialization will create a dependency_info with mcnepp::qtdi::detail::PARENT_PLACEHOLDER_KIND.
+    ///
+    struct ParentPlaceholder {
+    };
+
+    enum class ConfigValueType {
+        DEFAULT,
+        AUTO_REFRESH_EXPRESSION,
+        SERVICE,
+        SERVICE_LIST
+    };
+
+    struct ConfigValue {
+        QVariant expression;
+        ConfigValueType configType = ConfigValueType::DEFAULT;
+        q_setter_t propertySetter = nullptr;
+        q_variant_converter_t variantConverter = nullptr;
+    };
+
+
+    inline bool operator==(const ConfigValue& left, const ConfigValue& right) {
+        //Two ConfigValues shall be deemed equal when the expressions and configTypes are equal. We deliberately ignore the function-pointer-members.
+        return left.expression == right.expression && left.configType == right.configType;
+    }
+
+    ///
+    /// \brief A type-safe configuration-entry.
+    /// <br>This is an intermediate type that will be used solely to populate a ServiceConfig.
+    ///
+    template<typename T> struct service_config_entry_t {
+        QString name;
+        detail::ConfigValue value;
+    };
+
+
+#ifdef __GNUG__
+    QString demangle(const char*);
+
+    inline QString type_name(const std::type_info& info) {
+        return demangle(info.name());
+    }
+
+    inline QString type_name(const std::type_index& info) {
+        return demangle(info.name());
+    }
+#else
+    inline const char* type_name(const std::type_info& info) {
+        return info.name();
+    }
+
+    inline const char* type_name(const std::type_index& info) {
+        return info.name();
+    }
+#endif
+
+
+
+
+}// end namespace detail
+
+
+
+///
+/// \brief Determines whether a handle to a Registration matches a type.
+/// \param handle the handle to the Registration.
+/// \tparam T the type to query.
+/// \return `true` if the handle is valid and matches the type.
+///
+template<typename T> [[nodiscard]] inline bool matches(registration_handle_t handle) {
+    return handle && handle->matches(typeid(T));
+}
+
+
+
+///
+/// \brief Obtains the QApplicationContext from a handle to a Registration.
+/// \param handle the handle to the Registration.
+/// \return the QApplicationContext if the handle is valid, `nullptr` otherwise.
+///
+[[nodiscard]] inline QApplicationContext* applicationContext(registration_handle_t handle) {
+    return handle ? handle->applicationContext() : nullptr;
+}
+
+
+
+/**
+ * @brief Narrows a handle to a registration to a handle to a ServiceRegistration.
+ * <br>If the handle actually points to a ServiceRegistration, this function will cast it
+ * to the more specific type. Otherwise, it will return an invalid handle.
+ * @param handle a valid or invalid handle to a registration.
+ * @return a handle to the ServiceRegistration that the original handle was pointing to, or an invalid handle if the original handle
+ * was not pointing to a ServiceRegistration.
+ */
+[[nodiscard]] inline service_registration_handle_t asService(registration_handle_t handle) {
+    return dynamic_cast<service_registration_handle_t>(handle);
+}
+
+
+/**
+ * @brief Narrows a handle to a registration to a handle to a ProxyRegistration.
+ * <br>If the handle actually points to a ProxyRegistration, this function will cast it
+ * to the more specific type. Otherwise, it will return an invalid handle.
+ * @param handle a valid or invalid handle to a registration.
+ * @return a handle to the ProxyRegistration that the original handle was pointing to, or an invalid handle if the original handle
+ * was not pointing to a ProxyRegistration.
+ */
+[[nodiscard]] inline proxy_registration_handle_t asProxy(registration_handle_t handle) {
+    return dynamic_cast<proxy_registration_handle_t>(handle);
+}
+
+///
+/// \brief Obtains the QMetaObject from a handle to a Registration.
+/// \param handle the handle to the  Registration.
+/// \return the QMetaObject that this Registration was registered with, or `nullptr` if this Registration is a proxy for a non-QObject interface.
+///
+[[nodiscard]] inline const QMetaObject* serviceMetaObject(registration_handle_t handle) {
+    return handle ? handle->serviceMetaObject() : nullptr;
+}
+
+
+///
+/// \brief Obtains the QLoggingCategory from a handle to a Registration.
+/// \param handle the handle to the Registration.
+/// \return the QLoggingCategory of the associated QApplicationContext, if the handle is valid. Otherwise, mcnepp:qtdi::defaultLoggingCategory()
+///
+[[nodiscard]] const QLoggingCategory& loggingCategory(registration_handle_t handle);
+
+
+///
+/// \brief Obtains the registered Services from a handle to a ProxyRegistration.
+/// \param handle the handle to the ProxyRegistration.
+/// \return the Services that the ProxyRegistration knows of, or an empty List if the handle is not valid.
+///
+[[nodiscard]] inline QList<service_registration_handle_t> registeredServices(proxy_registration_handle_t handle) {
+    return handle ? handle->registeredServices() : QList<service_registration_handle_t>{};
+}
+
+///
+/// \brief Obtains the registeredName from a handle to a ServiceRegistration.
+/// \param handle the handle to the ServiceRegistration.
+/// \return the name that this ServiceRegistration was registered with, or an empty String if the handle is not valid.
+///
+[[nodiscard]] inline QString registeredName(service_registration_handle_t handle) {
+    return handle ? handle->registeredName() : QString{};
+}
+
+///
+/// \brief Obtains the service configuration from a handle to a ServiceRegistration.
+/// \param handle the handle to the ServiceRegistration.
+/// \return the service configuration from that this ServiceRegistration was registered with, or an empty service_config if the handle is not valid.
+///
+[[nodiscard]] const service_config& serviceConfig(service_registration_handle_t handle);
+
+
+
+/**
+ * @brief An opaque handle to a detail::Subscription.
+ * Instances of this class will be returned by Registration::subscribe().<br>
+ * The only thing you can do with a Subscription is test for validity and Subscription::cancel().
+ */
+class Subscription final {
+public:
+
+     explicit Subscription(subscription_handle_t subscription = nullptr) :
+        m_subscription(subscription) {
+
+    }
+
+    /**
+     * @brief Was this Subscription successful?
+     * Identical to isValid().
+     * @return true if this Subscription was successfully created.
+     */
+    explicit operator bool() const {
+        return isValid();
+    }
+
+    /**
+     * @brief Was this Subscription successful?
+     * @return true if this Subscription was successfully created.
+     */
+    [[nodiscard]] bool isValid() const {
+        return m_subscription;
+    }
+
+    /**
+     * @brief Yields the underlying detail::Subscription.
+     * @return the underlying detail::Subscription.
+     */
+    [[nodiscard]] subscription_handle_t unwrap() const {
+        return m_subscription;
+    }
+
+    /**
+     * @brief Cancels this Subscription.
+     * <br>**Thread-safety:** This function may only be called from the Thread that created this Subscription.
+     * (This is not necessarily the QApplicationContext's thread.)
+     */
+    void cancel() {
+        if(m_subscription) {
+            m_subscription->cancel();
+            m_subscription.clear();
+        }
+    }
+
+    friend void swap(Subscription& reg1, Subscription& reg2);
+
+
+private:
+    QPointer<detail::Subscription> m_subscription;
+};
+
+///
+/// \brief Tests two Subscriptions for equality.
+///
+/// Two Subscriptions are deemed equal if the pointers returned by Subscriptions::unwrap() point to the same Subscriptions
+/// **and** if they both report `true` via Subscriptions::isValid().
+/// \param sub1
+/// \param sub2
+/// \return `true` if the two Subscriptions are logically equal.
+///
+inline bool operator==(const Subscription& sub1, const Subscription& sub2) {
+    return sub1.unwrap() == sub2.unwrap() && sub1;
+}
+
+
+inline void swap(Subscription& reg1, Subscription& reg2) {
+    reg1.m_subscription.swap(reg2.m_subscription);
+}
+
+
+///
+/// \brief A type-safe wrapper for a detail::Registration.
+/// <br>This is a non-instantiable base-class.
+/// As such, it defines the operations common to both ServiceRegistration and ProxyRegistration.
+/// <br>Its most important operation is the type-safe function `subscribe()` which should be preferred over directly connecting to the signal `detail::Registration::objectPublished(QObject*)`.
+/// <br>
+/// A Registration contains a *non-owning pointer* to a detail::Registration whose lifetime is bound
+/// to the QApplicationContext. The Registration will become invalid after the corresponding QApplicationContext has been destructed.
+///
+template<typename S> class Registration {
+
+
+    template<typename U> friend class Registration;
+
+public:
+
+
+
+
+
+    ///
+    /// \brief Yields the QApplicationContext that manages this Registration.
+    /// \return the QApplicationContext that manages this Registration, or `nullptr` if this Registration is invalid.
+    ///
+    [[nodiscard]] QApplicationContext* applicationContext() const {
+        return mcnepp::qtdi::applicationContext(unwrap());
+    }
+
+    [[nodiscard]] const QMetaObject* serviceMetaObject() const {
+        return mcnepp::qtdi::serviceMetaObject(unwrap());
+    }
+
+    /**
+     * @brief Tests whether this Registration matches a type.
+     * <br>This function will yield `true` if this is valid Registration and its underlying registration-handle
+     * matches the requested type. This will be the case (at least) if U is either an advertised service-interface
+     * or the implementation-type of the service.
+     * @return `true` if this Registration matches a type.
+     */
+    template<typename U> [[nodiscard]] bool matches() const {
+        return mcnepp::qtdi::matches<U>(unwrap());
+    }
+
+
+
+
+
+    ///
+    /// \brief Receive all published QObjects in a type-safe way.
+    /// Connects to the `publishedObjectsChanged` signal and propagates new QObjects to the callable.
+    /// If the ApplicationContext has already been published, this method
+    /// will invoke the callable immediately with the current publishedObjects().
+    /// <br>**Thread-safety:** This function may be safely called from any thread.
+    /// \tparam F is assumed to be a Callable that accepts an argument of type `S*`.
+    /// \param context the target-context.
+    /// \param callable the piece of code to execute.
+    /// \param connectionType determines whether the signal is processed synchronously or asynchronously
+    /// \return the Subscription if `this->isValid()`
+    ///
+    template<typename F> Subscription subscribe(QObject* context, F callable, Qt::ConnectionType connectionType = Qt::AutoConnection) {
+        if(!registrationHolder || !context) {
+            qCCritical(loggingCategory(unwrap())).noquote().nospace() << "Cannot subscribe to " << *this;
+            return Subscription{};
+        }
+
+        auto subscription = new detail::BasicSubscription{context};
+        subscription->connectOut(context, [callable](QObject* obj) {
+                if(S* srv = dynamic_cast<S*>(obj)) {
+                    callable(srv);
+                }
+        }, connectionType);
+        return Subscription{unwrap()->subscribe(subscription)};
+      }
+
+    /// \brief Receive all published QObjects in a type-safe way.
+    /// Connects to the `objectPublished` signal and propagates new QObjects to the callable.
+    /// If the ApplicationContext has already been published, this method
+    /// will invoke the setter immediately with the current publishedObjects().
+    /// <br>**Thread-safety:** This function may be safely called from any thread.
+    /// \tparam T the target of the subscription. Must be derived from QObject.
+    /// \param target the object on which the setter will be invoked.
+    /// \param setter the method that will be invoked.
+    /// \param connectionType determines whether the signal is processed synchronously or asynchronously
+    /// \return  the Subscription if `this->isValid() && target != nullptr && setter != nullptr`
+    ///
+      template<typename T,typename R> std::enable_if_t<std::is_base_of_v<QObject,T>,Subscription> subscribe(T* target, R (T::*setter)(S*), Qt::ConnectionType connectionType = Qt::AutoConnection) {
+        if(!setter || !target) {
+            qCCritical(loggingCategory(unwrap())).noquote().nospace() << "Cannot subscribe to " << *this << " with null";
+            return Subscription{};
+        }
+        return subscribe(target, std::bind(std::mem_fn(setter), target, std::placeholders::_1), connectionType);
+     }
+
+
+
+    ///
+    /// \brief Yields the wrapped handle to the Registration.
+    /// \return the wrapped handle to the Registration, or `nullptr` if this Registration wraps no valid Registration.
+    ///
+    [[nodiscard]] registration_handle_t unwrap() const {
+        return registrationHolder.get();
+    }
+
+
+
+    ///
+    /// \brief Connects a service with another service from the same QApplicationContext.
+    /// Whenever a service of the type `<D>` is published, it will be injected into every service
+    /// of type `<S>`, using the supplied member-function.
+    /// <br>For each source-type `D`, you can register at most one autowiring.
+    /// <br>**Thread-safety:** This function may only be called from the QApplicationContext's thread.
+    /// \tparam D the type of service that will be injected into Services of type `<S>`.
+    /// \param injectionSlot the member-function to invoke when a service of type `<D>` is published.
+    /// \return the Subscription created by this autowiring. If an autowiring has already been registered
+    /// for the type `D´, an invalid Subscription will be returned.
+    ///
+    template<typename D,typename R> Subscription autowire(R (S::*injectionSlot)(D*));
+
+    ///
+    /// \brief Does this Registration represent a valid %Registration?
+    /// \return `true` if the underlying Registration is present.
+    ///
+    [[nodiscard]] bool isValid() const {
+        return unwrap() != nullptr;
+    }
+
+    ///
+    /// \brief Does this Registration represent a valid %Registration?
+    /// Equivalent to isValid().
+    /// \return `true` if the underlying Registration is present.
+    ///
+    explicit operator bool() const {
+        return isValid();
+    }
+
+    template<typename U> friend void swap(Registration<U>& reg1, Registration<U>& reg2);
+
+
+protected:
+    explicit Registration(registration_handle_t reg = nullptr) : registrationHolder{reg}
+    {
+    }
+
+    explicit Registration(QPointer<detail::Registration>&& reg) : registrationHolder{std::move(reg)}
+    {
+    }
+
+
+    ~Registration() {
+
+    }
+
+    QPointer<detail::Registration> release() {
+        return std::move(registrationHolder);
+    }
+
+private:
+    QPointer<detail::Registration> registrationHolder;
+};
+
+
+template<typename U> void swap(Registration<U>& reg1, Registration<U>& reg2) {
+    reg1.registrationHolder.swap(reg2.registrationHolder);
+}
+
+
+///
+/// \brief A type-safe wrapper for a detail::ServiceRegistration.
+/// \tparam S the service-type.
+/// \tparam SCP the ServiceScope. If this ServiceRegistration was obtained via QApplicationContext::registerService(service()),
+/// it will have ServiceScope::SINGLETON.
+/// <br>If this ServiceRegistration was obtained via QApplicationContext::registerObject(),
+/// it will have ServiceScope::EXTERNAL.
+/// <br>If this ServiceRegistration was obtained via QApplicationContext::registerService(prototype()), it will have ServiceScope::PROTOTYPE.
+/// <br>Otherwise, it will have ServiceScope::UNKNOWN.
+/// Instances of this class are being produces by the public function-templates QApplicationContext::registerService() and QApplicationContext::registerObject().
+///
+template<typename S,ServiceScope SCP=ServiceScope::UNKNOWN> class ServiceRegistration final : public Registration<S> {
+    template<typename F,typename T,ServiceScope scope> friend Subscription bind(const ServiceRegistration<F,scope>&, const char*, Registration<T>&, const char*);
+
+    template<typename F,typename T,typename A,typename R,ServiceScope scope> friend Subscription bind(const ServiceRegistration<F,scope>& source, const char* sourceProperty, Registration<T>& target, R(T::*setter)(A));
+
+    template<typename T,ServiceScope TSCP> friend class ServiceRegistration;
+
+public:
+    using service_type = S;
+
+    static constexpr ServiceScope Scope = SCP;
+
+    [[nodiscard]] QString registeredName() const {
+        return mcnepp::qtdi::registeredName(unwrap());
+    }
+
+    [[nodiscard]] const service_config& config() const {
+        return mcnepp::qtdi::serviceConfig(unwrap());
+    }
+
+    [[nodiscard]] service_registration_handle_t unwrap() const {
+        //We can use static_cast here, as the constructor enforces the correct type:
+        return static_cast<service_registration_handle_t>(Registration<S>::unwrap());
+    }
+
+
+    /**
+     * @brief Attempts to cast this ServiceRegistration to a type.
+     * <br>This function will yield a valid Registration only if this is valid Registration and its underlying registration-handle
+     * matches the requested type. This will be the case (at least) if U is either an advertised service-interface
+     * or the implementation-type of the service.
+     * <br>Additionally, compilation will only succeed if at least one of the following is true:
+     * - the current and new scopes are equal
+     * - the current scope is `ServiceScope::UNKNOWN`
+     * - the new scope is `ServiceScope::UNKNOWN`
+     *
+     * \tparam U the new service-type.
+     * \tparam newScope the new scope for the ServiceRegistration.
+     * @return a ServiceRegistration of the requested type. May be invalid if this Registration is already invalid, or if
+     * the types do not match
+     */
+    template<typename U,ServiceScope newScope=SCP> [[nodiscard]] ServiceRegistration<U,newScope> as() const& {
+        if constexpr(std::is_same_v<U,S> && newScope == SCP) {
+            return *this;
+        } else {
+            static_assert(SCP == newScope || SCP == ServiceScope::UNKNOWN || newScope == ServiceScope::UNKNOWN, "Either current scope or new scope must be UNKNOWN");
+            return ServiceRegistration<U,newScope>::wrap(unwrap());
+        }
+    }
+
+    /**
+     * @brief Attempts to cast this ServiceRegistration to a type.
+     * <br>This function will yield a valid Registration only if this is valid Registration and its underlying registration-handle
+     * matches the requested type. This will be the case (at least) if U is either an advertised service-interface
+     * or the implementation-type of the service.
+     * <br>Additionally, compilation will only succeed if at least one of the following is true:
+     * - the current and new scopes are equal
+     * - the current scope is `ServiceScope::UNKNOWN`
+     * - the new scope is `ServiceScope::UNKNOWN`
+     *
+     * \tparam U the new service-type.
+     * \tparam newScope the new scope for the ServiceRegistration.
+     * @return a ServiceRegistration of the requested type. May be invalid if this Registration is already invalid, or if
+     * the types do not match
+     */
+    template<typename U,ServiceScope newScope=SCP> [[nodiscard]] ServiceRegistration<U,newScope> as() && {
+        if constexpr(std::is_same_v<U,S> && newScope == SCP) {
+            return std::move(*this);
+        } else {
+            static_assert(SCP == newScope || SCP == ServiceScope::UNKNOWN || newScope == ServiceScope::UNKNOWN, "Either current scope or new scope must be UNKNOWN");
+            return ServiceRegistration<U,newScope>::unsafe_wrap(Registration<S>::release());
+        }
+    }
+
+
+    /**
+     * @brief operator Implicit conversion to a ServiceRegistration with ServiceScope::UNKNOWN.
+     */
+    operator ServiceRegistration<S,ServiceScope::UNKNOWN>() const& {
+        if constexpr(SCP == ServiceScope::UNKNOWN) {
+            return *this;
+        } else {
+            return ServiceRegistration<S,ServiceScope::UNKNOWN>::wrap(unwrap());
+        }
+    }
+
+    /**
+     * @brief operator Implicit conversion to a ServiceRegistration with ServiceScope::UNKNOWN.
+     */
+    operator ServiceRegistration<S,ServiceScope::UNKNOWN>()&& {
+        if constexpr(SCP == ServiceScope::UNKNOWN) {
+            return std::move(*this);
+        } else {
+            return ServiceRegistration<S,ServiceScope::UNKNOWN>::unsafe_wrap(Registration<S>::release());
+        }
+    }
+
+
+
+    ///
+    /// \brief Registers an alias for a Service.
+    /// <br>If this function is successful, the Service can be referenced by the new name in addition to the
+    /// name it was originally registered with. There can be multiple aliases for a Service.<br>
+    /// Aliases must be unique within the ApplicationContext.
+    /// <br>**Thread-safety:** This function may be safely called from any thread.
+    /// \param alias the alias to use.
+    /// \return `true` if the alias could be registered. `false` if this alias has already been registered before with a different registration.
+    ///
+    bool registerAlias(const QString& alias) {
+        if(!Registration<S>::isValid()) {
+            qCCritical(loggingCategory(unwrap())).noquote().nospace() << "Cannot register alias '" << alias << "' for " << *this;
+            return false;
+        }
+        return  unwrap()->registerAlias(alias);
+    }
+
+
+
+    ServiceRegistration() = default;
+
+    ///
+    /// \brief Wraps a handle to a ServiceRegistration into a typesafe high-level ServiceRegistration.
+    /// \param handle the handle to the ServiceRegistration.
+    /// \return a valid Registration if handle is not `nullptr` and if `Registration::matches<S>()` and if `scope` matches the property `prototype` of the handle.
+    /// \see unwrap().
+    ///
+    [[nodiscard]] static ServiceRegistration<S,SCP> wrap(service_registration_handle_t handle) {
+        return unsafe_wrap(QPointer<detail::Registration>{handle});
+    }
+
+
+
+
+private:
+    explicit ServiceRegistration(service_registration_handle_t reg) : Registration<S>{reg} {
+
+    }
+
+    explicit ServiceRegistration(QPointer<detail::Registration>&& reg) : Registration<S>{std::move(reg)} {
+
+    }
+
+    [[nodiscard]] static ServiceRegistration<S,SCP> unsafe_wrap(QPointer<detail::Registration>&& handle) {
+        if(mcnepp::qtdi::matches<S>(handle.get())) {
+            if constexpr(SCP == ServiceScope::UNKNOWN) {
+                return ServiceRegistration<S,SCP>{std::move(handle)};
+            } else {
+                //We assume that the handle is actually a service_registration_handle_t:
+                if(static_cast<service_registration_handle_t>(handle.get())->scope() == SCP) {
+                    return ServiceRegistration{std::move(handle)};
+                }
+            }
+        }
+        return ServiceRegistration{};
+    }
+
+
+    Subscription bind(const char* sourceProperty, registration_handle_t target, const detail::property_descriptor& descriptor) const {
+        static_assert(std::is_base_of_v<QObject,S>, "Source must be derived from QObject");
+        static_assert(detail::service_scope_traits<SCP>::is_binding_source, "The scope of the service does not permit binding");
+
+        if(!target || !*this) {
+            qCCritical(loggingCategory(unwrap())).noquote().nospace() << "Cannot bind " << *this << " to " << target;
+            return Subscription{};
+        }
+        auto subscription = unwrap() -> createBindingTo(sourceProperty, target, descriptor);
+        return Subscription{subscription};
+     }
+
+
+};
+
+
+
+
+/**
+ * @brief A Registration that manages several ServiceRegistrations of the same type.
+ * You can do almost everything with a ProxyRegistration that you can do with a ServiceRegistration,
+ * except use it as a source for property-bindings using bind().
+ * Instances of this class are produced by QApplicationContext::getRegistration();
+ */
+template<typename S> class ProxyRegistration final : public Registration<S> {
+
+    template<typename U> friend class ProxyRegistration;
+
+public:
+
+    ProxyRegistration() = default;
+
+    /**
+     * @brief Yields the ServiceRegistrations that this proxy currently knows of.
+     * This method returns a snapshot of the ServiceRegistrations that have been currently registered.
+     * Should you register more Services that match this service-type, you may need to invoke this method again.
+     * @return the ServiceRegistrations that this proxy currently knows of.
+     */
+    [[nodiscard]] QList<ServiceRegistration<S,ServiceScope::UNKNOWN>> registeredServices() const {
+        QList<ServiceRegistration<S,ServiceScope::UNKNOWN>> result;
+        for(auto srv : mcnepp::qtdi::registeredServices(unwrap())) {
+            result.push_back(ServiceRegistration<S,ServiceScope::UNKNOWN>::wrap(srv));
+        }
+        return result;
+    }
+
+    [[nodiscard]] proxy_registration_handle_t unwrap() const {
+        //We can use static_cast here, as the constructor enforces the correct type:
+        return static_cast<proxy_registration_handle_t>(Registration<S>::unwrap());
+    }
+
+    ///
+    /// \brief Wraps a handle to a ProxyRegistration into a typesafe high-level ProxyRegistration.
+    /// \param handle the handle to the ProxyRegistration.
+    /// \return a valid Registration if handle is not `nullptr` and if `Registration::matches<S>()`.
+    /// \see unwrap().
+    ///
+    [[nodiscard]] static ProxyRegistration<S> wrap(proxy_registration_handle_t handle) {
+        return unsafe_wrap(QPointer<detail::Registration>{handle});
+    }
+
+    template<typename U> [[nodiscard]] ProxyRegistration<U> as() const& {
+        if constexpr(std::is_same_v<U,S>) {
+            return *this;
+        } else {
+            return ProxyRegistration<U>::wrap(unwrap());
+        }
+    }
+
+    template<typename U> [[nodiscard]] ProxyRegistration<U> as() && {
+        if constexpr(std::is_same_v<U,S>) {
+            return std::move(*this);
+        } else {
+            return ProxyRegistration<U>::unsafe_wrap(Registration<S>::release());
+        }
+    }
+
+
+private:
+
+    [[nodiscard]] static ProxyRegistration<S> unsafe_wrap(QPointer<detail::Registration>&& handle) {
+        //This function assumes that the handle is actually a proxy_registration_handle_t
+        if(matches<S>(handle.get())) {
+            return ProxyRegistration<S>{std::move(handle)};
+        }
+        return ProxyRegistration{};
+    }
+
+    explicit ProxyRegistration(proxy_registration_handle_t reg) : Registration<S>{reg} {
+
+    }
+
+    explicit ProxyRegistration(QPointer<detail::Registration>&& reg) : Registration<S>{std::move(reg)} {
+
+    }
+
+};
+
+
+
+///
+/// \brief Tests two Registrations for equality.
+///
+/// Two Registrations are deemed equal if the pointers returned by Registration::unwrap() point to the same Registration
+/// **and** if they both report `true` via Registration::isValid().
+/// \param reg1
+/// \param reg2
+/// \return `true` if the two Registrations are logically equal.
+///
+template<typename S1,typename S2> bool operator==(const Registration<S1>& reg1, const Registration<S2>& reg2) {
+    return reg1.unwrap() == reg2.unwrap() && reg1;
+}
+
+
+
+///
+/// \brief Binds a property of one ServiceRegistration to a property from  another Registration.
+/// <br>All changes made to the source-property will be propagated to the target-property.
+/// For each target-property, there can be only successful call to bind().
+/// <br>**Thread-safety:** This function may only be called from the QApplicationContext's thread.
+/// \param source the ServiceRegistration with the source-property to which the target-property shall be bound.
+/// \param sourceProperty the name of the Q_PROPERTY in the source.
+/// \param target the Registration with the target-property to which the source-property shall be bound.
+/// \param targetProperty the name of the Q_PROPERTY in the target.
+/// \tparam S the type of the source.
+/// \tparam T the type of the target.
+/// \return the Subscription established by this binding.
+///
+template<typename S,typename T,ServiceScope scope> Subscription bind(const ServiceRegistration<S,scope>& source, const char* sourceProperty, Registration<T>& target, const char* targetProperty) {
+    static_assert(std::is_base_of_v<QObject,T>, "Target must be derived from QObject");
+    return source.bind(sourceProperty, target.unwrap(), {targetProperty, nullptr});
+}
+
+///
+/// \brief Binds a property of one ServiceRegistration to a Setter from  another Registration.
+/// <br>All changes made to the source-property will be propagated to all Services represented by the target.
+/// For each target-property, there can be only successful call to bind().
+/// <br>**Thread-safety:** This function only may be called from the QApplicationContext's thread.
+/// \param source the ServiceRegistration with the source-property to which the target-property shall be bound.
+/// \param sourceProperty the name of the Q_PROPERTY in the source.
+/// \param target the Registration with the target-property to which the source-property shall be bound.
+/// \param setter the method in the target which shall be bound to the source-property.
+/// \tparam S the type of the source.
+/// \tparam T the type of the target.
+/// \return the Subscription established by this binding.
+///
+template<typename S,typename T,typename A,typename R,ServiceScope scope> Subscription bind(const ServiceRegistration<S,scope>& source, const char* sourceProperty, Registration<T>& target, R(T::*setter)(A)) {
+    if(!setter) {
+        qCCritical(loggingCategory(source.unwrap())).noquote().nospace() << "Cannot bind " << source << " to null";
+        return Subscription{};
+    }
+    return source.bind(sourceProperty, target.unwrap(), {detail::uniquePropertyName(&setter, sizeof setter).toLatin1(), detail::callable_adapter<T>::adaptSetter(setter)});
+}
+
+
+
+
+
+///
+/// \brief Binds a property of one ServiceRegistration to a Setter from  another Registration.
+/// <br>This function identifies the source-property by the signal that is emitted when the property changes.
+/// The signal is specified in terms of a pointer to a member-function. This member-function must denote the signal corresponding
+/// to a property of the source-service.
+/// <br>All changes made to the source-property will be propagated to all Services represented by the target.
+/// For each target-property, there can be only successful call to bind().
+/// <br>**Thread-safety:** This function only may be called from the QApplicationContext's thread.
+/// \param source the ServiceRegistration with the source-property to which the target-property shall be bound.
+/// \param signalFunction the address of the member-function that is emitted as the signal for the property.
+/// \param target the Registration with the target-property to which the source-property shall be bound.
+/// \param setter the method in the target which shall be bound to the source-property.
+/// \tparam S the type of the source.
+/// \tparam T the type of the target.
+/// \return the Subscription established by this binding.
+///
+template<typename S,typename T,typename AS,typename AT,typename R,ServiceScope scope> auto bind(const ServiceRegistration<S,scope>& source, void(S::*signalFunction)(AS), Registration<T>& target, R(T::*setter)(AT)) ->
+    std::enable_if_t<std::is_convertible_v<AS,AT>,Subscription> {
+    if(!setter || !signalFunction || !source || !target) {
+        qCCritical(loggingCategory(source.unwrap())).noquote().nospace() << "Cannot bind " << source << " to target";
+        return Subscription{};
+    }
+    if(auto signalProperty = detail::findPropertyBySignal(QMetaMethod::fromSignal(signalFunction), source.serviceMetaObject(), loggingCategory(source.unwrap())); signalProperty.isValid()) {
+        return bind(source, signalProperty.name(), target, setter);
+    }
+    return Subscription{};
+}
+
+
+
+
+///
+/// \brief Binds a property of one ServiceRegistration to a Setter from  another Registration.
+/// <br>This function identifies the source-property by the signal that is emitted when the property changes.
+/// The signal is specified in terms of a pointer to a member-function. This member-function must denote the signal corresponding
+/// to a property of the source-service.
+/// <br>All changes made to the source-property will be propagated to all Services represented by the target.
+/// For each target-property, there can be only successful call to bind().
+/// <br>**Thread-safety:** This function only may be called from the QApplicationContext's thread.
+/// \param source the ServiceRegistration with the source-property to which the target-property shall be bound.
+/// \param signalFunction the address of the member-function that is emitted as the signal for the property.
+/// \param target the Registration with the target-property to which the source-property shall be bound.
+/// \param setter the method in the target which shall be bound to the source-property.
+/// \tparam S the type of the source.
+/// \tparam T the type of the target.
+/// \return the Subscription established by this binding.
+///
+template<typename S,typename T,typename A,typename R,ServiceScope scope> Subscription bind(const ServiceRegistration<S,scope>& source, void(S::*signalFunction)(), Registration<T>& target, R(T::*setter)(A)) {
+    if(!setter || !signalFunction || !source || !target) {
+        qCCritical(loggingCategory(source.unwrap())).noquote().nospace() << "Cannot bind " << source << " to " << target;
+        return Subscription{};
+    }
+    if(auto signalProperty = detail::findPropertyBySignal(QMetaMethod::fromSignal(signalFunction), source.serviceMetaObject(), loggingCategory(source.unwrap())); signalProperty.isValid()) {
+        return bind(source, signalProperty.name(), target, setter);
+    }
+    return Subscription{};
+}
+
+
+
+
+///
+/// \brief Connects a signal of one Service to a slot of another service.
+/// <br>This function is the ApplicationContext-aware equivalent to QObject::connect().
+/// Instead of supplying the QObjects for source and target, you supply the Registrations instead.
+/// <br>Whenever an instance of the source-service is published, it will subscribe to the publication of the target-service.
+/// Once the target-service is published, the connection of the sourceSignal with the targetSlot will take place.
+/// <br>In case source and target represent the same Registration, the connection will still take place.
+/// \param source the registration of the source-service.
+/// \param sourceSignal will be passed as the second argument to QObject::connect().
+/// \param target the registration of the source-service.
+/// \param targetSlot will be passed as the fourth argument to QObject::connect().
+/// \param connectionType will be passed as the last argument to QObject::connect() when the actual connection of the signal with the slot will be made.
+/// \return a Subscription. Cancelling this Subscription will disconnect any connections that have already been made between the source-service
+/// and the target-service.
+///
+template<typename S,typename SIG,typename T,typename SLT> Subscription connectServices(Registration<S>& source, SIG sourceSignal, Registration<T>& target, SLT targetSlot, Qt::ConnectionType connectionType = Qt::AutoConnection) {
+static_assert(std::is_base_of_v<QObject,S>, "Source must be derived from QObject");
+    static_assert(std::is_base_of_v<QObject,T>, "Target must be derived from QObject");
+    if(!source || !target) {
+        qCCritical(loggingCategory(source.unwrap())).noquote().nospace() << "Cannot connect " << source << " to " << target;
+        return Subscription{};
+    }
+    auto subscription = new detail::ConnectionSubscription<S,SIG,T,SLT>{QList<registration_handle_t>{target.unwrap()}, sourceSignal, targetSlot, connectionType, target.unwrap()};
+    return Subscription{source.unwrap()->subscribe(subscription)};
+}
+
+///
+/// \brief A combination of Services that can be subscribed.
+/// <br>An instance of this type will be returned by mcnepp::qtdi::combine().
+/// <br>This type is neither copyable nor moveable.
+/// <br>It is meant to be treated solely as a temporary object, on which ServiceCombination::subscribe() shall be invoked.
+///
+template<typename...S> class ServiceCombination {
+    static_assert(sizeof...(S) > 1, "A ServiceCombination must combine at least two services!");
+
+public:
+    ServiceCombination(const ServiceCombination&) = delete;
+    ServiceCombination(ServiceCombination&&) = delete;
+    ServiceCombination& operator=(const ServiceCombination&) = delete;
+    ServiceCombination& operator=(ServiceCombination&&) = delete;
+
+    explicit ServiceCombination(Registration<S>&... registrations) {
+        if(!add(registrations...)) {
+            qCCritical(defaultLoggingCategory()).noquote().nospace() << "Cannot combine invalid Registrations";
+        }
+    }
+
+    ///
+    /// \brief Subscribes to this ServiceCombination.
+    /// <br>**Note:** the callable will be invoked once for *every distinct combination of services*.
+    /// In particular, if one of the supplied Registrations was of ServiceScope::PROXY, the callable will be invoked
+    /// at least as many times as there are instances of the service-type.
+    /// \param context
+    /// \param callable will be invoked once for *every distinct combination of services*.
+    /// \param connectionType
+    /// \return a valid Subscription if all of the supplied Registrations are valid.
+    ///
+    template<typename F> std::enable_if_t<std::is_invocable_v<F,S*...>,Subscription> subscribe(QObject* context, F callable, Qt::ConnectionType connectionType = Qt::AutoConnection)&& {
+        if(m_registrations.empty()) {
+            return Subscription{};
+        }
+        registration_handle_t first = m_registrations.front();
+        m_registrations.pop_front();
+        auto subscription = new detail::CombiningSubscription<F,S...>{m_registrations, context, callable, connectionType};
+        return Subscription{first->subscribe(subscription)};
+    }
+
+private:
+
+    template<typename First,typename...Tail> bool add(Registration<First>& first, Registration<Tail>&... tail) {
+        if(!first) {
+            return false;
+        }
+        if constexpr(sizeof...(Tail) > 0) {
+            if(!add(tail...)) {
+                return false;
+            }
+            m_registrations.push_front(first.unwrap());
+        } else {
+            m_registrations.push_back(first.unwrap());
+        }
+        return true;
+    }
+    QList<registration_handle_t> m_registrations;
+};
+
+
+///
+/// \brief Combines two ore more ServiceRegistrations.
+/// <br>This function returns a temporary object of type ServiceCombination.
+/// The only thing you can do with it is invoke ServiceCombination::subscribe().
+/// \tparam S the service-types. Must contain at least two entries. Curently, combining up to five services is supported.
+/// \param registrations the list of registrations. Must contain at least two entries. Curently, combining up to five services is supported.
+/// \return a ServiceCombination which can be subscribed.
+///
+template<typename...S> std::enable_if_t<(sizeof...(S) > 1),ServiceCombination<S...>> combine(Registration<S>&...registrations) {
+    return ServiceCombination<S...>{registrations...};
+}
+
+///
+/// \brief Subscribes to the publication of two services.
+/// <br>This is a convenience-function equivalent to the following code:
+///
+///     firstService.subscribe(context, [&secondService,callable,connectionType](S1* source) {
+///          secondService.subscribe(context, [source,callable](S2* target) { callable(source, target); }, connectionType);
+///     }, connectionType);
+///
+/// <br>In case first and second represent the same Registration, the connection will still take place.
+/// \param firstService the first registration.
+/// \param secondService the second registration.
+/// \param context the context for the subscription
+/// \param callable will be invoked with two services.
+/// \param connectionType
+/// \tparam S1 the type of the first service.
+/// \tparam S2 the type of the second service.
+/// \tparam F must be a callable type, as if it had the signature `F(S* source, T* target)`.
+/// \return a Subscription. Cancelling this Subscription will disconnect any connections that have already been made between the source-service
+/// and the target-service.
+///
+template<typename S1,typename S2,typename F> [[deprecated("Use combine() instead")]] std::enable_if_t<std::is_invocable_v<F,S1*,S2*>,Subscription> subscribeToServices(Registration<S1>& firstService, Registration<S2>& secondService, QObject* context, F callable, Qt::ConnectionType connectionType = Qt::AutoConnection) {
+    return combine(firstService, secondService).subscribe(context, callable, connectionType);
+}
+
+
+
+
+
+///
+/// \brief Tests two Registrations for difference.
+///
+/// Two Registrations are deemed different if the pointers returned by Registration::unwrap() do not point to the same Registration
+/// **or** if they both report `false` via eRegistration::isValid().
+/// \param reg1
+/// \param reg2
+/// \return `true` if the two Registrations are logically different.
+///
+template<typename S1,typename S2> bool operator!=(const Registration<S1>& reg1, const Registration<S2>& reg2) {
+    return reg1.unwrap() != reg2.unwrap() || !reg1;
+}
+
+template<typename S> QDebug operator<<(QDebug out, const Registration<S>& reg) {
+    if(reg) {
+        out <<  *reg.unwrap();
+    } else {
+        out.noquote().nospace() << "Registration for service-type '" << detail::type_name(typeid(S)) << "' [invalid]";
+    }
+    return out;
+}
+
+
+
+
+///
+/// \brief A template that can be specialized to override the standard way of instantiating services.
+/// <br>This template can be used to force the QApplicationContext to use a static factory-function instead of a constructor.
+/// You may specialize this template for your own component-types.
+///
+/// If you do so, you must define a call-operator with a pointer to your component as its return-type
+/// and as many arguments as are needed to construct an instance.
+/// <br>Additionally, the factory should contain a type-declaration `service_type`.
+///
+/// The specialization must reside in namespace mcnepp::qtdi.
+///
+/// For example, if you have a service-type `MyService` with an inaccessible constructor for which only a static factory-function `MyService::create()` exists,
+/// you may define the corresponding service_factory like this:
+///
+///     namespace mcnepp::qtdi {
+///     template<> struct service_factory<MyService> {
+///       using service_type = MyService;
+///
+///       MyService* operator()() const {
+///         return MyService::create();
+///       }
+///     };
+///     }
+///
+/// Should the service-type `MyService` have a dependency of type `QNetworkAccessManager` that must be supplied to the factory-function,
+/// the corresponding service_factory would be defined like this this:
+///
+///     namespace mcnepp::qtdi {
+///     template<> struct service_factory<MyService> {
+///       using service_type = MyService;
+///
+///       MyService* operator()(QNetworkAccessManager* networkManager) const {
+///         return MyService::create(networkManager);
+///       }
+///     };
+///     }
+/// \tparam S the service-type.
+template<typename S> struct service_factory {
+    using service_type = S;
+
+    template<typename...Args> S* operator()(Args&&...args) const {
+        return new S{std::forward<Args>(args)...};
+    }
+};
+
+
+///
+/// \brief Provides default-values for service_traits.
+/// <br>Specializations of service_traits in client-code are encouraged to extend this type!
+/// <br>this template provides the following declarations:
+/// - service_type an alias for S.
+/// - factory_type an alias for service_factory.
+/// - initializer_type an alias for std::nullptr_t.
+///
+
+template<typename S> struct default_service_traits {
+    static_assert(detail::could_be_qobject<S>::value, "Type must be potentially convertible to QObject");
+
+    using service_type = S;
+
+    using factory_type = service_factory<S>;
+
+    using initializer_type = std::nullptr_t;
+};
+
+
+///
+/// \brief The traits for services.
+/// <br>Every specialization of this template must provide at least the following declarations:
+/// - `service_type` the type of service that this traits describe.
+/// - `factory_type` the type of the factory.
+/// - `initializer_type` the type of the initializer. Must be one of the following:
+///   -# pointer to a non-static member-function with no arguments
+///   -# pointer to a non-static member-function with one parameter of type `QApplicationContext*`
+///   -# address of a free function with one argument of the service-type.
+///   -# address of a free function with two arguments, the second being of type `QApplicationContext*`.
+///   -# type with a call-operator with one argument of the service-type.
+///   -# type with a call-operator with two arguments, the second being of type `QApplicationContext*`.
+///   -# `nullptr`
+///
+template<typename S> struct service_traits : default_service_traits<S> {
+};
+
+///
+/// \brief A helper-template that converts a pointer to a function or a pointer to a member-function into a distinct type.
+/// <br>The purpose of this template is to be used as the type-alias named `initializer_type` in the service_traits.
+/// The type of `func` must be one of the following:
+/// - `initializer_type` the type of the initializer. Must be one of the following:
+///   -# pointer to a non-static member-function with no arguments
+///   -# pointer to a non-static member-function with one parameter of type `QApplicationContext*`
+///   -# address of a free function with one argument of the service-type.
+///   -# address of a free function with two arguments, the second being of type `QApplicationContext*`.
+///
+/// Note that in contrast to the requirements for the declaration of the type-alias `initializer_type` in the service_traits,
+/// both std::nullptr_t and types with a call-operator are not permitted here.<br>
+/// The reason: those types can be aliased directly, without this helper-template!
+/// \tparam func the function or pointer to member-function.
+///
+template<auto func> struct service_initializer {
+
+    constexpr auto value() const {
+        return func;
+    }
+};
+
+
+
+///
+/// \brief Specifies a dependency of a service.
+/// <br>Can by used as a type-argument for QApplicationContext::registerService().
+/// In the standard-case of a mandatory relationship, the use of the `kind` argument is optional.
+/// Suppose you have a service-type `Reader` that needs a mandatory pointer to a `DatabaseAccess` in its constructor:
+///     class Reader : public QObject {
+///       public:
+///         explicit Update(DatabaseAccess* dao, QObject* parent = nullptr);
+///     };
+///
+/// Usually, you will not instantiate `Dependency`directly. Rather, you will use one of the functions
+/// inject(), injectIfPresent() or injectAll().
+///
+/// Thus, the following two lines would be completely equivalent:
+///
+///     context->registerService(service<Reader>(Dependency<DatabaseAccess>{}), "reader");
+///
+///     context->registerService(service<Reader>(inject<DatabaseAccess>()), "reader");
+///
+/// However, if your service can do without a `DatabaseAccess`, you should register it like this:
+///
+///     context->registerService(service<Reader>(injectIfPresent<DatabaseAccess>()), "reader");
+///
+/// Consider the case where your `Reader` takes a List of `DatabaseAccess` instances:
+///
+///     class Reader : public QObject {
+///       public:
+///         explicit Update(const QList<DatabaseAccess>& daos, QObject* parent = nullptr);
+///     };
+///
+/// In that case, it would be registered in an ApplicationContext using the following line:
+///
+///     context->registerService(service<Reader>(injectAll<DatabaseAccess>()), "reader");
+///
+/// <b>Note:</b> In many cases, you may already have the ServiceRegistration for the dependency at hand.
+/// In that case, you can simply pass that to the Service's constructor, without the need for wrapping it via inject(const ServiceRegistration&):
+///
+///     auto accessReg = context->registerService<DatabaseAccess>();
+///
+///     context->registerService(service<Reader>(accessReg), "reader");
+///
+/// \tparam S the service-interface of the Dependency
+/// \tparam kind the kind of Dependency
+/// \tparam C the type of the converter. This must be a *default-constructible Callable* class capable of converting
+/// a QVariant to the target-type, i.e. it must have an `operator()(const QVariant&)`.
+template<typename S,Kind kind=Kind::MANDATORY,typename C=detail::default_argument_converter<S,kind>> struct Dependency {
+    static_assert(detail::could_be_qobject<S>::value, "Dependency must be potentially convertible to QObject");
+    ///
+    /// \brief the required name for this dependency.
+    /// The default-value is the empty String, with the implied meaning <em>"any dependency of the correct type may be used"</em>.
+    ///
+    QString requiredName;
+
+    ///
+    /// \brief The (optional) converter. This must be a *default-constructible Callable* class capable of converting
+    /// a QVariant to the target-type, i.e. it must have an `operator()(const QVariant&)`.
+    ///
+    C converter;
+};
+
+
+///
+/// \brief Injects a mandatory Dependency.
+/// \param requiredName the required name of the dependency. If empty, no name is required.
+/// \param converter an optional *Callable* object that can convert a QVariant to the target-type.
+/// \tparam S the service-type of the dependency.
+/// \tparam C the type of an optional *Callable* object that can convert a QVariant to the target-type.
+/// \return a mandatory Dependency on the supplied type.
+///
+template<typename S,typename C=detail::default_argument_converter<S,Kind::MANDATORY>> [[nodiscard]] constexpr Dependency<S,Kind::MANDATORY,C> inject(const QString& requiredName = "", C converter = C{}) {
+    return Dependency<S,Kind::MANDATORY,C>{requiredName, converter};
+}
+
+///
+/// \brief Injects a mandatory Dependency on a Registration.
+/// <br><b>Note:</b> If the registration is actually a ServiceRegistration, you do not need
+/// to use inject(const Registration<S>& registration) at all! Rather, you can pass the ServiceRegistration
+/// directly to the Service's constructor.
+/// \param registration the Registration of the dependency.
+/// \tparam S the service-type of the dependency.
+/// \return a mandatory Dependency on the supplied registration.
+///
+template<typename S> [[nodiscard]] constexpr Dependency<S,Kind::MANDATORY> inject(const Registration<S>& registration) {
+    if(auto srv = asService(registration.unwrap())) {
+        return Dependency<S,Kind::MANDATORY>{registeredName(srv)};
+    }
+    return Dependency<S,Kind::MANDATORY>{};
+}
+
+
+
+
+
+///
+/// \brief Injects an optional Dependency to another ServiceRegistration.
+/// This function will utilize the Registration::registeredName() to match the dependency.
+/// \param requiredName the required name of the dependency. If empty, no name is required.
+/// \param converter an optional *Callable* object that can convert a QVariant to the target-type.
+/// \tparam S the service-type of the dependency.
+/// \tparam C the type of an optional *Callable* object that can convert a QVariant to the target-type.
+/// \return an optional Dependency on the supplied type.
+///
+template<typename S,typename C=detail::default_argument_converter<S,Kind::OPTIONAL>> [[nodiscard]] constexpr Dependency<S,Kind::OPTIONAL,C> injectIfPresent(const QString& requiredName = "", C converter = C{}) {
+    return Dependency<S,Kind::OPTIONAL,C>{requiredName, converter};
+}
+
+///
+/// \brief Injects an optional Dependency on a Registration.
+/// \param registration the Registration of the dependency.
+/// \tparam S the service-type of the dependency.
+/// \return an optional Dependency on the supplied registration.
+///
+template<typename S> [[nodiscard]] constexpr Dependency<S,Kind::OPTIONAL> injectIfPresent(const Registration<S>& registration) {
+    if(auto srv = asService(registration.unwrap())) {
+        return Dependency<S,Kind::OPTIONAL>{registeredName(srv)};
+    }
+    return Dependency<S,Kind::OPTIONAL>{};
+}
+
+
+
+///
+/// \brief Injects a 1-to-N Dependency.
+/// \param requiredName the required name of the dependency. If empty, no name is required.
+/// \param converter an optional *Callable* object that can convert a QVariant to the target-type.
+/// \tparam S the service-type of the dependency.
+/// \tparam C the type of an optional *Callable* object that can convert a QVariant to the target-type.
+/// \return a 1-to-N Dependency on the supplied type.
+///
+template<typename S,typename C=detail::default_argument_converter<S,Kind::N>> [[nodiscard]] constexpr Dependency<S,Kind::N,C> injectAll(const QString& requiredName = "", C converter = C{}) {
+    return Dependency<S,Kind::N,C>{requiredName, converter};
+}
+
+///
+/// \brief Injects a 1-to-N Dependency on a Registration.
+/// <br><b>Note:</b> If the registration is actually a ProxyRegistration, you do not need
+/// to use inject(const Registration<S>& registration) at all! Rather, you can pass the ProxyRegistration
+/// directly to the Service's constructor.
+/// \param registration the Registration of the dependency.
+/// \tparam S the service-type of the dependency.
+/// \return a 1-to-N  Dependency on the supplied registration.
+///
+template<typename S> [[nodiscard]] constexpr Dependency<S,Kind::N> injectAll(const Registration<S>& registration) {
+    if(auto srv = asService(registration.unwrap())) {
+        return Dependency<S,Kind::N>{registeredName(srv)};
+    }
+    return Dependency<S,Kind::N>{};
+}
+
+
+///
+/// \brief A placeholder for a resolvable constructor-argument.
+/// Use the function resolve(const QString&) to pass a resolvable argument to a service
+/// with QApplicationContext::registerService().
+///
+template<typename S> struct Resolvable {
+    QString expression;
+    QVariant defaultValue;
+    detail::q_variant_converter_t variantConverter;
+};
+
+///
+/// \brief Specifies a constructor-argument that shall be resolved by the QApplicationContext.
+/// Use this function to supply resolvable arguments to the constructor of a Service.
+/// The result of resolving the placeholder must be a String that is convertible via `QVariant::value<T>()` to the desired type.
+///
+/// The result-type of the constructor-argument must be explicitly specified via the type-argument `<S>`, unless it is QString.
+/// This function is a simplified overload of another function. See mcnepp::qtdi::resolve(const QString&,const S&,C) for more details!
+///
+/// ### Example
+///
+///     auto serviceDecl = service<QIODevice,QFile>(resolve("${filename:readme.txt}"));
+/// \tparam S the result-type of the resolved constructor-argument.
+/// \param expression may contain placeholders in the format `${identifier}` or `${identifier:defaultValue}`.
+/// \return a Resolvable instance for the supplied type.
+///
+template<typename S=QString> [[nodiscard]] Resolvable<S> resolve(const QString& expression) {
+    return Resolvable<S>{expression, QVariant{}, detail::variant_converter_traits<S>::makeConverter()};
+}
+
+
+
+
+
+///
+/// \brief Specifies a constructor-argument that shall be resolved by the QApplicationContext.
+/// The result of resolving the placeholder must
+/// be a String that is convertible via `QVariant::value<T>()` to the desired type.<br>
+///
+/// ### Placeholders
+/// Values may contain *placeholders*, indicated by the syntax `${placeholder}`. Such a placeholder will be looked
+/// up via `QApplicationContext::getConfigurationValue(const QString&,bool)`.<br>
+/// Example:
+///
+///     auto serviceDecl = service<QIODevice,QFile>(resolve("${filename}", QString{"readme.txt"}));
+/// will inject the value that is configured under the key "filename" into the QFile. If the key cannot be found, the default value "readme.txt" will be used instead.
+/// <br>Should you want to specify a property-value containg the character-sequence "${", you must escape this with the backslash.
+///
+/// **Note:** The expression is allowed to specify embedded default-values using the format `${identifier:defaultValue}`.
+/// However, this does not make much sense, as it would render the parameter `defaultValue` useless,
+/// since the embedded default-value would always take precedence!
+///
+/// ### Lookup in sub-sections
+/// Every key will be looked up in the section that has been provided via as an argument to mcnepp::qitdi::withGroup(const QString&), argument, unless the key itself starts with a forward slash,
+/// which denotes the root-section.
+///
+/// A special syntax is available for forcing a key to be looked up in parent-sections if it cannot be resolved in the provided section:
+///
+/// Insert */ right after the opening sequence of the placeholder.
+///
+///     //Unfortunately, Doxygen cannot deal with the character-sequence "asterisk followed by slash" correctly in code-blocks.
+///     //Thus, in the following example, we put a space between the asterisk and the slash:
+///     context -> registerService(service<QIODevice,QFile>(resolve("${* /filename}")), "file", config() << withyGroup("files"));
+///
+/// The key "filename" will first be searched in the section "files". If it cannot be found, it will be searched in the root-section.
+///
+///
+/// \tparam S the result-type of the resolved constructor-argument.
+/// \tparam C the type of the converter. Must be a callable that accepts a QString and returns a value of type `T`. The default will invoke the constructor
+/// `T{const QString&}` if it exists.
+/// \param defaultValue the value to use if the placeholder cannot be resolved.
+/// \param expression a String, possibly containing one or more placeholders.
+/// \param converter Will be used to convert the resolved expression into a value.
+/// \return a Resolvable instance for the supplied type.
+///
+template<typename S,typename C,typename=std::invoke_result_t<C,QString>> [[nodiscard]] Resolvable<S>  resolve(const QString& expression, const S& defaultValue, C converter) {
+    return Resolvable<S>{expression, QVariant::fromValue(defaultValue), detail::variant_converter_traits<S>::makeConverter(converter)};
+}
+
+
+
+
+///
+/// \brief Specifies a constructor-argument that shall be resolved by the QApplicationContext.
+/// <br>This is an overload of mcnepp::qtdi::resolve(const QString&,const S&,C) without the default-value.
+///
+template<typename S,typename C,typename=std::invoke_result_t<C,QString>> [[nodiscard]] Resolvable<S>  resolve(const QString& expression, C converter) {
+    return Resolvable<S>{expression, QVariant{}, detail::variant_converter_traits<S>::makeConverter(converter)};
+}
+
+
+///
+/// \brief Specifies a constructor-argument that shall be resolved by the QApplicationContext.
+/// <br>This is an overload of mcnepp::qtdi::resolve(const QString&,const S&,C) without the explicit converter.
+///
+template<typename S> [[nodiscard]] Resolvable<S>  resolve(const QString& expression, const S& defaultValue) {
+    return Resolvable<S>{expression, QVariant::fromValue(defaultValue), detail::variant_converter_traits<S>::makeConverter()};
+}
+
+
+
+///
+/// \brief Creates a placeholder for injecting the ApplicationContext into a service as the parent.
+/// <br>Usually, this will not be necessary, as the QApplicationContext will set itself as the service's parent
+/// after creation, using QObject::setParent(QObject*).
+/// <br>However, there can be QObject-derived classes where the `parent` argument is not optional in the constructor,
+/// so it has to be supplied explicitly.
+/// <br>**Note:** Notwithstanding its self-documenting name, this function cannot ensure that the ApplicationContext is actually passed to the constructor
+/// as the `parent` argument. However, in the vast majority of cases it will be the last argument that denotes ths `parent`.
+/// \return an opaque type that will cause the ApplicationContext to inject itself as a service's parent.
+///
+inline detail::ParentPlaceholder injectParent() {
+    return detail::ParentPlaceholder{};
+}
+
+
+
+
+
+
+///
+/// \brief Configures a service for an ApplicationContext.
+///
+struct service_config final {
+    using entry_type = std::pair<QString,detail::ConfigValue>;
+    using map_type = QMap<QString,detail::ConfigValue>;
+
+    ///
+    /// Denotes a function that can be applied to a service_config via the overloaded `operator <<`.
+    /// \see operator<<(config_modifier modifier)
+    ///
+    using config_modifier=std::function<void(service_config&)>;
+
+
+    friend inline bool operator==(const service_config& left, const service_config& right) {
+        return left.properties == right.properties && left.group == right.group && left.autowire == right.autowire && left.autoRefresh == right.autoRefresh;
+    }
+
+
+    ///
+    /// \brief Applies a *modifier* to this configuration.
+    /// <br>Usage is analogous to *iostream-manipulator*. Example:
+    ///
+    ///        config() << withAutowire;
+    ///
+    /// \param modifier will be applied to this instance.
+    /// \return `this` instance.
+    /// \see mcnepp::qtdi::withAutowire(service_config&)
+    /// \see mcnepp::qtdi::withAutoRefresh(service_config&)
+    /// \see mcnepp::qtdi::withGroup(const QString&)
+    ///
+    service_config& operator<<(config_modifier modifier) {
+        modifier(*this);
+        return *this;
+    }
+
+
+    ///
+    /// \brief Adds an entry to this service_config.
+    /// \param entry an entry that was created by one of the overloads of mcnepp::qtdi::entry() or mcnepp::qtdi::autoRefresh().
+    /// \return `this` instance.
+    ///
+    service_config& operator<<(const service_config::entry_type& entry) {
+        properties.insert(entry.first, entry.second);
+        return *this;
+    }
+
+
+    ///
+    /// \brief The keys and corresponding values.
+    ///
+    map_type properties;
+
+    ///
+    /// \brief The optional group for the configuration.
+    ///
+    QString group;
+
+    ///
+    /// \brief Determines whether all Q_PROPERTYs that refer to other services shall be auto-wired by the ApplicationContext.
+    ///
+    bool autowire = false;
+
+
+    ///
+    /// \brief Shall all properties be automatically refreshed?
+    ///
+    bool autoRefresh = false;
+};
+
+///
+/// \brief Enables auto-refresh for a service_config.
+/// <br>This function is not meant to be invoked directly.
+/// <br>Rather, its usage is analogous to that of *iostream-manipulators* from the standard-libray:
+///
+///
+///     config() << withAutoRefresh << entry("objectName", "${myService}");
+///
+inline void withAutoRefresh(service_config& cfg) {
+    cfg.autoRefresh = true;
+};
+
+///
+/// \brief Applies auto-wiring to a service_config.
+/// <br>This function is not meant to be invoked directly.
+/// <br>Rather, its usage is analogous to that of *iostream-manipulators* from the standard-libray:
+///
+///
+///     config() << withAutowire << entry("objectName", "${myService}");
+///
+inline void withAutowire(service_config& cfg) {
+    cfg.autowire = true;
+};
+
+
+///
+/// \brief Sets the group for a service_config.
+/// <br>The usage of this function is analogous to that of *iostream-manipulators* from the standard-libray:
+///
+///
+///     config() << withGroup("myServices") << entry("objectName", "${myService}");
+///
+inline service_config::config_modifier withGroup(const QString& name) {
+    return [name](service_config& cfg) { cfg.group = name;};
+}
+
+
+///
+/// \brief Makes a service_config and populates it with properties.
+/// <br>The service must have a Q_PROPERTY for every key contained in `properties`.<br>
+/// Example:
+///
+///     `config({{"interval", 42}});`
+/// will set the Q_PROPERTY `interval` to the value 42.
+/// ### Private Properties
+/// A key that starts with a dot is considered to denote a *private property*, and no attempt will be made to set a corresponding Q_PROPERTY
+/// on the Service.<br>
+/// There are two ways of putting such private properties to use:<br>
+/// Either, you may evaluate them via a `QApplicationContextPostProcessor`.<br>
+/// Or, you can use them in conjunction with a *service-template*.
+/// Suppose, for example, you have a class `RestService` with a Q_PROPERTY `url`.
+/// You want to construct this URL by using the same pattern for every service of type `RestService`.
+/// However, one part of the URL will be unique for each Service.
+/// This is how you would do this:
+///
+///     auto restServiceTemplate = context -> registerService<RestService>(serviceTemplate<RestService>(), "restTemplate", config({{"url", "https://myserver/rest/${path}"}}));
+///
+/// Now, whenever you register a concrete RestService, you must supply the `templateReg` as an additional argument.
+/// Also, you must specify the value for `${path}` as a *private property*:
+///
+///     context -> registerService(service<RestService>(), restServiceTemplate, "temperatureService", config({{".path", "temperature"}}));
+///
+/// ### Placeholders
+/// Values may contain *placeholders*, indicated by the syntax `${placeholder}`. Such a placeholder will be looked
+/// up via `QApplicationContext::getConfigurationValue(const QString&,bool)`.<br>
+/// Example:
+///
+///     config({{"interval", "${timerInterval}"}});
+/// will set the Q_PROPERTY `interval` to the value configured with the name `timerInterval`.
+/// <br>Should you want to specify a property-value containg the character-sequence "${", you must escape this with the backslash.
+/// ### Lookup in sub-sections
+/// Every key will be looked up in the provided section, as specified by the `group` argument, unless the key itself starts with a forward slash,
+/// which denotes the root-section.
+///
+/// A special syntax is available for forcing a key to be looked up in parent-sections if it cannot be resolved in the provided section:
+///
+/// Insert */ right after the opening sequence of the placeholder.
+///
+///     //Unfortunately, Doxygen cannot deal with the character-sequence "asterisk followed by slash" correctly in code-blocks.
+///     //Thus, in the following example, we put a space between the asterisk and the slash:
+///     config({{"interval", "${* /timerInterval}"}}) << withGroup("timers");
+///
+/// The key "timerInterval" will first be searched in the section "timers". If it cannot be found, it will be searched in the root-section.
+///
+/// ### Service-references
+/// If a value starts with an ampersand, the property will be resolved with a registered service of that name.
+/// Example:
+///
+///     config({{"dataProvider", "&dataProviderService"}});
+/// will set the Q_PROPERTY `dataProvider` to the service that was registered under the name `dataProviderService`.
+/// <br>Should you want to specify a property-value starting with an ampersand, you must escape this with the backslash.
+/// \param properties the keys and value to be applied as Q_PROPERTYs.
+/// \return the service_config.
+[[nodiscard]] inline service_config config(std::initializer_list<std::pair<QString,QVariant>> properties) {
+    service_config cfg;
+    for(auto& entry : properties) {
+        cfg.properties.insert(entry.first, detail::ConfigValue{entry.second, detail::ConfigValueType::DEFAULT});
+    }
+    return cfg;
+}
+
+
+
+
+
+
+
+///
+/// Makes a default service_config.
+/// <br>The returned service_config can then be further modified, before it gets passed to QApplicationContext::registerService().
+/// <br>Modification is done in a fashion similar to *iostreams*, i.e. by using the overloaded `operator <<`.
+/// <br>You add a configuration-entry like this:
+///
+///     config() << entry("url", "http://mcnepp.com");
+///
+/// Several configuration-entries can be chained conveniently:
+///
+///     config() << entry("url", "http://mcnepp.com") << entry("objectName", "${dataProvider}");
+///
+/// You can also specify the group within the QSettings from where the configuration-entries shall be resolved:
+///
+///     config() << withGroup("dataProviders") << entry("url", "http://mcnepp.com") << entry("objectName", "${dataProvider}");
+///
+/// If you want to enable *autowirng* for a service-registration, you can use mcnepp::qtdi::withAutowire(service_config&) like this:
+///
+///     config() << withGroup("dataProviders") << withAutowire << entry("url", "http://mcnepp.com") << entry("objectName", "${dataProvider}");
+///
+/// And finally, should you want to enable *auto-refresh* on all configuration-entries, you can use mcnepp::qtdi::withAutoRefresh(service_config&) like this:
+///
+///     config() << withGroup("dataProviders") << withAutoRefresh << entry("url", "http://mcnepp.com") << entry("objectName", "${dataProvider}");
+///
+/// \return the service_config.
+[[nodiscard]] inline service_config config() {
+    return service_config{};
+}
+
+///
+/// \brief A type-safe configuration-entry.
+/// <br>This is an intermediate type that will be used solely to populate a ServiceConfig.
+///
+template<typename S> using service_config_entry=detail::service_config_entry_t<S>;
+
+
+
+///
+/// \brief A type-safe service-configuration.
+/// <br>This class is the type-safe equivalent to the service_config.
+/// <br>In contrast to service_config, configuration-values are specified using method-pointers, not property-names.
+/// <br>Also, there does not have to be a Q_PROPERTY declared for each configuration-value. You may use the syntax for *private properties*,
+/// i.e. a name preceded by a dot to indicate that.
+///
+template<typename S> struct ServiceConfig {
+
+    ///
+    /// \brief Applies a *modifier* to this configuration.
+    /// <br>Usage is analogous to *iostream-manipulator*. Example:
+    ///
+    ///        config() << withAutowire;
+    ///
+    /// \param modifier will be applied to this instance.
+    /// \return `this` instance.
+    /// \see mcnepp::qtdi::withAutowire(service_config&)
+    /// \see mcnepp::qtdi::withAutoRefresh(service_config&)
+    /// \see mcnepp::qtdi::withGroup(const QString&)
+    ///
+    ServiceConfig<S>& operator<<(service_config::config_modifier manip) {
+        manip(data);
+        return *this;
+    }
+
+
+    ///
+    /// \brief Adds an entry to this ServiceConfig.
+    /// \param entry an entry that was created by one of the overloads of mcnepp::qtdi::entry() or mcnepp::qtdi::autoRefresh().
+    /// \return `this` instance.
+    ///
+    ServiceConfig<S>& operator<<(const service_config_entry<S>& entry) {
+        data.properties.insert(entry.name, entry.value);
+        return *this;
+    }
+
+
+
+    ///
+    /// \brief Adds an entry to this ServiceConfig.
+    /// \param entry an entry that was created by one of the overloads of mcnepp::qtdi::entry() or mcnepp::qtdi::autoRefresh().
+    /// \return `this` instance.
+    ///
+    ServiceConfig<S>& operator<<(const service_config::entry_type& entry) {
+        data.properties.insert(entry.first, entry.second);
+        return *this;
+    }
+
+    service_config data;
+};
+
+
+
+
+
+///
+/// \brief Adds a type-safe entry, creating a strongly typed ServiceConfig.
+/// \param entry an entry that was created by one of the overloads of mcnepp::qtdi::entry() or mcnepp::qtdi::autoRefresh().
+/// \return a strongly typed ServiceConfig.
+template<typename S> [[nodiscard]] ServiceConfig<S> operator<<(service_config&& cfg, const service_config_entry<S>& entry) {
+    cfg.properties.insert(entry.name, entry.value);
+    return ServiceConfig<S>{std::move(cfg)};
+}
+
+///
+/// \brief Adds a type-safe entry, creating a strongly typed ServiceConfig.
+/// \param entry an entry that was created by one of the overloads of mcnepp::qtdi::entry() or mcnepp::qtdi::autoRefresh().
+/// \return a strongly typed ServiceConfig.
+template<typename S> [[nodiscard]] ServiceConfig<S> operator<<(const service_config& cfg, const service_config_entry<S>& entry) {
+    ServiceConfig<S> copy{cfg};
+    copy.data.properties.insert(entry.name, entry.value);
+    return copy;
+}
+
+
+
+
+///
+/// \brief Creates a type-safe configuration-entry for a service.
+/// <br>The resulting service_config_entry can then be passed to mcnepp::qtdi::config() using the `operator <<`.
+///
+/// \tparam S the service-type.
+/// \param propertySetter the member-function that will be invoked with the property-value.
+/// \param expression will be resolved when the service is being configured. May contain *placeholders*.
+/// \param converter (optional) specifies a converter that constructs an argument of type `A` from a QString.
+/// \return a type-safe configuration for a service.
+///
+template<typename S,typename R,typename A,typename C=typename detail::variant_converter_traits<detail::remove_cvref_t<A>>::type> [[nodiscard]] service_config_entry<S> entry(R(S::*propertySetter)(A), const QString& expression, C converter=C{}) {
+    if(!propertySetter) {
+        qCCritical(defaultLoggingCategory()).nospace() << "Cannot set invalid property";
+        return {".invalid", QVariant{}};
+    }
+
+    return {detail::uniquePropertyName(&propertySetter, sizeof propertySetter), detail::ConfigValue{expression, detail::ConfigValueType::DEFAULT, detail::callable_adapter<S>::adaptSetter(propertySetter), detail::variant_converter_traits<detail::remove_cvref_t<A>>::makeConverter(converter)}};
+}
+
+///
+/// \brief Creates a type-safe configuration-entry for a service.
+/// <br>The resulting service_config_entry can then be passed to mcnepp::qtdi::config() using the `operator <<`.
+/// \tparam S the service-type.
+/// \param propertySetter the member-function that will be invoked with the property-value.
+/// \param value will be set when the service is being configured.
+/// \return a type-safe configuration for a service.
+///
+template<typename S,typename R,typename A> [[nodiscard]] service_config_entry<S> entry(R(S::*propertySetter)(A), A value) {
+    if(!propertySetter) {
+        qCCritical(defaultLoggingCategory()).nospace() << "Cannot set invalid property";
+        return {".invalid", QVariant{}};
+    }
+
+    return {detail::uniquePropertyName(&propertySetter, sizeof propertySetter), detail::ConfigValue{QVariant::fromValue(value), detail::ConfigValueType::DEFAULT, detail::callable_adapter<S>::adaptSetter(propertySetter)}};
+}
+
+///
+/// \brief Creates a type-safe configuration-entry for a service.
+/// <br>The resulting service_config_entry can then be passed to mcnepp::qtdi::config() using the `operator <<`.
+/// \tparam S the service-type.
+/// \param propertySetter the member-function that will be invoked with the instance of the service of type `<A>`.
+/// \param reg the registration for the service-instance that will be injected into the configured service.
+/// \return a type-safe configuration for a service.
+///
+template<typename S,typename R,typename A,ServiceScope scope> [[nodiscard]] auto entry(R(S::*propertySetter)(A*), const ServiceRegistration<A,scope>& reg) -> std::enable_if_t<detail::is_binding_source(scope),service_config_entry<S>>
+{
+    if(!propertySetter) {
+        qCCritical(defaultLoggingCategory()).nospace() << "Cannot set invalid property";
+        return {".invalid", QVariant{}};
+    }
+    if(!reg || !detail::is_binding_source(reg.unwrap() -> scope())) {
+        qCCritical(defaultLoggingCategory()).nospace() << "Cannot inject invalid ServiceRegistration";
+        return {".invalid", QVariant{}};
+    }
+    return {detail::uniquePropertyName(&propertySetter, sizeof propertySetter), detail::ConfigValue{QVariant::fromValue(reg.unwrap()), detail::ConfigValueType::SERVICE, detail::callable_adapter<S>::adaptSetter(propertySetter)}};
+}
+
+///
+/// \brief Creates a type-safe configuration-entry for a service.
+/// <br>The resulting service_config_entry can then be passed to mcnepp::qtdi::config() using the `operator <<`.
+/// \tparam S the service-type.
+/// \param propertySetter the member-function that will be invoked with a `QList<A*>`, comprising all service-instances that have been published for the
+/// suppolied ProxyRegistration.
+/// \param reg the registration for those services that will be injected into the configured service.
+/// \return a type-safe configuration for a service.
+///
+template<typename S,typename R,typename A,typename L> [[nodiscard]] auto entry(R(S::*propertySetter)(L), const ProxyRegistration<A>& reg) -> std::enable_if_t<std::is_convertible_v<L,QList<A*>>,service_config_entry<S>>
+{
+    if(!propertySetter) {
+        qCCritical(defaultLoggingCategory()).nospace() << "Cannot set invalid property";
+        return {".invalid", QVariant{}};
+    }
+    if(!reg) {
+        qCCritical(defaultLoggingCategory()).nospace() << "Cannot inject invalid ServiceRegistration";
+        return {".invalid", QVariant{}};
+    }
+    return {detail::uniquePropertyName(&propertySetter, sizeof propertySetter), detail::ConfigValue{QVariant::fromValue(reg.unwrap()), detail::ConfigValueType::SERVICE_LIST, detail::callable_adapter<S>::adaptSetter(propertySetter), nullptr}};
+}
+
+
+///
+/// \brief Creates a type-safe, auto-refreshing configuration-entry for a service.
+/// <br>The resulting service_config_entry can then be passed to mcnepp::qtdi::config() using the `operator <<`.
+/// <br>In order to demonstrate the purpose, consider this example of a normal, non-updating service-configuration for a QTimer:
+///
+///     context->registerService<QTimer>("timer", config() << entry(&QTimer::setInterval, "${timerInterval}"));
+///
+/// The member-function will be initialized from the value of the configuration-key `"timerInterval"` as it
+/// is in the moment the timer is instantiated.
+///
+/// <br>Now, contrast this with:
+///
+///     context->registerService<QTimer>("timer", config() << autoRefresh(&QTimer::setInterval, "${timerInterval}"));
+///
+/// Whenever the value for the configuration-key `"timerInterval"` changes in the underlying QSettings-Object, the
+/// expression `"${timerInterval}"` will be re-evaluated and the member-function of the timer will be updated accordingly.
+/// <br>In case all properties for one service shall be auto-refreshed, there is a more concise way of specifying it:
+///
+///     context->registerService<QTimer>("timer", config() << withAutoRefresh << entry(&QObject::setObjectName, "theTimer") << entry("interval", &QTimer::setInterval, "${timerInterval}"));
+///
+/// **Note:** Auto-refreshing an optional feature that needs to be explicitly enabled for mcnepp::qtdi::StandardApplicationContext
+/// by putting a configuration-entry into one of the QSettings-objects registered with the context:
+///
+///     [qtdi]
+///     enableAutoRefresh=true
+///     ; Optionally, specify the refresh-period:
+///     autoRefreshMillis=2000
+///
+/// \tparam S the service-type.
+/// \param propertySetter the member-function that will be invoked with the property-value.
+/// \param expression will be resolved when the service is being configured. May contain *placeholders*.
+/// \param converter (optional) specifies a converter that constructs an argument of type `A` from a QString.
+/// \return a type-safe configuration for a service.
+///
+template<typename S,typename R,typename A,typename C=typename detail::variant_converter_traits<detail::remove_cvref_t<A>>::type> [[nodiscard]] service_config_entry<S> autoRefresh(R(S::*propertySetter)(A), const QString& expression, C converter=C{}) {
+    return {detail::uniquePropertyName(&propertySetter, sizeof propertySetter), detail::ConfigValue{expression, detail::ConfigValueType::AUTO_REFRESH_EXPRESSION, detail::callable_adapter<S>::adaptSetter(propertySetter), detail::variant_converter_traits<detail::remove_cvref_t<A>>::makeConverter(converter)}};
+}
+
+
+
+
+
+///
+/// \brief Creates a configuration-entry for a service.
+/// <br>The resulting service_config_entry can then be passed to mcnepp::qtdi::config() using the `operator <<`.
+/// \param name the name of the property to be configured. **Note:** this name must refer to a Q_PROPERTY of the service-type!
+/// The only exception is a *private property*, i.e. a configuration-entry that shall not be resolved automatically.
+/// In that case, the name must start with a dot.
+/// \param value will be used as the property's value.
+/// \return a configuration for a service.
+///
+[[nodiscard]] inline service_config::entry_type entry(const QString& name, const QVariant& value) {
+    return {name, detail::ConfigValue{value, detail::ConfigValueType::DEFAULT}};
+}
+
+
+///
+/// \brief Specifies that a value for a configured Q_PROPERTY shall be automatically updated at runtime.
+/// <br>The resulting service_config_entry can then be passed to mcnepp::qtdi::config() using the `operator <<`.
+/// <br>In order to demonstrate the purpose, consider this example of a normal, non-updating service-configuration for a QTimer:
+///
+///     context->registerService<QTimer>("timer", config({{"interval", "${timerInterval}"}}));
+///
+/// The Q_PROPERTY QTimer::interval will be initialized from the value of the configuration-key `"timerInterval"` as it
+/// is in the moment the timer is instantiated.
+///
+/// <br>Now, contrast this with:
+///
+///     context->registerService<QTimer>("timer", config({autoRefresh("interval", "${timerInterval}")}));
+///
+/// Whenever the value for the configuration-key `"timerInterval"` changes in the underlying QSettings-Object, the
+/// expression `"${timerInterval}"` will be re-evaluated and the Q_PROPERTY of the timer will be updated accordingly.
+/// <br>In case all properties for one service shall be auto-refreshed, there is a more concise way of specifying it:
+///
+///     context->registerService<QTimer>("timer", config() << withAutoRefresh << entry("objectName", "theTimer") << entry("interval", "${timerInterval}"));
+///
+/// **Note:** Auto-refreshing an optional feature that needs to be explicitly enabled for mcnepp::qtdi::StandardApplicationContext
+/// by putting a configuration-entry into one of the QSettings-objects registered with the context:
+///
+///     [qtdi]
+///     enableAutoRefresh=true
+///     ; Optionally, specify the refresh-period:
+///     autoRefreshMillis=2000
+///
+/// \param name the name of the configuration-entry.
+/// \param expression a String, possibly containing one or more placeholders.
+/// \return an  entry that will ensure that the expression will be re-evaluated when the underlying QSettings changes.
+[[nodiscard]] inline service_config::entry_type autoRefresh(const QString& name, const QString& expression) {
+    return {name, detail::ConfigValue{expression, detail::ConfigValueType::AUTO_REFRESH_EXPRESSION, nullptr, nullptr}};
+}
+
+
+
+
+///
+/// \brief Create a type-safe service-configuration.
+/// <br>A type-safe entry can be created by invoking mcnepp::qtdi::entry() with a member-function as its first argument.
+/// For example:
+///
+///     context->registerService<QQTimer>("timer", config({entry(&QTimer::setInterval, 1000), entry(&QTimer::singleShot, "true")}));
+///
+/// Note that is possible to mix type-safe configuration-entries with Q_PROPERTY-based configuration-entries:
+///
+///     context->registerService<QQTimer>("timer", config({entry(&QTimer::setInterval, 1000)}) << entry("singleShot", "true"));
+///
+/// However, there is a caveat: Even though the above service-registrations are *logically equivalent*, they are *technically different*.
+/// Thus, executing the second registration after the first one will not be considered *idempotent*.
+/// This means that the second registration will fail (i.e. return an invalid ServiceRegistration).
+///
+/// \param entries the list of key/value-pairs that will be used to configure a Service of type `<S>`.
+/// \return a type-safe service-configuration.
+///
+template<typename S> [[nodiscard]] ServiceConfig<S> config(std::initializer_list<service_config_entry<S>> entries) {
+    ServiceConfig<S> cfg;
+    for(auto& entry : entries) {
+        cfg.data.properties.insert(entry.name, entry.value);
+    }
+    return cfg;
+}
+
+
+
+namespace detail {
+
+
+
+template<typename S,typename F> static auto adaptInitializer(F func, std::nullptr_t) -> std::enable_if_t<std::is_invocable_v<F,S*,QApplicationContext*>,q_init_t> {
+    return [func](QObject* target,QApplicationContext* context) {
+        if(auto ptr =dynamic_cast<S*>(target)) {
+            func(ptr, context);
+        }};
+
+}
+
+template<typename S,typename F> static auto adaptInitializer(F func, std::nullptr_t) -> std::enable_if_t<std::is_invocable_v<F,S*>,q_init_t> {
+    return [func](QObject* target,QApplicationContext*) {
+        if(auto ptr =dynamic_cast<S*>(target)) {
+            func(ptr);
+        }};
+
+}
+
+
+template<typename S,typename R> static q_init_t adaptInitializer(R (S::*init)(QApplicationContext*), std::nullptr_t) {
+    if(!init) {
+        return nullptr;
+    }
+    return adaptInitializer<S>(std::mem_fn(init), nullptr);
+}
+
+template<typename S,typename R> static q_init_t adaptInitializer(R (S::*init)(), std::nullptr_t) {
+    if(!init) {
+        return nullptr;
+    }
+    return adaptInitializer<S>(std::mem_fn(init), nullptr);
+}
+
+
+template<typename S,auto func> static q_init_t adaptInitializer(service_initializer<func> initializer, std::nullptr_t) {
+    return adaptInitializer<S>(initializer.value(), nullptr);
+}
+
+//SFINAE fallback for everything that is not a callable:
+template<typename S,typename F> static q_init_t adaptInitializer(F func,int*) {
+    static_assert(std::is_same_v<F,std::nullptr_t>, "Type must be a callable object or a function or a member-function with either zero arguments or one argument of type QApplicationContext*");
+    return func;
+}
+
+
+template<typename S,typename F> static q_init_t adaptInitializer(F func=F{}) {
+    return adaptInitializer<S>(func, nullptr);
+}
+
+
+
+
+using constructor_t = std::function<QObject*(const QVariantList&)>;
+
+constexpr int VALUE_KIND = 0x10;
+constexpr int RESOLVABLE_KIND = 0x20;
+constexpr int PARENT_PLACEHOLDER_KIND = 0x40;
+constexpr int INVALID_KIND = 0xff;
+
+
+template<typename S> struct argument_converter {
+
+
+    S operator()(const QVariant& arg) const {
+        return arg.value<S>();
+    }
+};
+
+template<typename S,Kind kind,typename C> struct argument_converter<Dependency<S,kind,C>> {
+
+    auto operator()(const QVariant& arg) const {
+        return converter(arg);
+    }
+
+    C converter;
+};
+
+
+
+struct dependency_info {
+    const std::type_info& type;
+    int kind;
+    QString expression; //RESOLVABLE_KIND: The resolvable expression. VALUE_KIND: empty. Otherwise: the required name of the dependency.
+    QVariant value; //VALUE_KIND: The injected value. RESOLVABLE_KIND: the default-value.
+    q_variant_converter_t variantConverter; //Only valid for kind == RESOLVABLE_KIND
+
+    bool isValid() const {
+        return kind != INVALID_KIND;
+    }
+
+    bool has_required_name() const {
+        switch(kind) {
+        case VALUE_KIND:
+        case RESOLVABLE_KIND:
+        case PARENT_PLACEHOLDER_KIND:
+            return false;
+        default:
+            return !expression.isEmpty();
+
+        }
+    }
+
+};
+
+inline bool operator==(const dependency_info& info1, const dependency_info& info2) {
+    if(info1.kind != info2.kind) {
+        return false;
+    }
+    if(info1.type != info2.type) {
+        return false;
+    }
+    switch(info1.kind) {
+    case VALUE_KIND:
+        return info1.value == info2.value;
+    case INVALID_KIND:
+        return false;
+    case PARENT_PLACEHOLDER_KIND:
+        return true;
+        //In all other cases, we use only the expression. (For RESOLVABLE_KIND, value contains the default-value, which we ignore deliberately)
+    default:
+        return info1.expression == info2.expression;
+    }
+}
+
+QDebug operator << (QDebug out, const dependency_info& info);
+
+
+struct service_descriptor {
+
+    QObject* create(const QVariantList& args) const {
+        return constructor ? constructor(args) : nullptr;
+    }
+
+    bool matches(const std::type_info& type) const {
+        return type == impl_type || service_types.find(type) != service_types.end();
+    }
+
+
+
+    std::unordered_set<std::type_index> service_types;
+    const std::type_info& impl_type;
+    const QMetaObject* meta_object = nullptr;
+    constructor_t constructor;
+    std::vector<dependency_info> dependencies;
+    q_init_t init_method;
+};
+
+
+QDebug operator << (QDebug out, const service_descriptor& descriptor);
+
+
+
+
+///
+/// \brief Determines whether two service_descriptors are deemed equal.
+/// two service_descriptors are deemed equal if their service_types, impl_type,
+/// dependencies and config are all equal.
+/// \param left
+/// \param right
+/// \return `true` if the service_descriptors are equal to each other.
+///
+inline bool operator==(const service_descriptor &left, const service_descriptor &right) {
+    if (&left == &right) {
+        return true;
+    }
+    return left.service_types == right.service_types &&
+           left.impl_type == right.impl_type &&
+           left.dependencies == right.dependencies;
+ }
+
+inline bool operator!=(const service_descriptor &left, const service_descriptor &right) {
+    return !(left == right);
+}
+
+
+
+
+
+
+
+
+
+
+
+
+template <typename S>
+struct dependency_helper {
+    using type = S;
+
+
+    static S convert(const QVariant& arg) {
+        return arg.value<S>();
+    }
+
+
+    static dependency_info info(S dep) {
+        return { typeid(S), VALUE_KIND, "", QVariant::fromValue(dep) };
+    }
+
+    static auto converter(S) {
+        return &convert;
+    }
+
+};
+
+template <typename S,Kind kind,typename C>
+struct dependency_helper<Dependency<S,kind,C>> {
+    using type = S;
+
+
+    static dependency_info info(const Dependency<S,kind,C>& dep) {
+        return { typeid(S), static_cast<int>(kind), dep.requiredName };
+    }
+
+    static C converter(const Dependency<S,kind,C>& dep) {
+        return dep.converter;
+    }
+};
+
+template <typename S,ServiceScope scope>
+struct dependency_helper<mcnepp::qtdi::ServiceRegistration<S,scope>> {
+    using type = S;
+
+
+
+    static dependency_info info(const mcnepp::qtdi::ServiceRegistration<S,scope>& dep) {
+        static_assert(is_binding_source(scope), "ServiceRegistration with this scope cannot be a dependency");
+        //It could still be ServiceScope::UNKNOWN statically, but ServiceScope::TEMPLATE at runtime:
+        if(dep && is_binding_source(dep.unwrap()->scope())) {
+            return { dep.unwrap()->descriptor().impl_type, static_cast<int>(Kind::MANDATORY), dep.registeredName() };
+        }
+        return { typeid(S), INVALID_KIND, dep.registeredName() };
+    }
+
+    static auto converter(const mcnepp::qtdi::ServiceRegistration<S,scope>&) {
+        return default_argument_converter<S,Kind::MANDATORY>{};
+    }
+
+};
+
+template <typename S>
+struct dependency_helper<mcnepp::qtdi::ProxyRegistration<S>> {
+    using type = S;
+
+
+
+    static dependency_info info(const mcnepp::qtdi::ProxyRegistration<S>& dep) {
+        if(dep) {
+            return { dep.unwrap()->serviceType(), static_cast<int>(Kind::N)};
+        }
+        return { typeid(S), INVALID_KIND };
+    }
+
+    static auto converter(const mcnepp::qtdi::ProxyRegistration<S>&) {
+        return default_argument_converter<S,Kind::N>{};
+    }
+
+};
+
+
+template <typename S>
+struct dependency_helper<Resolvable<S>> {
+
+    using type = S;
+
+
+
+    static dependency_info info(const Resolvable<S>& dep) {
+        return { typeid(S), RESOLVABLE_KIND, dep.expression, dep.defaultValue, dep.variantConverter };
+    }
+
+    static auto converter(const Resolvable<S>&) {
+        return &dependency_helper<S>::convert;
+    }
+};
+
+
+
+template <>
+struct dependency_helper<ParentPlaceholder> {
+
+    using type = ParentPlaceholder;
+
+
+
+    static dependency_info info(const ParentPlaceholder&) {
+        return { typeid(QObject*), PARENT_PLACEHOLDER_KIND};
+    }
+
+    static auto converter(const ParentPlaceholder&) {
+        return &dependency_helper<QObject*>::convert;
+    }
+
+};
+
+
+
+
+
+template<typename Head,typename...Tail> constexpr bool check_unique_types() {
+    //Check Head against all of Tail:
+    if constexpr((std::is_same_v<Head,Tail> || ...)) {
+        return false;
+    }
+    if constexpr(sizeof...(Tail) > 1) {
+        //Check Head of remainder against remainder:
+        return check_unique_types<Tail...>();
+    } else {
+        return true;
+    }
+}
+
+
+
+
+template<typename T,typename First, typename...Tail> constexpr std::pair<bool,const std::type_info&> check_dynamic_types(T* obj) {
+    if(!dynamic_cast<First*>(obj)) {
+        return {false, typeid(First)};
+    }
+    if constexpr(sizeof...(Tail) > 0) {
+        return check_dynamic_types<T,Tail...>(obj);
+    }
+    return {true, typeid(void)};
+}
+
+
+
+
+template <typename T,typename F> constructor_t service_creator(F factory) {
+    return [factory](const QVariantList&) {
+        return factory();
+    };
+}
+
+template <typename T, typename F, typename D1> constructor_t service_creator(F factory, D1 conv1) {
+        return [factory,conv1](const QVariantList &dependencies) {
+        return factory(conv1(dependencies[0]));
+        };
+    }
+
+template <typename T,typename F, typename D1, typename D2>
+    constructor_t service_creator(F factory, D1 conv1, D2 conv2) {
+        return [factory,conv1,conv2](const QVariantList &dependencies) {
+            return factory(conv1(dependencies[0]), conv2(dependencies[1]));
+        };
+    }
+
+template <typename T,typename F, typename D1, typename D2, typename D3>
+    constructor_t service_creator(F factory, D1 conv1, D2 conv2, D3 conv3) {
+        return [factory,conv1,conv2,conv3](const QVariantList &dependencies) {
+                return factory(
+                        conv1(dependencies[0]),
+                        conv2(dependencies[1]),
+                        conv3(dependencies[2]));
+        };
+    }
+
+template <typename T,typename F, typename D1, typename D2, typename D3, typename D4>
+    constructor_t service_creator(F factory, D1 conv1, D2 conv2, D3 conv3, D4 conv4) {
+        return [factory,conv1,conv2,conv3,conv4](const QVariantList &dependencies) {
+                return factory(
+                        conv1(dependencies[0]),
+                        conv2(dependencies[1]),
+                        conv3(dependencies[2]),
+                        conv4(dependencies[3]));
+        };
+    }
+
+template <typename T,typename F, typename D1, typename D2, typename D3, typename D4, typename D5>
+    constructor_t service_creator(F factory, D1 conv1, D2 conv2, D3 conv3, D4 conv4, D5 conv5) {
+        return [factory,conv1,conv2,conv3,conv4,conv5](const QVariantList &dependencies) {
+                return factory(conv1(dependencies[0]),
+                        conv2(dependencies[1]),
+                        conv3(dependencies[2]),
+                        conv4(dependencies[3]),
+                        conv5(dependencies[4]));
+    };
+    }
+
+template <typename T,typename F, typename D1, typename D2, typename D3, typename D4, typename D5, typename D6>
+constructor_t service_creator(F factory, D1 conv1, D2 conv2, D3 conv3, D4 conv4, D5 conv5, D6 conv6) {
+        return [factory,conv1,conv2,conv3,conv4,conv5,conv6](const QVariantList &dependencies) {
+                return factory(conv1(dependencies[0]),
+                                            conv2(dependencies[1]),
+                                            conv3(dependencies[2]),
+                                            conv4(dependencies[3]),
+                                            conv5(dependencies[4]),
+                                            conv6(dependencies[5]));
+                };
+}
+
+
+template<typename S> constexpr bool has_initializer = std::negation_v<std::is_same<std::nullptr_t,typename service_traits<S>::initializer_type>>;
+
+template<bool found,typename First,typename...Tail> q_init_t getInitializer() {
+    constexpr bool foundThis = has_initializer<First>;
+    static_assert(!(foundThis && found), "Ambiguous initializers in advertised interfaces");
+    if constexpr(sizeof...(Tail) > 0) {
+        //Invoke recursively, until we either trigger an assertion or find no other initializer:
+        auto result = getInitializer<foundThis,Tail...>();
+        if constexpr(!foundThis) {
+            return result;
+        }
+    }
+    return adaptInitializer<First>(typename service_traits<First>::initializer_type{});
+
+}
+
+
+
+template<typename Srv,typename Impl,ServiceScope scope,typename F,typename...Dep> service_descriptor make_descriptor(F factory, Dep...deps) {
+    detail::service_descriptor descriptor{{typeid(Srv)}, typeid(Impl), &Impl::staticMetaObject};
+    if constexpr(has_initializer<Impl>) {
+         descriptor.init_method = adaptInitializer<Impl>(typename service_traits<Impl>::initializer_type{});
+    } else {
+        descriptor.init_method = adaptInitializer<Srv>(typename service_traits<Srv>::initializer_type{});
+    }
+    (descriptor.dependencies.push_back(detail::dependency_helper<Dep>::info(deps)), ...);
+    if constexpr(detail::service_scope_traits<scope>::is_constructable) {
+        descriptor.constructor = service_creator<Impl>(factory, detail::dependency_helper<Dep>::converter(deps)...);
+    }
+    return descriptor;
+}
+
+
+
+} // namespace detail
+
+///
+/// \brief Describes a service by its interface and implementation.
+/// Compilation will fail if either `Srv` is not a sub-class of QObject, or if `Impl` is not a sub-class of `Srv`.
+/// <br>The preferred way of creating Services is the function mcnepp::qtdi::service().
+///
+/// Example with one argument of type `QString`:
+///
+///     context->registerService(service<QIODevice,QFile>(QString{"readme.txt"), "file");
+///
+/// Instead of providing one primary service-interface, you may advertise multiple services-interfaces explicitly:
+///
+///     context->registerService(service<QFile>(QString{"readme.txt").advertiseAs<QFileDevice,QIODevice>(), "file");
+///
+/// \tparam Srv the primary service-interface. The service will be advertised as this type. If you only supply this type-argument,
+/// the primary service-interface will be identical to the service's implementation-type.
+/// \tparam Impl the implementation-type of the service.
+/// \tparam scope the scope of the designated Service.
+///
+template<typename Srv,typename Impl=Srv,ServiceScope scope=ServiceScope::UNKNOWN> struct Service {
+    static_assert(std::is_base_of_v<QObject,Impl>, "Implementation-type must be a subclass of QObject");
+
+    static_assert(std::is_base_of_v<Srv,Impl>, "Implementation-type must be a subclass of Service-type");
+
+    using service_type = Srv;
+
+    using impl_type = Impl;
+
+
+    explicit Service(detail::service_descriptor&& descr) :
+        descriptor{std::move(descr)} {
+    }
+
+
+    /**
+     * @brief Specifies service-interfaces.
+     *  <br>You must specify at least one interface (or otherwise compilation will fail). These interfaces will be available for lookup via QApplicationContext::getRegistration().
+     *  They will also be used to satisfy dependencies that other services may have to this one.
+     *  <br>This function may be invoked only on temporary instances.
+     * <br>Compilation will fail if any of the following is true:
+     * - Any of the interfaces is not a base of `Impl` (unless the `scope` of this Service is ServiceScope::TEMPLATE, in which case this is not verified).
+     * - A type appears more than once in the set of types comprising `Impl` and `IFaces`.
+     * - The service_traits *for more than one* of the interfaces have an `initializer_type` (i.e. one that is not std::nullptr_t).
+     * In order to fix this error, you need to declare a valid `initializer_type` in the service_traits for the Implementation-type.
+     * This will "override" the initializer from the interface.
+     *
+     * \tparam IFaces additional service-interfaces to be advertised. <b>At least one must be supplied.</b>
+     * @return this Service.
+     */
+    template<typename...IFaces> Service<Srv,Impl,scope>&& advertiseAs() && {
+        static_assert(sizeof...(IFaces) > 0, "At least one service-interface must be advertised.");
+        //Check whether the Impl-type is derived from the service-interfaces (except for service-templates)
+        if constexpr(scope != ServiceScope::TEMPLATE) {
+            static_assert((std::is_base_of_v<IFaces,Impl> && ... ), "Implementation-type does not implement all advertised interfaces");
+        }
+        if constexpr(std::is_same_v<Srv,Impl>) {
+            static_assert(detail::check_unique_types<Impl,IFaces...>(), "All advertised interfaces must be distinct");
+            if(auto found = descriptor.service_types.find(descriptor.impl_type); found != descriptor.service_types.end()) {
+                descriptor.service_types.erase(found);
+            }
+        } else {
+            static_assert(detail::check_unique_types<Impl,Srv,IFaces...>(), "All advertised interfaces must be distinct");
+        }
+        (descriptor.service_types.insert(typeid(IFaces)), ...);
+        if constexpr(!detail::has_initializer<Impl>) {
+            descriptor.init_method = detail::getInitializer<false,IFaces...>();
+        }
+        return std::move(*this);
+    }
+
+    /**
+     * @brief Specifies service-interfaces.
+     *  <br>You must specify at least one interface (or otherwise compilation will fail). These interfaces will be available for lookup via QApplicationContext::getRegistration().
+     *  They will also be used to satisfy dependencies that other services may have to this one.
+     * <br>Compilation will fail if any of the following is true:
+     * - Any of the interfaces is not a base of `Impl` (unless the `scope` of this Service is ServiceScope::TEMPLATE, in which case this is not verified).
+     * - A type appears more than once in the set of types comprising `Impl` and `IFaces`.
+     * - The service_traits *for more than one* of the interfaces have an `initializer_type` (i.e. one that is not std::nullptr_t).
+     * In order to fix this error, you need to declare a valid `initializer_type` in the service_traits for the Implementation-type.
+     * This will "override" the initializer from the interface.
+     *
+     * \tparam IFaces additional service-interfaces to be advertised. <b>At least one must be supplied.</b>
+     * @return a Service with the advertised interfaces.
+     */
+    template<typename...IFaces> [[nodiscard]] Service<Srv,Impl,scope> advertiseAs() const& {
+        return Service<Srv,Impl,scope>{*this}.advertiseAs<IFaces...>();
+    }
+
+    /**
+     * @brief Specifies an *init-method* for this service.
+     * <br>This overrides the init-method that is deduced from the `initializer_type` of the service's service_traits.
+     * The init-method will be used for this service-instance only.
+     * <br>The initializer must one of:
+     *
+     * - a callable object with one argument of a pointer to the service's implementation-type
+     * - a callable object with two arguments, the first being a pointer to the service's implementation type, and the second being a pointer to QApplicationContext.
+     * - a member-function of the service's implementation-type with no arguments.
+     * - a member-function of the service's implementation-type with one argument of pointer to QApplicationContext.
+     *
+     * @tparam I the type of the initializer.
+     * @param initializer Will be invoked after all properties have been set and before the signal for the publication is emitted.
+     * @return this instance
+     */
+    template<typename I> Service<Srv,Impl,scope>&& withInit(I initializer) && {
+        descriptor.init_method = detail::adaptInitializer<Impl>(initializer);
+        return std::move(*this);
+    }
+
+    /**
+     * @brief Specifies an *init-method* for this service.
+     * <br>This overrides the init-method that is deduced from the `initializer_type` of the service's service_traits.
+     * The init-method will be used for this service-instance only.
+     * <br>The initializer must one of:
+     *
+     * - a callable object with one argument of a pointer to the service's implementation-type
+     * - a callable object with two arguments, the first being a pointer to the service's implementation type, and the second being a pointer to QApplicationContext.
+     * - a member-function of the service's implementation-type with no arguments.
+     * - a member-function of the service's implementation-type with one argument of pointer to QApplicationContext.
+     *
+     * @tparam I the type of the initializer.
+     * @param initializer Will be invoked after all properties have been set and before the signal for the publication is emitted.
+     * @return a service with the supplied initializer.
+     */
+    template<typename I> Service<Srv,Impl,scope> withInit(I initializer) const& {
+        return Service<Srv,Impl,scope>{*this}.withInit(initializer);
+    }
+
+
+    detail::service_descriptor descriptor;
+};
+
+
+///
+/// \brief Creates a Service with an explicit factory.
+/// \param factory the factory to use. Must be a *Callable* object, i.e. provide an `Impl* operator()` that accepts
+/// the arguments derived from the dependencies and yields a pointer to the created Object.
+/// <br>The factory-type should contain a type-declaration `service_type` which denotes
+/// the type of the service's implementation.
+/// \param dependencies the arguments to be injected into the factory.
+/// \tparam F the type of the factory.
+/// \tparam Impl the implementation-type of the service. If the factory-type F contains
+/// a type-declaration `service_type`, Impl will be deduced as that type.
+/// \return a Service that will use the provided factory.
+template<typename F,typename Impl=typename F::service_type,typename...Dep> [[nodiscard]]Service<Impl,Impl,ServiceScope::SINGLETON> serviceFactory(F factory, Dep...dependencies) {
+    return Service<Impl,Impl,ServiceScope::SINGLETON>{detail::make_descriptor<Impl,Impl,ServiceScope::SINGLETON>(factory, dependencies...)};
+}
+
+
+
+///
+/// \brief Creates a Service with the default service-factory.
+/// \param dependencies the arguments to be injected into the service's constructor.
+/// \tparam S the primary service-interface.
+/// \tparam Impl the implementation-type of the service.
+/// \return a Service-declaration
+template<typename S,typename Impl=S,typename...Dep>  [[nodiscard]] Service<S,Impl,ServiceScope::SINGLETON> service(Dep...dependencies) {
+    return Service<S,Impl,ServiceScope::SINGLETON>{detail::make_descriptor<S,Impl,ServiceScope::SINGLETON>(typename service_traits<Impl>::factory_type{}, dependencies...)};
+}
+
+///
+/// \brief Creates a Service-prototype with the default service-factory.
+/// \param dependencies the arguments to be injected into the service's constructor.
+/// \tparam S the primary service-interface.
+/// \tparam Impl the implementation-type of the service.
+/// \return a Prototype-declaration
+template<typename S,typename Impl=S,typename...Dep>  [[nodiscard]] Service<S,Impl,ServiceScope::PROTOTYPE> prototype(Dep...dependencies) {
+    return Service<S,Impl,ServiceScope::PROTOTYPE>{detail::make_descriptor<S,Impl,ServiceScope::PROTOTYPE>(typename service_traits<Impl>::factory_type{}, dependencies...)};
+}
+
+///
+/// \brief Creates a Service-template with no dependencies and no constructor.
+/// <br>The returned Service cannot be instantiated. It just serves as an additional parameter
+/// for registering other services.
+/// <br>If you leave out the type-argument `Impl`, it will default to `QObject`.
+/// <br>Should you want to ensure that every service derived from this service-template shall be advertised under
+/// a certain interface, use Service::advertiseAs().
+/// \tparam Impl the implementation-type of the service.
+/// \return a Service that cannot be instantiated.
+template<typename Impl=QObject>  [[nodiscard]] Service<Impl,Impl,ServiceScope::TEMPLATE> serviceTemplate() {
+    return Service<Impl,Impl,ServiceScope::TEMPLATE>{detail::make_descriptor<Impl,Impl,ServiceScope::TEMPLATE>(nullptr)};
+}
+
+///
+/// \brief Watches a configuration-value.
+/// <br>Instances will be returned from QApplicationContext::watchConfigValue(const QString&).
+/// <br>The current value can be obtained through the Q_PROPERTY currentValue().
+/// <br>Should the underlying configuration be modified, the signal currentValueChanged(const QVariant&) will be emitted.
+///
+class QConfigurationWatcher : public QObject {
+    Q_OBJECT
+public:
+    Q_PROPERTY(QVariant currentValue READ currentValue NOTIFY currentValueChanged)
+
+    ///
+    /// \brief Obtains the current configuration-value.
+    /// \return the current configuration-value.
+    ///
+    virtual QVariant currentValue() const = 0;
+
+signals:
+    ///
+    /// \brief the underlying configuration has changed.
+    ///
+    void currentValueChanged(const QVariant&);
+
+    /// \brief The value could not be resolved.
+    /// **Note:** When an error occurs, the currentValue() remains at the last valid value.
+    void errorOccurred();
+protected:
+    explicit QConfigurationWatcher(QObject* parent = nullptr) : QObject{parent} {
+
+    }
+};
+
+///
+/// \brief Provides access to the configuration of a QApplicationContext.
+///
+class QConfigurationResolver {
+public:
+    ///
+    /// \brief Retrieves a value from the ApplicationContext's configuration.
+    /// <br>This function will be used to resolve placeholders in Service-configurations.
+    /// Whenever a *placeholder* shall be looked up, the ApplicationContext will search the following sources, until it can resolve the *placeholder*:
+    /// -# The environment, for a variable corresponding to the *placeholder*.
+    /// -# The instances of `QSettings` that have been registered in the ApplicationContext.
+    /// \sa mcnepp::qtdi::config()
+    /// \param key the key to look up. In analogy to QSettings, the key may contain forward slashes to denote keys within sub-sections.
+    /// \param searchParentSections determines whether the key shall be searched recursively in the parent-sections.
+    /// \return the value, if it could be resolved. Otherwise, an invalid QVariant.
+    ///
+    [[nodiscard]] virtual QVariant getConfigurationValue(const QString& key, bool searchParentSections = false) const = 0;
+
+    ///
+    /// \brief Resolves an expression.
+    /// \param expression will be parsed in order to determine the QConfigurationWatcher::currentValue().
+    /// <br>In case the expression is a simple String, it will be returned as is.
+    /// <br>The expression may contain one or more *placeholders* which will be resolved using the underlying configuration.
+    /// A *placeholder* is enclosed in curly brackets with a preceding dollar-sign.<br>
+    /// `"${name}"` will be resolved with the configuration-entry `"name"`.<br>
+    /// `"${network/name}"` will be resolved with the configuration-entry `"name"` from the section `"network"`.<br>
+    /// `"${host}://${url}"` will be resolved with the result of the concatenation of the configuration-entry `"host"`,
+    /// a colon and two slashes and the configuration-entry `"url"`.<br>
+    /// The special character-sequence asterisk-slash indicates that a value shall be resolved in a section and all its parent-sections:<br>
+    /// `"* /network/hosts/${host}"` will be resolved with the configuration-entry `"name"` from the section `"network/hosts"`, or
+    /// its parent sections.
+    /// \return a valid QVariant, or an invalid QVariant if the expression could not be parsed.
+    ///
+    [[nodiscard]] virtual QVariant resolveConfigValue(const QString& expression) = 0;
+
+
+    virtual ~QConfigurationResolver() = default;
+
+
+    static QString makePath(const QString& section, const QString& path);
+
+    static bool removeLastPath(QString& s);
+
+
+};
+
+
+///
+/// \brief A DI-Container for Qt-based applications.
+///
+class QApplicationContext : public QObject, public QConfigurationResolver
+{
+    Q_OBJECT
+
+public:
+
+
+    ///
+    /// \brief Obtains the global instance.
+    /// <br>QApplicationContext's constructor will atomically install `this` as the global instance,
+    /// unless another instance has already been registered.
+    /// <br>QQpplicationContext's destructor will clear the global instance, if it currently points to `this`.
+    /// <br>You may determine whether a QApplicationContext is the global instance using QApplicationContext::isGlobalInstance().
+    /// <br>**Note:** the global instance will not be deleted automatically! It is the responsibilty of the user to delete it.
+    /// \return  the global instance, or `nullptr` if no QApplicationContext is currently alive.
+    ///
+    static QApplicationContext* instance();
+
+
+
+    ///
+    /// \brief How many services have been published?
+    /// This property will initially yield `false`, until publish(bool) is invoked.
+    /// **Note:** This property will **not** transition back to `0` upon destruction of this ApplicationContext!
+    /// \return the number of published services.
+    ///
+    Q_PROPERTY(unsigned published READ published NOTIFY publishedChanged)
+
+    ///
+    /// \brief How many services have been registered and not yet published?
+    /// This property will initially yield `0`.
+    /// Then, it will increase with every successfull registerService() invocation.
+    /// If publish(bool) is invoked successfully, the property will again yield `0`.
+    /// **Note:** This property will **not** transition back to `0` upon destruction of this ApplicationContext!
+    /// \return the number of registered but not yet published services.
+    ///
+    Q_PROPERTY(unsigned pendingPublication READ pendingPublication NOTIFY pendingPublicationChanged)
+
+
+
+    ///
+    /// \brief everything needed to describe service.
+    ///
+    using service_descriptor = detail::service_descriptor;
+
+    ///
+    /// \brief describes a service-dependency.
+    ///
+    using dependency_info = detail::dependency_info;
+
+    ~QApplicationContext();
+
+
+
+    ///
+    /// \brief Registers a service with this ApplicationContext.
+    /// <br>**Thread-safety:** This function may only be called from the ApplicationContext's thread.
+    /// \param serviceDeclaration comprises the services's primary advertised interface, its implementation-type and its dependencies to be injected
+    /// via its constructor.
+    /// \param objectName the name that the service shall have. If empty, a name will be auto-generated.
+    /// The instantiated service will get this name as its QObject::objectName(), if it does not set a name itself in
+    /// its constructor.
+    /// \param config the Configuration for the service.
+    /// \tparam S the service-type. Constitutes the Service's primary advertised interface.
+    /// \tparam Impl the implementation-type. The Service will be instantiated using this class' constructor.
+    /// \return a ServiceRegistration for the registered service, or an invalid ServiceRegistration if it could not be registered.
+    ///
+    template<typename S,typename Impl,ServiceScope scope> auto registerService(const Service<S,Impl,scope>& serviceDeclaration, const QString& objectName = "", const service_config& config = service_config{}) -> ServiceRegistration<S,scope> {
+        return ServiceRegistration<S,scope>::wrap(registerService(objectName, serviceDeclaration.descriptor, config, scope, nullptr));
+    }
+
+    ///
+    /// \brief Registers a service with this ApplicationContext.
+    /// <br>**Thread-safety:** This function may only be called from the ApplicationContext's thread.
+    /// \param serviceDeclaration comprises the services's primary advertised interface, its implementation-type and its dependencies to be injected
+    /// via its constructor.
+    /// \param objectName the name that the service shall have. If empty, a name will be auto-generated.
+    /// The instantiated service will get this name as its QObject::objectName(), if it does not set a name itself in
+    /// its constructor.
+    /// \param config the Configuration for the service.
+    /// \tparam S the service-type. Constitutes the Service's primary advertised interface.
+    /// \tparam Impl the implementation-type. The Service will be instantiated using this class' constructor.
+    /// \return a ServiceRegistration for the registered service, or an invalid ServiceRegistration if it could not be registered.
+    ///
+    template<typename S,typename Impl,ServiceScope scope> auto registerService(const Service<S,Impl,scope>& serviceDeclaration, const QString& objectName, const ServiceConfig<Impl>& config) -> ServiceRegistration<S,scope> {
+        return registerService(serviceDeclaration, objectName, config.data);
+    }
+
+
+
+
+    ///
+    /// \brief Registers a service with this ApplicationContext.
+    /// <br>**Thread-safety:** This function may only be called from the ApplicationContext's thread.
+    /// \param serviceDeclaration comprises the services's primary advertised interface, its implementation-type and its dependencies to be injected
+    /// via its constructor.
+    /// \param objectName the name that the service shall have. If empty, a name will be auto-generated.
+    /// The instantiated service will get this name as its QObject::objectName(), if it does not set a name itself in
+    /// its constructor.
+    /// \param config the Configuration for the service.
+    /// \param templateRegistration the registration of the service-template that this service shall inherit from. Must be valid!
+    /// \tparam S the service-type. Constitutes the Service's primary advertised interface.
+    /// \tparam Impl the implementation-type. The Service will be instantiated using this class' constructor.
+    /// \return a ServiceRegistration for the registered service, or an invalid ServiceRegistration if it could not be registered.
+    ///
+    template<typename S,typename Impl,typename B,ServiceScope scope> auto registerService(const Service<S,Impl,scope>& serviceDeclaration, const ServiceRegistration<B,ServiceScope::TEMPLATE>& templateRegistration, const QString& objectName = "", const service_config& config = service_config{}) -> ServiceRegistration<S,scope> {
+        static_assert(std::is_base_of_v<B,Impl>, "Service-type does not extend type of Service-template.");
+        if(!templateRegistration) {
+            qCCritical(loggingCategory()).noquote().nospace() << "Cannot register " << serviceDeclaration.descriptor << " with name '" << objectName << "'. Invalid service-template";
+            return ServiceRegistration<S,scope>{};
+        }
+        return ServiceRegistration<S,scope>::wrap(registerService(objectName, serviceDeclaration.descriptor, config, scope, templateRegistration.unwrap()));
+    }
+
+
+    ///
+    /// \brief Registers a service with this ApplicationContext.
+    /// <br>**Thread-safety:** This function may only be called from the ApplicationContext's thread.
+    /// \param serviceDeclaration comprises the services's primary advertised interface, its implementation-type and its dependencies to be injected
+    /// via its constructor.
+    /// \param objectName the name that the service shall have. If empty, a name will be auto-generated.
+    /// The instantiated service will get this name as its QObject::objectName(), if it does not set a name itself in
+    /// its constructor.
+    /// \param config the Configuration for the service.
+    /// \param templateRegistration the registration of the service-template that this service shall inherit from. Must be valid!
+    /// \tparam S the service-type. Constitutes the Service's primary advertised interface.
+    /// \tparam Impl the implementation-type. The Service will be instantiated using this class' constructor.
+    /// \return a ServiceRegistration for the registered service, or an invalid ServiceRegistration if it could not be registered.
+    ///
+    template<typename S,typename Impl,typename B,ServiceScope scope> auto registerService(const Service<S,Impl,scope>& serviceDeclaration, const ServiceRegistration<B,ServiceScope::TEMPLATE>& templateRegistration, const QString& objectName, const ServiceConfig<Impl>& config) -> ServiceRegistration<S,scope> {
+        return registerService(serviceDeclaration, templateRegistration, objectName, config.data);
+    }
+
+
+
+
+
+    ///
+    /// \brief Registers a service with no dependencies with this ApplicationContext.
+    /// This is a convenience-function equivalent to `registerService(service<S>(), objectName, config)`.
+    /// <br>**Thread-safety:** This function may only be called from the ApplicationContext's thread.
+    /// \param objectName the name that the service shall have. If empty, a name will be auto-generated.
+    /// The instantiated service will get this name as its QObject::objectName(), if it does not set a name itself in
+    /// its constructor.
+    /// \param config the type-safe Configuration for the service.
+    /// \tparam S the service-type.
+    /// \return a ServiceRegistration for the registered service, or an invalid ServiceRegistration if it could not be registered.
+    ///
+    template<typename S> auto registerService(const QString& objectName, const ServiceConfig<S>& config) -> ServiceRegistration<S,ServiceScope::SINGLETON> {
+        return registerService(service<S>(), objectName, config.data);
+    }
+
+    ///
+    /// \brief Registers a service with no dependencies with this ApplicationContext.
+    /// This is a convenience-function equivalent to `registerService(service<S>(), objectName, config)`.
+    /// <br>**Thread-safety:** This function may only be called from the ApplicationContext's thread.
+    /// \param objectName the name that the service shall have. If empty, a name will be auto-generated.
+    /// The instantiated service will get this name as its QObject::objectName(), if it does not set a name itself in
+    /// its constructor.
+    /// \param config the Configuration for the service.
+    /// \tparam S the service-type.
+    /// \return a ServiceRegistration for the registered service, or an invalid ServiceRegistration if it could not be registered.
+    ///
+    template<typename S> auto registerService(const QString& objectName = "", const service_config& config = service_config{}) -> ServiceRegistration<S,ServiceScope::SINGLETON> {
+        return registerService(service<S>(), objectName, config);
+    }
+
+    ///
+    /// \brief Registers a service-prototype with no dependencies with this ApplicationContext.
+    /// This is a convenience-function equivalent to `registerService(prototype<S>(), objectName, config)`.
+    /// <br>**Thread-safety:** This function may only be called from the ApplicationContext's thread.
+    /// \param objectName the name that the service shall have. If empty, a name will be auto-generated.
+    /// The instantiated service will get this name as its QObject::objectName(), if it does not set a name itself in
+    /// its constructor.
+    /// \param config the Configuration for the service.
+    /// \tparam S the service-type.
+    /// \return a ServiceRegistration for the registered service, or an invalid ServiceRegistration if it could not be registered.
+    ///
+    template<typename S> auto registerPrototype(const QString& objectName = "", const service_config& config = service_config{}) -> ServiceRegistration<S,ServiceScope::PROTOTYPE> {
+        return registerService(prototype<S>(), objectName, config);
+    }
+
+
+
+
+
+    ///
+    /// \brief Registers a service-template with no dependencies with this ApplicationContext.
+    /// This is a convenience-function equivalent to `registerService(serviceTemplate<S>(), objectName, config)`.
+    /// <br>**Thread-safety:** This function may only be called from the ApplicationContext's thread.
+    /// \param objectName the name that the service shall have. If empty, a name will be auto-generated.
+    /// The instantiated service will get this name as its QObject::objectName(), if it does not set a name itself in
+    /// its constructor.
+    /// <br>If you leave out the type-argument `S`, it will default to `QObject`.
+    /// \param config the Configuration for the service.
+    /// <br>**Note:** Since a service-template may be used by services of types that are yet unknown, the properties supplied here cannot be validated.
+    /// \tparam S the service-type.
+    /// \return a ServiceRegistration for the registered service, or an invalid ServiceRegistration if it could not be registered.
+    ///
+    template<typename S=QObject> auto registerServiceTemplate(const QString& objectName = "", const service_config& config = service_config{}) -> ServiceRegistration<S,ServiceScope::TEMPLATE> {
+        return registerService(serviceTemplate<S>(), objectName, config);
+    }
+
+    ///
+    /// \brief Registers an object with this ApplicationContext.
+    /// The object will immediately be published.
+    /// You can either let the compiler's template-argument deduction figure out the servicetype `<S>` for you,
+    /// or you can supply it explicitly, if it differs from the static type of the object.
+    /// <br>**Thread-safety:** This function may only be called from the ApplicationContext's thread.
+    /// \param obj must be non-null. Also, must be convertible to QObject.
+    /// \param objName the name for this Object in the ApplicationContext.
+    /// *Note*: this name will not be set as the QObject::objectName(). It will be the internal name within the ApplicationContext only.
+    /// \tparam S the primary service-type for the object.
+    /// \tparam IFaces additional service-interfaces to be advertised. If a type appears more than once in the set of types comprising `S` and `IFaces`, compilation will fail with a diagnostic.
+    /// \return a ServiceRegistration for the registered service, or an invalid ServiceRegistration if it could not be registered.
+    ///
+    template<typename S,typename... IFaces> ServiceRegistration<S,ServiceScope::EXTERNAL> registerObject(S* obj, const QString& objName = "") {
+        static_assert(detail::could_be_qobject<S>::value, "Object is not potentially convertible to QObject");
+        QObject* qObject = dynamic_cast<QObject*>(obj);
+        if(!qObject) {
+            qCCritical(loggingCategory()).noquote().nospace() << "Cannot register Object " << obj << " as '" << objName << "'. Object is no QObject";
+            return ServiceRegistration<S,ServiceScope::EXTERNAL>{};
+        }
+        if constexpr(sizeof...(IFaces) > 0) {
+            static_assert(detail::check_unique_types<S,IFaces...>(), "All advertised interfaces must be distinct");
+            auto check = detail::check_dynamic_types<S,IFaces...>(obj);
+            if(!check.first)            {
+                qCCritical(loggingCategory()).noquote().nospace() << "Cannot register Object " << qObject << " as '" << objName << "'. Object does not implement " << detail::type_name(check.second);
+                return ServiceRegistration<S,ServiceScope::EXTERNAL>{};
+            }
+        }
+        std::unordered_set<std::type_index> ifaces;
+        (ifaces.insert(typeid(S)), ..., ifaces.insert(typeid(IFaces)));
+        return ServiceRegistration<S,ServiceScope::EXTERNAL>::wrap(registerService(objName, service_descriptor{ifaces, typeid(*obj), qObject->metaObject()}, service_config{}, ServiceScope::EXTERNAL, qObject));
+    }
+
+    ///
+    /// \brief Obtains a ServiceRegistration for a service-type and name.
+    /// <br>This function will look up Services by the names they were registered with.
+    /// Additionally, it will look up any alias that might have been given, using ServiceRegistration::registerAlias(const QString&).
+    /// <br>**Note:** If you do not provide an explicit type-argument, QObject will be assumed. This will, of course, match
+    /// any service with the supplied name.<br>
+    /// The returned ServiceRegistration may be narrowed to a more specific service-type using ServiceRegistration::as().
+    /// <br>**Thread-safety:** This function may be called safely  from any thread.
+    /// \tparam S the required service-type.
+    /// \param name the desired name of the registration.
+    /// A valid ServiceRegistration will be returned only if exactly one Service that matches the requested type and name has been registered.
+    /// \return a ServiceRegistration for the required type and name. If no single Service with a matching name and service-type could be found,
+    /// an invalid ServiceRegistration will be returned.
+    ///
+    template<typename S=QObject> [[nodiscard]] ServiceRegistration<S,ServiceScope::UNKNOWN> getRegistration(const QString& name) const {
+        static_assert(detail::could_be_qobject<S>::value, "Type must be potentially convertible to QObject");
+        return ServiceRegistration<S,ServiceScope::UNKNOWN>::wrap(getRegistrationHandle(name));
+    }
+
+
+
+    ///
+    /// \brief Obtains a ProxyRegistration for a service-type.
+    /// <br>In contrast to the ServiceRegistration that is returned by registerService(),
+    /// the ProxyRegistration returned by this function is actually a Proxy.<br>
+    /// This Proxy manages all Services of the requested type, regardless of whether they have been registered prior
+    /// to invoking getRegistration().<br>
+    /// This means that if you subscribe to it using Registration::subscribe(), you will be notified
+    /// about all published services that match the Service-type.
+    /// <br>**Thread-safety:** This function may be called safely  from any thread.
+    /// \tparam S the required service-type.
+    /// \return a ProxyRegistration that corresponds to all registration that match the service-type.
+    ///
+    template<typename S> [[nodiscard]] ProxyRegistration<S> getRegistration() const {
+        static_assert(detail::could_be_qobject<S>::value, "Type must be potentially convertible to QObject");
+        return ProxyRegistration<S>::wrap(getRegistrationHandle(typeid(S), detail::getMetaObject<S>()));
+    }
+
+    /**
+     * @brief Obtains a List of all Services that have been registered.
+     * <br>The ServiceRegistrations have a type-argument `QObject`. You may
+     * want to narrow them to the expected service-type using ServiceRegistration::as().
+     * <br>**Thread-safety:** This function may be called safely  from any thread.
+     * @return a List of all Services that have been registered.
+     */
+    [[nodiscard]] QList<ServiceRegistration<QObject,ServiceScope::UNKNOWN>> getRegistrations() const {
+        QList<ServiceRegistration<QObject,ServiceScope::UNKNOWN>> result;
+        for(auto handle : getRegistrationHandles()) {
+            result.push_back(ServiceRegistration<QObject,ServiceScope::UNKNOWN>::wrap(handle));
+        }
+        return result;
+    }
+
+
+
+
+    ///
+    /// \brief Publishes this ApplicationContext.
+    /// This method may be invoked multiple times.
+    /// Each time it is invoked, it will attempt to instantiate all yet-unpublished services that have been registered with this ApplicationContext.
+    /// <br>**Thread-safety:** This function may only be called from the QApplicationContext's thread.
+    /// \param allowPartial has the default-value `false`, this function will either return all services or no service at all.
+    /// If `allowPartial == true`, the function will attempt to publish as many pending services as possible.
+    /// Failures that may be fixed by further registrations will be logged with the level QtMsgType::QtWarningMessage.
+    /// \return `true` if there are no fatal errors and all services were published.
+    ///
+    virtual bool publish(bool allowPartial = false) = 0;
+
+
+
+    ///
+    /// \brief The number of published services.
+    /// <br>**Thread-safety:** This function may be safely called from any thread.
+    /// \return The number of published services.
+    ///
+    [[nodiscard]] virtual unsigned published() const = 0;
+
+    /// \brief The number of yet unpublished services.
+    /// <br>**Thread-safety:** This function may be safely called from any thread.
+    /// \return the number of services that have been registered but not (yet) published.
+    ///
+    [[nodiscard]] virtual unsigned pendingPublication() const = 0;
+
+    ///
+    /// \brief Is this the global instance?
+    /// \return `true` if `this` has been installed as the global instance.
+    ///
+    bool isGlobalInstance() const;
+    ///
+    /// \brief Obtains a QConfigurationWatcher for an expression.
+    /// <br>If autoRefreshEnabled() and the `expression` can be successfully parsed, this function returns an instance of QConfigurationWatcher.
+    /// <br>Using the Q_PROPERTY QConfigurationWatcher::currentValue(), you can then track the current configuration.
+    /// \param expression will be parsed in order to determine the QConfigurationWatcher::currentValue().
+    /// <br>The expression shall contain one or more *placeholders* which will be resolved using the underlying configuration.
+    /// A *placeholder* is enclosed in curly brackets with a preceding dollar-sign.<br>
+    /// `"${name}"` will be resolved with the configuration-entry `"name"`.<br>
+    /// `"${network/name}"` will be resolved with the configuration-entry `"name"` from the section `"network"`.<br>
+    /// `"${host}://${url}"` will be resolved with the result of the concatenation of the configuration-entry `"host"`,
+    /// a colon and two slashes and the configuration-entry `"url"`.<br>
+    /// The special character-sequence asterisk-slash indicates that a value shall be resolved in a section and all its parent-sections:<br>
+    /// `"* /network/hosts/${host}"` will be resolved with the configuration-entry `"name"` from the section `"network/hosts"`, or
+    /// its parent sections.
+    /// \return QConfigurationWatcher that watches the expression, or `nullptr` if the expression could not be parsed, or
+    /// if auto-refresh has not been enabled.
+    /// \sa autoRefreshEnabled()
+    ///
+    [[nodiscard]] virtual QConfigurationWatcher* watchConfigValue(const QString& expression) = 0;
+
+    ///
+    /// \brief Has auto-refresh been enabled?
+    /// <br>If enabled, you may use watchConfigValue(const QString&) in order to watch configuration-values.
+    /// <br>Also, it is possible to use mcnepp::qtdi::autoRefresh(const QString&) to force automatic updates of service-properties,
+    /// whenever the corresponding configuration-values is modified.
+    /// <br>When using a StandardApplicationContext, auto-refresh can be enabled by putting a configuration-entry into one of the QSettings-objects registered with the context:
+    ///
+    ///     [qtdi]
+    ///     enableAutoRefresh=true
+    ///     ; Optionally, specify the refresh-period:
+    ///     autoRefreshMillis=2000
+    ///
+    /// \return `true` if auto-refresh has been enabled.
+    ///
+    [[nodiscard]] virtual bool autoRefreshEnabled() const = 0;
+
+    ///
+    /// \brief The QLoggingCategory that this ApplicationContext uses.
+    /// \return The QLoggingCategory that this ApplicationContext uses.
+    /// \sa mcnepp::qtdi::defaultLoggingCategory()
+    ///
+    [[nodiscard]] virtual const QLoggingCategory& loggingCategory() const = 0;
+
+
+
+signals:
+
+    ///
+    /// \brief Signals that the published() property has changed.
+    /// May be emitted upon publish(bool).
+    /// **Note:** the signal will not be emitted on destruction of this ApplicationContext!
+    ///
+    void publishedChanged();
+
+    ///
+    /// \brief Signals that the pendingPublication() property has changed.
+    /// May be emitted upon registerService(), registerObject() or publish(bool).
+    /// **Note:** the signal will not be emitted on destruction of this ApplicationContext!
+    ///
+    void pendingPublicationChanged();
+
+protected:
+
+
+
+    ///
+    /// \brief Standard constructor.
+    /// \param parent the optional parent of this QApplicationContext.
+    ///
+    explicit QApplicationContext(QObject* parent = nullptr);
+
+
+    ///
+    /// \brief Registers a service with this QApplicationContext.
+    /// \param name the name of the service.
+    /// \param descriptor the descriptor of the service.
+    /// \param config the configuration of the service.
+    /// \param scope determines the service's lifeycle
+    /// \param baseObject in case of ServiceScope::EXTERNAL the Object to be registered. Otherwise, the (optional) pointer to the registration of a service-template.
+    /// \return a Registration for the service, or `nullptr` if it could not be registered.
+    ///
+    virtual service_registration_handle_t registerService(const QString& name, const service_descriptor& descriptor, const service_config& config, ServiceScope scope, QObject* baseObject) = 0;
+
+
+    ///
+    /// \brief Obtains a Registration for a service_type.
+    /// \param service_type the service-type to match the registrations.
+    /// \param metaObject the static QMetaObject for the type. If not available, `nullptr` can be passed.
+    /// \return a Registration for the supplied service_type.
+    ///
+    virtual proxy_registration_handle_t getRegistrationHandle(const std::type_info& service_type, const QMetaObject* metaObject) const = 0;
+
+    ///
+    /// \brief Obtains a handle to a Registration for a name.
+    /// <br>The type of the returned handle is the opaque type service_registration_handle_t.
+    /// You should not de-reference it, as its API may changed without notice.
+    /// <br>What you can do, though, is use one of the free functions matches(registration_handle_t),
+    /// <br>registeredName(service_registration_handle_t), serviceConfig(service_registration_handle_t).
+    /// <br>Additionally, you may wrap the handles in a type-safe manner, using ServiceRegistration::wrap(service_registration_handle_t).
+    ///
+    /// \param name the desired name of the service.
+    /// A valid handle to a Registration will be returned only if exactly one Service has been registered that matches
+    /// the name.
+    /// \return a handle to a Registration for the supplied name, or `nullptr` if no single Service has been registered with the name.
+    /// \sa getRegistration(const QString&) const.
+    ///
+    [[nodiscard]] virtual service_registration_handle_t getRegistrationHandle(const QString& name) const = 0;
+
+
+    /**
+     * @brief Obtains a List of all Services that have been registered.
+     * <br>The element-type of the returned QList is the opaque type service_registration_handle_t.
+     * You should not de-reference it, as its API may changed without notice.
+     * <br>
+     * What you can do, though, is use one of the free functions matches(registration_handle_t),
+     * registeredName(service_registration_handle_t), serviceConfig(service_registration_handle_t).
+     * <br>Additionally, you may wrap the handles in a type-safe manner, using ServiceRegistration::wrap(service_registration_handle_t).
+     * @return a List of all Services that have been registered.
+     */
+    [[nodiscard]] virtual QList<service_registration_handle_t> getRegistrationHandles() const = 0;
+
+
+    ///
+    /// \brief Allows you to invoke a protected virtual function on another target.
+    /// <br>If you are implementing registerService(const QString&, service_descriptor*) and want to delegate
+    /// to another implementation, access-rules will not allow you to invoke the function on another target.
+    /// <br>If this function is invoked with `appContext == nullptr`, it will return `nullptr`.
+    /// \param appContext the target on which to invoke registerService(const QString&, service_descriptor*).
+    /// \param name the name of the registered service.
+    /// \param descriptor describes the service.
+    /// \param config configuration of the service.
+    /// \param scope detemines the service's lifecyle.
+    /// \param baseObj in case of ServiceScope::EXTERNAL the Object to be registered. Otherwise, the (optional) pointer to the registration of a service-template.
+    /// \return the result of registerService(const QString&, service_descriptor*,const service_config&,ServiceScope,QObject*).
+    ///
+    static service_registration_handle_t delegateRegisterService(QApplicationContext* appContext, const QString& name, const service_descriptor& descriptor, const service_config& config, ServiceScope scope, QObject* baseObj) {
+        if(!appContext) {
+            return nullptr;
+        }
+        return appContext->registerService(name, descriptor, config, scope, baseObj);
+    }
+
+
+
+    ///
+    /// \brief Allows you to invoke a protected virtual function on another target.
+    /// <br>If you are implementing getRegistrationHandle(const std::type_info&,const QMetaObject*) const and want to delegate
+    /// to another implementation, access-rules will not allow you to invoke the function on another target.
+    /// <br>If this function is invoked with `appContext == nullptr`, it will return `nullptr`.
+    /// \param appContext the target on which to invoke getRegistrationHandle(const std::type_info&,const QMetaObject*) const.
+    /// \param service_type
+    /// \param metaObject the QMetaObject of the service_type. May be omitted.
+    /// \return the result of getRegistrationHandle(const std::type_info&,const QMetaObject*) const.
+    ///
+    [[nodiscard]] static proxy_registration_handle_t delegateGetRegistrationHandle(const QApplicationContext* appContext, const std::type_info& service_type, const QMetaObject* metaObject) {
+        if(!appContext) {
+            return nullptr;
+        }
+        return appContext->getRegistrationHandle(service_type, metaObject);
+    }
+
+    ///
+    /// \brief Allows you to invoke a protected virtual function on another target.
+    /// <br>If you are implementing getRegistrationHandle(const QString&) const and want to delegate
+    /// to another implementation, access-rules will not allow you to invoke the function on another target.
+    /// <br>If this function is invoked with `appContext == nullptr`, it will return `nullptr`.
+    /// \param appContext the target on which to invoke getRegistrationHandle(const QString&) const.
+    /// \param name the name under which the service is looked up.
+    /// \return the result of getRegistrationHandle(const std::type_info&,const QMetaObject*) const.
+    ///
+    [[nodiscard]] static service_registration_handle_t delegateGetRegistrationHandle(const QApplicationContext* appContext, const QString& name) {
+        if(!appContext) {
+            return nullptr;
+        }
+
+        return appContext->getRegistrationHandle(name);
+    }
+
+
+
+    ///
+    /// \brief Allows you to invoke a protected virtual function on another target.
+    /// <br>If you are implementing getRegistrationHandles() const and want to delegate
+    /// to another implementation, access-rules will not allow you to invoke the function on another target.
+    /// <br>If this function is invoked with `appContext == nullptr`, it will return an empty QList.
+    /// \param appContext the target on which to invoke getRegistrationHandles() const.
+    /// \return the result of getRegistrationHandle(const std::type_info&,const QMetaObject*) const.
+    ///
+    static QList<service_registration_handle_t> delegateGetRegistrationHandles(const QApplicationContext* appContext) {
+        if(!appContext) {
+            return QList<service_registration_handle_t>{};
+        }
+        return appContext->getRegistrationHandles();
+    }
+
+    ///
+    /// \brief Connects the signals of a source-context with the corresponding signals of a target-context.
+    /// <br>This convenience-function may help with implementing your own implementation of QApplicationContext.
+    /// \param sourceContext the context that emits the signals
+    /// \param targetContext the context that shall propagate the signals
+    /// \param connectionType will be used to make the connections.
+    ///
+    static void delegateConnectSignals(QApplicationContext* sourceContext, QApplicationContext* targetContext, Qt::ConnectionType connectionType = Qt::AutoConnection) {
+        connect(sourceContext, &QApplicationContext::pendingPublicationChanged, targetContext, &QApplicationContext::pendingPublicationChanged, connectionType) ;
+        connect(sourceContext, &QApplicationContext::publishedChanged, targetContext, &QApplicationContext::publishedChanged, connectionType);
+    }
+
+    static bool setInstance(QApplicationContext*);
+
+    static bool unsetInstance(QApplicationContext*);
+
+
+    template<typename S,ServiceScope> friend class ServiceRegistration;
+
+private:
+    static std::atomic<QApplicationContext*> theInstance;
+};
+
+template<typename S> template<typename D,typename R> Subscription Registration<S>::autowire(R (S::*injectionSlot)(D*)) {
+    if(!injectionSlot || !registrationHolder) {
+        qCCritical(loggingCategory(unwrap())).noquote().nospace() << "Cannot autowire " << *this << " with " << injectionSlot;
+        return Subscription{};
+    }
+    auto target = this->applicationContext()->template getRegistration<D>();
+    auto callable = std::mem_fn(injectionSlot);
+    auto subscription = new detail::CombiningSubscription<decltype(callable),S,D>{QList<registration_handle_t>{target.unwrap()}, target.unwrap(), callable, Qt::AutoConnection};
+    return Subscription{unwrap()->subscribe(subscription)};
+}
+
+
+
+
+///
+/// \brief A mix-in interface for classes that may modify services before publication.
+/// The method process(service_registration_handle_t, QObject*,const QVariantMap&) will be invoked for each service after its properties have been set, but
+/// before an *init-method* is invoked.
+///
+class QApplicationContextPostProcessor {
+public:
+    ///
+    /// \brief Processes each service published by an ApplicationContext.
+    /// \param handle references the service-registration.
+    /// \param service the service-instance
+    /// \param resolvedProperties the resolved properties for this service.
+    ///
+    virtual void process(service_registration_handle_t handle, QObject* service, const QVariantMap& resolvedProperties) = 0;
+
+    virtual ~QApplicationContextPostProcessor() = default;
+};
+
+
+
+}
+
+
+namespace std {
+    template<> struct hash<mcnepp::qtdi::Subscription> {
+        size_t operator()(const mcnepp::qtdi::Subscription& sub, [[maybe_unused]] size_t seed = 0) const {
+            return hasher(sub.unwrap());
+        }
+
+        hash<mcnepp::qtdi::subscription_handle_t> hasher;
+    };
+
+    template<typename S,mcnepp::qtdi::ServiceScope scope> struct hash<mcnepp::qtdi::ServiceRegistration<S,scope>> {
+        size_t operator()(const mcnepp::qtdi::ServiceRegistration<S,scope>& sub, [[maybe_unused]] size_t seed = 0) const {
+            return hasher(sub.unwrap());
+        }
+
+        hash<mcnepp::qtdi::service_registration_handle_t> hasher;
+    };
+
+
+    template<typename S> struct hash<mcnepp::qtdi::ProxyRegistration<S>> {
+        size_t operator()(const mcnepp::qtdi::ProxyRegistration<S>& sub, [[maybe_unused]] size_t seed = 0) const {
+            return hasher(sub.unwrap());
+        }
+
+        hash<mcnepp::qtdi::proxy_registration_handle_t> hasher;
+    };
+
+    template<> struct hash<mcnepp::qtdi::detail::dependency_info> {
+        std::size_t operator()(const mcnepp::qtdi::detail::dependency_info& info) const {
+            return typeHasher(info.type) ^ info.kind;
+        }
+        hash<type_index> typeHasher;
+    };
+
+
+
+}
+
+
+
+