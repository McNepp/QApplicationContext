#pragma once

#include <memory>
#include <unordered_set>
#include <unordered_map>
#include <deque>
#include <typeindex>
#include <QMetaProperty>
#include <QMutex>
#include <QWaitCondition>
#include <QBindable>
#include "qapplicationcontext.h"

namespace mcnepp::qtdi {


///
/// \brief A ready-to use implementation of the QApplicationContext.
///
class StandardApplicationContext final : public QApplicationContext
{
    Q_OBJECT

//Forward-declarations of nested class:
    class CreateRegistrationHandleEvent;

    class DescriptorRegistration;

    struct delegate_tag_t {

    };

public:


    ///
    /// \brief Determines that a StandardApplicationContext is used as a delegate by another ApplicationContext.
    /// \sa StandardApplicationContext(const QLoggingCategory&, QApplicationContext*, delegate_tag_t);
    ///
<<<<<<< HEAD
    static constexpr delegate_tag_t delegate_tag;
=======
    static constexpr delegate_tag_t delegate_tag{};
>>>>>>> 993c6ee4


    /**
     * @brief Creates a StandardApplicationContext using an explicit LoggingCategory.
     * @param loggingCategory a reference to the QLoggingCategory that will be used by this ApplicationContext.
     * @param parent will become the QObject::parent().
     */
    explicit StandardApplicationContext(const QLoggingCategory& loggingCategory, QObject *parent = nullptr):
        StandardApplicationContext{loggingCategory, this, parent} {
    }

    /**
     * @brief Creates a StandardApplicationContext with the default LoggingCategory.
     * The default LoggingCategory can be obtained via mcnepp::qtdi::defaultLoggingCategory().
     * @param parent will become the QObject::parent().
     */
    explicit StandardApplicationContext(QObject *parent = nullptr) : StandardApplicationContext{defaultLoggingCategory(), this, parent} {

    }

    /**
     * @brief Creates a StandardApplicationContext using an explicit LoggingCategory and a delegating context.
     * <br>The delegating context comes into play when another implementor or QApplicationContext wants to use
     * the class StandardApplicationContext as its *delegate*. When the delegating context invokes StandardApplicationContext::publish(),
     * itself (and not the *delegate*) must be injected into the *init-methods* of services, as well as into QApplicationContextPostProcessor::process()
     * methods.
     * @param loggingCategory a reference to the QLoggingCategory that will be used by this ApplicationContext.
     * @param delegatingContext the ApplicationContext that delegates its calls to this ApplicationContext. Will also become the QObject::parent().
     */
    StandardApplicationContext(const QLoggingCategory& loggingCategory, QApplicationContext* delegatingContext, delegate_tag_t):
        StandardApplicationContext{loggingCategory, delegatingContext, delegatingContext} {
    }

    /**
     * @brief Creates a StandardApplicationContext using a delegating context.
     * <br>The delegating context comes into play when another implementor or QApplicationContext wants to use
     * the class StandardApplicationContext as its *delegate*. When the delegating context invokes StandardApplicationContext::publish(),
     * itself (and not the *delegate*) must be injected into the *init-methods* of services, as well as into QApplicationContextPostProcessor::process()
     * methods.
     * @param delegatingContext the ApplicationContext that delegates its calls to this ApplicationContext. Will also become the QObject::parent().
     */
    StandardApplicationContext(QApplicationContext* delegatingContext, delegate_tag_t):
        StandardApplicationContext{defaultLoggingCategory(), delegatingContext, delegatingContext} {
    }



    ~StandardApplicationContext();

    virtual bool publish(bool allowPartial = false) final override;

    virtual unsigned published() const final override;

    virtual unsigned pendingPublication() const override;

    virtual QVariant getConfigurationValue(const QString& key, bool searchParentSections) const override;

    virtual const QLoggingCategory& loggingCategory() const override;

    using QApplicationContext::registerObject;

    using QApplicationContext::registerService;

    using QApplicationContext::registerPrototype;

protected:

    virtual service_registration_handle_t registerService(const QString& name, const service_descriptor& descriptor, const service_config& config, ServiceScope scope, QObject* baseObj) override;

    virtual service_registration_handle_t getRegistrationHandle(const QString& name) const override;

    virtual proxy_registration_handle_t getRegistrationHandle(const std::type_info& service_type, const QMetaObject* metaObject) const override;

    virtual QList<service_registration_handle_t> getRegistrationHandles() const override;


private:

    StandardApplicationContext(const QLoggingCategory& loggingCategory, QApplicationContext* injectedContext, QObject* parent);

    bool registerAlias(service_registration_handle_t reg, const QString& alias);


    using descriptor_set = std::unordered_set<DescriptorRegistration*>;

    using descriptor_list = std::deque<DescriptorRegistration*>;


    static constexpr int STATE_INIT = 0;
    static constexpr int STATE_CREATED = 1;
    static constexpr int STATE_PUBLISHED = 3;
    //The state reported by a Service-Template
    static constexpr int STATE_IGNORE = 4;

    class DescriptorRegistration : public detail::ServiceRegistration {
        friend class StandardApplicationContext;

        virtual subscription_handle_t createBindingTo(const char* sourcePropertyName, registration_handle_t target, const detail::property_descriptor& targetProperty) override;


        virtual subscription_handle_t createAutowiring(const std::type_info& type, detail::q_inject_t injector, registration_handle_t source) override;


        QString registeredName() const override {
            return m_name;
        }


        virtual QApplicationContext* applicationContext() const final override {
            return m_context->m_injectedContext;
        }

        const QLoggingCategory& loggingCategory() const {
            return applicationContext()->loggingCategory();
        }

        const QLoggingCategory& loggingCategory() const {
            return applicationContext()->loggingCategory();
        }


        virtual QObject* getObject() const = 0;

        virtual int state() const = 0;

        bool isPublished() const {
            return state() == STATE_PUBLISHED;
        }

        bool isManaged() const {
            switch(scope()) {
            case ServiceScope::PROTOTYPE:
            case ServiceScope::SINGLETON:
                return true;
            default:
                return false;
            }
        }

        virtual const service_descriptor& descriptor() const final override {
            return m_descriptor;
        }


        virtual QStringList getBeanRefs() const = 0;

        virtual void notifyPublished() = 0;

        virtual bool registerAlias(const QString& alias) override {
            return m_context->registerAlias(this, alias);
        }

        bool matches(const std::type_info& type) const override {
            if(descriptor().matches(type) || type == typeid(QObject)) {
                return true;
            }
            return m_base && m_base->matches(type);
        }

        bool matches(const dependency_info& info) const {
            return info.isValid() && matches(info.type) && (!info.has_required_name() || info.expression == registeredName());
        }


        unsigned index() const {
            return m_index;
        }



        static auto matcher(const dependency_info& info) {
            return [&info](DescriptorRegistration* reg) { return reg->matches(info); };
        }


        DescriptorRegistration(DescriptorRegistration* base, unsigned index, const QString& name, const service_descriptor& desc, StandardApplicationContext* context, QObject* parent);

        DescriptorRegistration(DescriptorRegistration* base, unsigned index, const QString& name, const service_descriptor& desc, StandardApplicationContext* parent) :
        DescriptorRegistration{base, index, name, desc, parent, parent} {

        }

        virtual QObject* createService(const QVariantList& dependencies, descriptor_list& created) = 0;

        virtual int unpublish() = 0;

        virtual void resolveProperty(const QString& key, const QVariant& value) = 0;

        virtual const QVariantMap& resolvedProperties() const = 0;

        DescriptorRegistration* base() const {
            return m_base;
        }
    protected:

        service_descriptor m_descriptor;
        QString m_name;
        std::vector<QPropertyNotifier> bindings;
        std::unordered_set<std::type_index> autowirings;
        unsigned const m_index;
        StandardApplicationContext* const m_context;
        DescriptorRegistration* const m_base;
    };



    class ServiceRegistration : public DescriptorRegistration {

        friend class StandardApplicationContext;

        ServiceRegistration(DescriptorRegistration* base, unsigned index, const QString& name, const service_descriptor& desc, const service_config& config, StandardApplicationContext* context, QObject* parent) :
            DescriptorRegistration{base, index, name, desc, context, parent},
            theService(nullptr),
            m_config(config),
            m_resolvedProperties{config.properties},
            m_state(STATE_INIT)        {

        }

        ServiceRegistration(DescriptorRegistration* base, unsigned index, const QString& name, const service_descriptor& desc, const service_config& config, StandardApplicationContext* parent) :
        ServiceRegistration{base, index, name, desc, config, parent, parent} {

        }


        virtual ServiceScope scope() const override {
            return ServiceScope::SINGLETON;
        }


        virtual const QVariantMap& resolvedProperties() const override {
            return m_resolvedProperties;
        }


        void notifyPublished() override {
            if(theService) {
                m_state = STATE_PUBLISHED;
                emit objectPublished(theService);
            }
        }

        virtual int state() const override {
            return m_state;
        }

        virtual QObject* getObject() const override {
            return theService;
        }





        virtual void print(QDebug out) const override;

        virtual const service_config& config() const override {
            return m_config;
        }

        virtual void resolveProperty(const QString& key, const QVariant& value) override {
            m_resolvedProperties.insert(key, value);
        }



        virtual QStringList getBeanRefs() const override;



        virtual QObject* createService(const QVariantList& dependencies, descriptor_list& created) override;


        virtual void onSubscription(subscription_handle_t subscription) override {
            //If the Service is already present, there is no need to connect to the signal:
            if(isPublished()) {
                emit subscription->objectPublished(theService);
            } else {
                subscription->connectTo(this);
            }
        }



        void serviceDestroyed(QObject* srv);



        virtual int unpublish() override;



    private:
        QObject* theService;
        service_config m_config;
        QMetaObject::Connection onDestroyed;
        QVariantMap m_resolvedProperties;
        int m_state;
        mutable std::optional<QStringList> beanRefsCache;
    };

    class ServiceTemplateRegistration : public DescriptorRegistration {

        friend class StandardApplicationContext;

        ServiceTemplateRegistration(DescriptorRegistration* base, unsigned index, const QString& name, const service_descriptor& desc, const service_config& config, StandardApplicationContext* context, QObject* parent);

        ServiceTemplateRegistration(DescriptorRegistration* base, unsigned index, const QString& name, const service_descriptor& desc, const service_config& config, StandardApplicationContext* parent) :
            ServiceTemplateRegistration{base, index, name, desc, config, parent, parent} {

        }


        virtual ServiceScope scope() const override {
            return ServiceScope::TEMPLATE;
        }


        void add(DescriptorRegistration* handle) {
            derivedServices.push_back(handle);
            handle->subscribe(proxySubscription);
        }

        virtual subscription_handle_t createBindingTo(const char* sourcePropertyName, registration_handle_t target, const detail::property_descriptor& targetProperty) override;

        void notifyPublished() override {
        }

        virtual int state() const override {
            return STATE_IGNORE;
        }

        virtual QObject* getObject() const override {
            return nullptr;
        }





        virtual void print(QDebug out) const override;

        virtual const service_config& config() const override {
            return m_config;
        }


        virtual void resolveProperty(const QString& key, const QVariant& value) override {
            m_resolvedProperties.insert(key, value);
        }


        virtual const QVariantMap& resolvedProperties() const override {
            return m_resolvedProperties;
        }


        virtual QStringList getBeanRefs() const override;



        virtual QObject* createService(const QVariantList& dependencies, descriptor_list& created) override;


        virtual void onSubscription(subscription_handle_t) override;





        virtual int unpublish() override {
            return 0;
        }



    private:
        service_config m_config;
        QVariantMap m_resolvedProperties;
        mutable std::optional<QStringList> beanRefsCache;
        subscription_handle_t proxySubscription;
        descriptor_list derivedServices;
    };


    class PrototypeRegistration : public DescriptorRegistration {

        friend class StandardApplicationContext;

        PrototypeRegistration(DescriptorRegistration* base, unsigned index, const QString& name, const service_descriptor& desc, const service_config& config, StandardApplicationContext* parent);

        virtual ServiceScope scope() const override {
            return ServiceScope::PROTOTYPE;
        }


        void notifyPublished() override {
        }

        virtual int state() const override {
            return m_state;
        }

        virtual QObject* getObject() const override {
            //PrototypeRegistration returns this here. It will be resolved later in QApplicationContext::resolveDependencies().
            return const_cast<PrototypeRegistration*>(this);
        }

        virtual void print(QDebug out) const override;

        virtual const service_config& config() const override {
            return m_config;
        }

        virtual void resolveProperty(const QString&, const QVariant&) override {
        }

        virtual const QVariantMap& resolvedProperties() const override {
            return m_config.properties;
        }


        virtual subscription_handle_t createBindingTo(const char* sourcePropertyName, registration_handle_t target, const detail::property_descriptor& targetProperty) override;

        virtual QStringList getBeanRefs() const override;




        virtual QObject* createService(const QVariantList& dependencies, descriptor_list& created) override;

        virtual void onSubscription(subscription_handle_t subscription) override;





        virtual int unpublish() override;


        QVariantList m_dependencies;


    private:
        int m_state;
        service_config m_config;
        mutable std::optional<QStringList> beanRefsCache;
        subscription_handle_t proxySubscription;
    };

    class ObjectRegistration : public DescriptorRegistration {

        friend class StandardApplicationContext;

        ObjectRegistration(unsigned index, const QString& name, const service_descriptor& desc, QObject* obj, StandardApplicationContext* parent) :
            DescriptorRegistration{nullptr, index, name, desc, parent},
            theObj(obj){
            //Do not connect the signal QObject::destroyed if obj is the ApplicationContext itself:
            if(obj != parent) {
                connect(obj, &QObject::destroyed, parent, &StandardApplicationContext::contextObjectDestroyed);
            }
        }

        void notifyPublished() override {
        }

        virtual ServiceScope scope() const override {
            return ServiceScope::EXTERNAL;
        }


        virtual int state() const override {
            return STATE_PUBLISHED;
        }

        virtual int unpublish() override {
            return 0;
        }

        virtual const QVariantMap& resolvedProperties() const override {
            return defaultConfig.properties;
        }




        virtual QObject* getObject() const override {
            return theObj;
        }


        virtual void resolveProperty(const QString&, const QVariant&) override {
        }



        virtual QObject* createService(const QVariantList&, descriptor_list&) override {
            return theObj;
        }


        virtual QStringList getBeanRefs() const override {
            return QStringList{};
        }

        virtual void print(QDebug out) const override;

        virtual const service_config& config() const override {
            return defaultConfig;
        }

        virtual void onSubscription(subscription_handle_t subscription) override {
            emit subscription->objectPublished(theObj);
        }






        static const service_config defaultConfig;


    private:
        QObject* const theObj;
    };


    class ProxyRegistrationImpl : public detail::ProxyRegistration {


        friend class StandardApplicationContext;

        ProxyRegistrationImpl(const std::type_info& type, const QMetaObject* metaObject, StandardApplicationContext* parent);


        virtual subscription_handle_t createAutowiring(const std::type_info& type, detail::q_inject_t injector, registration_handle_t source) override;

        bool matches(const std::type_info& type) const override {
            return m_type == type || type == typeid(QObject);
        }

        virtual QApplicationContext* applicationContext() const final override {
            return m_context->m_injectedContext;
        }

        virtual QList<service_registration_handle_t> registeredServices() const override;

        virtual const QMetaObject* serviceMetaObject() const override {
            return m_meta;
        }


        virtual const std::type_info& serviceType() const override {
            return m_type;
        }

        bool add(service_registration_handle_t reg) {
            if(reg->scope() != ServiceScope::TEMPLATE && reg->matches(m_type)) {
                reg->subscribe(proxySubscription);
                return true;
            }
            return false;
        }

        virtual void onSubscription(subscription_handle_t subscription) override;



        virtual void print(QDebug out) const final override {
            out.nospace().noquote() << "Services [" << registeredServices().size() << "] with service-type '" << m_type.name() << "'";
        }

        const QLoggingCategory& loggingCategory() const {
            return applicationContext()->loggingCategory();
        }


        const std::type_info& m_type;
        const QMetaObject* m_meta;
        std::unordered_set<std::type_index> autowirings;
        subscription_handle_t proxySubscription;
        StandardApplicationContext* const m_context;
    };




    static QMetaProperty getProperty(registration_handle_t reg, const char* name) {
        if(auto meta = reg->serviceMetaObject()) {
            return meta->property(meta->indexOfProperty(name));
        }
        return QMetaProperty{};
    }




    enum class Status {
        ok,
        fixable,
        fatal
    };


    Status validate(bool allowPartial, const descriptor_list& published, descriptor_list& unpublished);

    bool checkTransitiveDependentsOn(const service_descriptor& descriptor, const QString& name, const std::unordered_set<dependency_info>& dependencies) const;

    bool findTransitiveDependenciesOf(const service_descriptor& descriptor, std::unordered_set<dependency_info>& dependents) const;

    void unpublish();

    void contextObjectDestroyed(QObject*);

    DescriptorRegistration* getRegistrationByName(const QString& name) const;


    std::pair<QVariant,Status> resolveDependency(const descriptor_list& published, DescriptorRegistration* reg, const dependency_info& d, bool allowPartial);

    static QVariantList resolveDependencies(const QVariantList& dependencies, descriptor_list& created);

    static QVariant resolveDependency(const QVariant& arg, descriptor_list& created);

    Status configure(DescriptorRegistration*, const service_config& config, QObject*, descriptor_list& toBePublished, bool allowPartial);

    Status init(DescriptorRegistration*, const QList<QApplicationContextPostProcessor*>& postProcessors);

    std::pair<Status,bool> resolveBeanRef(QVariant& value, descriptor_list& toBePublished, bool allowPartial);

    std::pair<QVariant,Status> resolvePlaceholders(const QString& key, const service_config& config);

    DescriptorRegistration* findAutowiringCandidate(service_registration_handle_t, const QMetaProperty&);

    bool registerBoundProperty(registration_handle_t target, const char* propName);

    // QObject interface
public:
    bool event(QEvent *event) override;

private:


    descriptor_list registrations;

    std::unordered_map<QString,DescriptorRegistration*> registrationsByName;



    mutable std::unordered_map<std::type_index,ProxyRegistrationImpl*> proxyRegistrationCache;
    mutable QMutex mutex;
    mutable QWaitCondition condition;
    std::unordered_map<registration_handle_t,std::unordered_set<QString>> m_boundProperties;
    std::atomic<unsigned> nextIndex;
    const QLoggingCategory& m_loggingCategory;
    QApplicationContext* const m_injectedContext;
};


namespace detail {

class BindingProxy : public QObject {
    Q_OBJECT

public:
    BindingProxy(QMetaProperty sourceProp, QObject* source, const detail::property_descriptor& setter, QObject* target);

    static const QMetaMethod& notifySlot();


private slots:
    void notify();
private:
    QMetaProperty m_sourceProp;
    QObject* m_source;
    QObject* m_target;
    detail::property_descriptor m_setter;
};
}


}

<|MERGE_RESOLUTION|>--- conflicted
+++ resolved
@@ -1,727 +1,719 @@
-#pragma once
-
-#include <memory>
-#include <unordered_set>
-#include <unordered_map>
-#include <deque>
-#include <typeindex>
-#include <QMetaProperty>
-#include <QMutex>
-#include <QWaitCondition>
-#include <QBindable>
-#include "qapplicationcontext.h"
-
-namespace mcnepp::qtdi {
-
-
-///
-/// \brief A ready-to use implementation of the QApplicationContext.
-///
-class StandardApplicationContext final : public QApplicationContext
-{
-    Q_OBJECT
-
-//Forward-declarations of nested class:
-    class CreateRegistrationHandleEvent;
-
-    class DescriptorRegistration;
-
-    struct delegate_tag_t {
-
-    };
-
-public:
-
-
-    ///
-    /// \brief Determines that a StandardApplicationContext is used as a delegate by another ApplicationContext.
-    /// \sa StandardApplicationContext(const QLoggingCategory&, QApplicationContext*, delegate_tag_t);
-    ///
-<<<<<<< HEAD
-    static constexpr delegate_tag_t delegate_tag;
-=======
-    static constexpr delegate_tag_t delegate_tag{};
->>>>>>> 993c6ee4
-
-
-    /**
-     * @brief Creates a StandardApplicationContext using an explicit LoggingCategory.
-     * @param loggingCategory a reference to the QLoggingCategory that will be used by this ApplicationContext.
-     * @param parent will become the QObject::parent().
-     */
-    explicit StandardApplicationContext(const QLoggingCategory& loggingCategory, QObject *parent = nullptr):
-        StandardApplicationContext{loggingCategory, this, parent} {
-    }
-
-    /**
-     * @brief Creates a StandardApplicationContext with the default LoggingCategory.
-     * The default LoggingCategory can be obtained via mcnepp::qtdi::defaultLoggingCategory().
-     * @param parent will become the QObject::parent().
-     */
-    explicit StandardApplicationContext(QObject *parent = nullptr) : StandardApplicationContext{defaultLoggingCategory(), this, parent} {
-
-    }
-
-    /**
-     * @brief Creates a StandardApplicationContext using an explicit LoggingCategory and a delegating context.
-     * <br>The delegating context comes into play when another implementor or QApplicationContext wants to use
-     * the class StandardApplicationContext as its *delegate*. When the delegating context invokes StandardApplicationContext::publish(),
-     * itself (and not the *delegate*) must be injected into the *init-methods* of services, as well as into QApplicationContextPostProcessor::process()
-     * methods.
-     * @param loggingCategory a reference to the QLoggingCategory that will be used by this ApplicationContext.
-     * @param delegatingContext the ApplicationContext that delegates its calls to this ApplicationContext. Will also become the QObject::parent().
-     */
-    StandardApplicationContext(const QLoggingCategory& loggingCategory, QApplicationContext* delegatingContext, delegate_tag_t):
-        StandardApplicationContext{loggingCategory, delegatingContext, delegatingContext} {
-    }
-
-    /**
-     * @brief Creates a StandardApplicationContext using a delegating context.
-     * <br>The delegating context comes into play when another implementor or QApplicationContext wants to use
-     * the class StandardApplicationContext as its *delegate*. When the delegating context invokes StandardApplicationContext::publish(),
-     * itself (and not the *delegate*) must be injected into the *init-methods* of services, as well as into QApplicationContextPostProcessor::process()
-     * methods.
-     * @param delegatingContext the ApplicationContext that delegates its calls to this ApplicationContext. Will also become the QObject::parent().
-     */
-    StandardApplicationContext(QApplicationContext* delegatingContext, delegate_tag_t):
-        StandardApplicationContext{defaultLoggingCategory(), delegatingContext, delegatingContext} {
-    }
-
-
-
-    ~StandardApplicationContext();
-
-    virtual bool publish(bool allowPartial = false) final override;
-
-    virtual unsigned published() const final override;
-
-    virtual unsigned pendingPublication() const override;
-
-    virtual QVariant getConfigurationValue(const QString& key, bool searchParentSections) const override;
-
-    virtual const QLoggingCategory& loggingCategory() const override;
-
-    using QApplicationContext::registerObject;
-
-    using QApplicationContext::registerService;
-
-    using QApplicationContext::registerPrototype;
-
-protected:
-
-    virtual service_registration_handle_t registerService(const QString& name, const service_descriptor& descriptor, const service_config& config, ServiceScope scope, QObject* baseObj) override;
-
-    virtual service_registration_handle_t getRegistrationHandle(const QString& name) const override;
-
-    virtual proxy_registration_handle_t getRegistrationHandle(const std::type_info& service_type, const QMetaObject* metaObject) const override;
-
-    virtual QList<service_registration_handle_t> getRegistrationHandles() const override;
-
-
-private:
-
-    StandardApplicationContext(const QLoggingCategory& loggingCategory, QApplicationContext* injectedContext, QObject* parent);
-
-    bool registerAlias(service_registration_handle_t reg, const QString& alias);
-
-
-    using descriptor_set = std::unordered_set<DescriptorRegistration*>;
-
-    using descriptor_list = std::deque<DescriptorRegistration*>;
-
-
-    static constexpr int STATE_INIT = 0;
-    static constexpr int STATE_CREATED = 1;
-    static constexpr int STATE_PUBLISHED = 3;
-    //The state reported by a Service-Template
-    static constexpr int STATE_IGNORE = 4;
-
-    class DescriptorRegistration : public detail::ServiceRegistration {
-        friend class StandardApplicationContext;
-
-        virtual subscription_handle_t createBindingTo(const char* sourcePropertyName, registration_handle_t target, const detail::property_descriptor& targetProperty) override;
-
-
-        virtual subscription_handle_t createAutowiring(const std::type_info& type, detail::q_inject_t injector, registration_handle_t source) override;
-
-
-        QString registeredName() const override {
-            return m_name;
-        }
-
-
-        virtual QApplicationContext* applicationContext() const final override {
-            return m_context->m_injectedContext;
-        }
-
-        const QLoggingCategory& loggingCategory() const {
-            return applicationContext()->loggingCategory();
-        }
-
-        const QLoggingCategory& loggingCategory() const {
-            return applicationContext()->loggingCategory();
-        }
-
-
-        virtual QObject* getObject() const = 0;
-
-        virtual int state() const = 0;
-
-        bool isPublished() const {
-            return state() == STATE_PUBLISHED;
-        }
-
-        bool isManaged() const {
-            switch(scope()) {
-            case ServiceScope::PROTOTYPE:
-            case ServiceScope::SINGLETON:
-                return true;
-            default:
-                return false;
-            }
-        }
-
-        virtual const service_descriptor& descriptor() const final override {
-            return m_descriptor;
-        }
-
-
-        virtual QStringList getBeanRefs() const = 0;
-
-        virtual void notifyPublished() = 0;
-
-        virtual bool registerAlias(const QString& alias) override {
-            return m_context->registerAlias(this, alias);
-        }
-
-        bool matches(const std::type_info& type) const override {
-            if(descriptor().matches(type) || type == typeid(QObject)) {
-                return true;
-            }
-            return m_base && m_base->matches(type);
-        }
-
-        bool matches(const dependency_info& info) const {
-            return info.isValid() && matches(info.type) && (!info.has_required_name() || info.expression == registeredName());
-        }
-
-
-        unsigned index() const {
-            return m_index;
-        }
-
-
-
-        static auto matcher(const dependency_info& info) {
-            return [&info](DescriptorRegistration* reg) { return reg->matches(info); };
-        }
-
-
-        DescriptorRegistration(DescriptorRegistration* base, unsigned index, const QString& name, const service_descriptor& desc, StandardApplicationContext* context, QObject* parent);
-
-        DescriptorRegistration(DescriptorRegistration* base, unsigned index, const QString& name, const service_descriptor& desc, StandardApplicationContext* parent) :
-        DescriptorRegistration{base, index, name, desc, parent, parent} {
-
-        }
-
-        virtual QObject* createService(const QVariantList& dependencies, descriptor_list& created) = 0;
-
-        virtual int unpublish() = 0;
-
-        virtual void resolveProperty(const QString& key, const QVariant& value) = 0;
-
-        virtual const QVariantMap& resolvedProperties() const = 0;
-
-        DescriptorRegistration* base() const {
-            return m_base;
-        }
-    protected:
-
-        service_descriptor m_descriptor;
-        QString m_name;
-        std::vector<QPropertyNotifier> bindings;
-        std::unordered_set<std::type_index> autowirings;
-        unsigned const m_index;
-        StandardApplicationContext* const m_context;
-        DescriptorRegistration* const m_base;
-    };
-
-
-
-    class ServiceRegistration : public DescriptorRegistration {
-
-        friend class StandardApplicationContext;
-
-        ServiceRegistration(DescriptorRegistration* base, unsigned index, const QString& name, const service_descriptor& desc, const service_config& config, StandardApplicationContext* context, QObject* parent) :
-            DescriptorRegistration{base, index, name, desc, context, parent},
-            theService(nullptr),
-            m_config(config),
-            m_resolvedProperties{config.properties},
-            m_state(STATE_INIT)        {
-
-        }
-
-        ServiceRegistration(DescriptorRegistration* base, unsigned index, const QString& name, const service_descriptor& desc, const service_config& config, StandardApplicationContext* parent) :
-        ServiceRegistration{base, index, name, desc, config, parent, parent} {
-
-        }
-
-
-        virtual ServiceScope scope() const override {
-            return ServiceScope::SINGLETON;
-        }
-
-
-        virtual const QVariantMap& resolvedProperties() const override {
-            return m_resolvedProperties;
-        }
-
-
-        void notifyPublished() override {
-            if(theService) {
-                m_state = STATE_PUBLISHED;
-                emit objectPublished(theService);
-            }
-        }
-
-        virtual int state() const override {
-            return m_state;
-        }
-
-        virtual QObject* getObject() const override {
-            return theService;
-        }
-
-
-
-
-
-        virtual void print(QDebug out) const override;
-
-        virtual const service_config& config() const override {
-            return m_config;
-        }
-
-        virtual void resolveProperty(const QString& key, const QVariant& value) override {
-            m_resolvedProperties.insert(key, value);
-        }
-
-
-
-        virtual QStringList getBeanRefs() const override;
-
-
-
-        virtual QObject* createService(const QVariantList& dependencies, descriptor_list& created) override;
-
-
-        virtual void onSubscription(subscription_handle_t subscription) override {
-            //If the Service is already present, there is no need to connect to the signal:
-            if(isPublished()) {
-                emit subscription->objectPublished(theService);
-            } else {
-                subscription->connectTo(this);
-            }
-        }
-
-
-
-        void serviceDestroyed(QObject* srv);
-
-
-
-        virtual int unpublish() override;
-
-
-
-    private:
-        QObject* theService;
-        service_config m_config;
-        QMetaObject::Connection onDestroyed;
-        QVariantMap m_resolvedProperties;
-        int m_state;
-        mutable std::optional<QStringList> beanRefsCache;
-    };
-
-    class ServiceTemplateRegistration : public DescriptorRegistration {
-
-        friend class StandardApplicationContext;
-
-        ServiceTemplateRegistration(DescriptorRegistration* base, unsigned index, const QString& name, const service_descriptor& desc, const service_config& config, StandardApplicationContext* context, QObject* parent);
-
-        ServiceTemplateRegistration(DescriptorRegistration* base, unsigned index, const QString& name, const service_descriptor& desc, const service_config& config, StandardApplicationContext* parent) :
-            ServiceTemplateRegistration{base, index, name, desc, config, parent, parent} {
-
-        }
-
-
-        virtual ServiceScope scope() const override {
-            return ServiceScope::TEMPLATE;
-        }
-
-
-        void add(DescriptorRegistration* handle) {
-            derivedServices.push_back(handle);
-            handle->subscribe(proxySubscription);
-        }
-
-        virtual subscription_handle_t createBindingTo(const char* sourcePropertyName, registration_handle_t target, const detail::property_descriptor& targetProperty) override;
-
-        void notifyPublished() override {
-        }
-
-        virtual int state() const override {
-            return STATE_IGNORE;
-        }
-
-        virtual QObject* getObject() const override {
-            return nullptr;
-        }
-
-
-
-
-
-        virtual void print(QDebug out) const override;
-
-        virtual const service_config& config() const override {
-            return m_config;
-        }
-
-
-        virtual void resolveProperty(const QString& key, const QVariant& value) override {
-            m_resolvedProperties.insert(key, value);
-        }
-
-
-        virtual const QVariantMap& resolvedProperties() const override {
-            return m_resolvedProperties;
-        }
-
-
-        virtual QStringList getBeanRefs() const override;
-
-
-
-        virtual QObject* createService(const QVariantList& dependencies, descriptor_list& created) override;
-
-
-        virtual void onSubscription(subscription_handle_t) override;
-
-
-
-
-
-        virtual int unpublish() override {
-            return 0;
-        }
-
-
-
-    private:
-        service_config m_config;
-        QVariantMap m_resolvedProperties;
-        mutable std::optional<QStringList> beanRefsCache;
-        subscription_handle_t proxySubscription;
-        descriptor_list derivedServices;
-    };
-
-
-    class PrototypeRegistration : public DescriptorRegistration {
-
-        friend class StandardApplicationContext;
-
-        PrototypeRegistration(DescriptorRegistration* base, unsigned index, const QString& name, const service_descriptor& desc, const service_config& config, StandardApplicationContext* parent);
-
-        virtual ServiceScope scope() const override {
-            return ServiceScope::PROTOTYPE;
-        }
-
-
-        void notifyPublished() override {
-        }
-
-        virtual int state() const override {
-            return m_state;
-        }
-
-        virtual QObject* getObject() const override {
-            //PrototypeRegistration returns this here. It will be resolved later in QApplicationContext::resolveDependencies().
-            return const_cast<PrototypeRegistration*>(this);
-        }
-
-        virtual void print(QDebug out) const override;
-
-        virtual const service_config& config() const override {
-            return m_config;
-        }
-
-        virtual void resolveProperty(const QString&, const QVariant&) override {
-        }
-
-        virtual const QVariantMap& resolvedProperties() const override {
-            return m_config.properties;
-        }
-
-
-        virtual subscription_handle_t createBindingTo(const char* sourcePropertyName, registration_handle_t target, const detail::property_descriptor& targetProperty) override;
-
-        virtual QStringList getBeanRefs() const override;
-
-
-
-
-        virtual QObject* createService(const QVariantList& dependencies, descriptor_list& created) override;
-
-        virtual void onSubscription(subscription_handle_t subscription) override;
-
-
-
-
-
-        virtual int unpublish() override;
-
-
-        QVariantList m_dependencies;
-
-
-    private:
-        int m_state;
-        service_config m_config;
-        mutable std::optional<QStringList> beanRefsCache;
-        subscription_handle_t proxySubscription;
-    };
-
-    class ObjectRegistration : public DescriptorRegistration {
-
-        friend class StandardApplicationContext;
-
-        ObjectRegistration(unsigned index, const QString& name, const service_descriptor& desc, QObject* obj, StandardApplicationContext* parent) :
-            DescriptorRegistration{nullptr, index, name, desc, parent},
-            theObj(obj){
-            //Do not connect the signal QObject::destroyed if obj is the ApplicationContext itself:
-            if(obj != parent) {
-                connect(obj, &QObject::destroyed, parent, &StandardApplicationContext::contextObjectDestroyed);
-            }
-        }
-
-        void notifyPublished() override {
-        }
-
-        virtual ServiceScope scope() const override {
-            return ServiceScope::EXTERNAL;
-        }
-
-
-        virtual int state() const override {
-            return STATE_PUBLISHED;
-        }
-
-        virtual int unpublish() override {
-            return 0;
-        }
-
-        virtual const QVariantMap& resolvedProperties() const override {
-            return defaultConfig.properties;
-        }
-
-
-
-
-        virtual QObject* getObject() const override {
-            return theObj;
-        }
-
-
-        virtual void resolveProperty(const QString&, const QVariant&) override {
-        }
-
-
-
-        virtual QObject* createService(const QVariantList&, descriptor_list&) override {
-            return theObj;
-        }
-
-
-        virtual QStringList getBeanRefs() const override {
-            return QStringList{};
-        }
-
-        virtual void print(QDebug out) const override;
-
-        virtual const service_config& config() const override {
-            return defaultConfig;
-        }
-
-        virtual void onSubscription(subscription_handle_t subscription) override {
-            emit subscription->objectPublished(theObj);
-        }
-
-
-
-
-
-
-        static const service_config defaultConfig;
-
-
-    private:
-        QObject* const theObj;
-    };
-
-
-    class ProxyRegistrationImpl : public detail::ProxyRegistration {
-
-
-        friend class StandardApplicationContext;
-
-        ProxyRegistrationImpl(const std::type_info& type, const QMetaObject* metaObject, StandardApplicationContext* parent);
-
-
-        virtual subscription_handle_t createAutowiring(const std::type_info& type, detail::q_inject_t injector, registration_handle_t source) override;
-
-        bool matches(const std::type_info& type) const override {
-            return m_type == type || type == typeid(QObject);
-        }
-
-        virtual QApplicationContext* applicationContext() const final override {
-            return m_context->m_injectedContext;
-        }
-
-        virtual QList<service_registration_handle_t> registeredServices() const override;
-
-        virtual const QMetaObject* serviceMetaObject() const override {
-            return m_meta;
-        }
-
-
-        virtual const std::type_info& serviceType() const override {
-            return m_type;
-        }
-
-        bool add(service_registration_handle_t reg) {
-            if(reg->scope() != ServiceScope::TEMPLATE && reg->matches(m_type)) {
-                reg->subscribe(proxySubscription);
-                return true;
-            }
-            return false;
-        }
-
-        virtual void onSubscription(subscription_handle_t subscription) override;
-
-
-
-        virtual void print(QDebug out) const final override {
-            out.nospace().noquote() << "Services [" << registeredServices().size() << "] with service-type '" << m_type.name() << "'";
-        }
-
-        const QLoggingCategory& loggingCategory() const {
-            return applicationContext()->loggingCategory();
-        }
-
-
-        const std::type_info& m_type;
-        const QMetaObject* m_meta;
-        std::unordered_set<std::type_index> autowirings;
-        subscription_handle_t proxySubscription;
-        StandardApplicationContext* const m_context;
-    };
-
-
-
-
-    static QMetaProperty getProperty(registration_handle_t reg, const char* name) {
-        if(auto meta = reg->serviceMetaObject()) {
-            return meta->property(meta->indexOfProperty(name));
-        }
-        return QMetaProperty{};
-    }
-
-
-
-
-    enum class Status {
-        ok,
-        fixable,
-        fatal
-    };
-
-
-    Status validate(bool allowPartial, const descriptor_list& published, descriptor_list& unpublished);
-
-    bool checkTransitiveDependentsOn(const service_descriptor& descriptor, const QString& name, const std::unordered_set<dependency_info>& dependencies) const;
-
-    bool findTransitiveDependenciesOf(const service_descriptor& descriptor, std::unordered_set<dependency_info>& dependents) const;
-
-    void unpublish();
-
-    void contextObjectDestroyed(QObject*);
-
-    DescriptorRegistration* getRegistrationByName(const QString& name) const;
-
-
-    std::pair<QVariant,Status> resolveDependency(const descriptor_list& published, DescriptorRegistration* reg, const dependency_info& d, bool allowPartial);
-
-    static QVariantList resolveDependencies(const QVariantList& dependencies, descriptor_list& created);
-
-    static QVariant resolveDependency(const QVariant& arg, descriptor_list& created);
-
-    Status configure(DescriptorRegistration*, const service_config& config, QObject*, descriptor_list& toBePublished, bool allowPartial);
-
-    Status init(DescriptorRegistration*, const QList<QApplicationContextPostProcessor*>& postProcessors);
-
-    std::pair<Status,bool> resolveBeanRef(QVariant& value, descriptor_list& toBePublished, bool allowPartial);
-
-    std::pair<QVariant,Status> resolvePlaceholders(const QString& key, const service_config& config);
-
-    DescriptorRegistration* findAutowiringCandidate(service_registration_handle_t, const QMetaProperty&);
-
-    bool registerBoundProperty(registration_handle_t target, const char* propName);
-
-    // QObject interface
-public:
-    bool event(QEvent *event) override;
-
-private:
-
-
-    descriptor_list registrations;
-
-    std::unordered_map<QString,DescriptorRegistration*> registrationsByName;
-
-
-
-    mutable std::unordered_map<std::type_index,ProxyRegistrationImpl*> proxyRegistrationCache;
-    mutable QMutex mutex;
-    mutable QWaitCondition condition;
-    std::unordered_map<registration_handle_t,std::unordered_set<QString>> m_boundProperties;
-    std::atomic<unsigned> nextIndex;
-    const QLoggingCategory& m_loggingCategory;
-    QApplicationContext* const m_injectedContext;
-};
-
-
-namespace detail {
-
-class BindingProxy : public QObject {
-    Q_OBJECT
-
-public:
-    BindingProxy(QMetaProperty sourceProp, QObject* source, const detail::property_descriptor& setter, QObject* target);
-
-    static const QMetaMethod& notifySlot();
-
-
-private slots:
-    void notify();
-private:
-    QMetaProperty m_sourceProp;
-    QObject* m_source;
-    QObject* m_target;
-    detail::property_descriptor m_setter;
-};
-}
-
-
-}
-
+#pragma once
+
+#include <memory>
+#include <unordered_set>
+#include <unordered_map>
+#include <deque>
+#include <typeindex>
+#include <QMetaProperty>
+#include <QMutex>
+#include <QWaitCondition>
+#include <QBindable>
+#include "qapplicationcontext.h"
+
+namespace mcnepp::qtdi {
+
+
+///
+/// \brief A ready-to use implementation of the QApplicationContext.
+///
+class StandardApplicationContext final : public QApplicationContext
+{
+    Q_OBJECT
+
+//Forward-declarations of nested class:
+    class CreateRegistrationHandleEvent;
+
+    class DescriptorRegistration;
+
+    struct delegate_tag_t {
+
+    };
+
+public:
+
+
+    ///
+    /// \brief Determines that a StandardApplicationContext is used as a delegate by another ApplicationContext.
+    /// \sa StandardApplicationContext(const QLoggingCategory&, QApplicationContext*, delegate_tag_t);
+    ///
+    static constexpr delegate_tag_t delegate_tag{};
+
+
+    /**
+     * @brief Creates a StandardApplicationContext using an explicit LoggingCategory.
+     * @param loggingCategory a reference to the QLoggingCategory that will be used by this ApplicationContext.
+     * @param parent will become the QObject::parent().
+     */
+    explicit StandardApplicationContext(const QLoggingCategory& loggingCategory, QObject *parent = nullptr):
+        StandardApplicationContext{loggingCategory, this, parent} {
+    }
+
+    /**
+     * @brief Creates a StandardApplicationContext with the default LoggingCategory.
+     * The default LoggingCategory can be obtained via mcnepp::qtdi::defaultLoggingCategory().
+     * @param parent will become the QObject::parent().
+     */
+    explicit StandardApplicationContext(QObject *parent = nullptr) : StandardApplicationContext{defaultLoggingCategory(), this, parent} {
+
+    }
+
+    /**
+     * @brief Creates a StandardApplicationContext using an explicit LoggingCategory and a delegating context.
+     * <br>The delegating context comes into play when another implementor or QApplicationContext wants to use
+     * the class StandardApplicationContext as its *delegate*. When the delegating context invokes StandardApplicationContext::publish(),
+     * itself (and not the *delegate*) must be injected into the *init-methods* of services, as well as into QApplicationContextPostProcessor::process()
+     * methods.
+     * @param loggingCategory a reference to the QLoggingCategory that will be used by this ApplicationContext.
+     * @param delegatingContext the ApplicationContext that delegates its calls to this ApplicationContext. Will also become the QObject::parent().
+     */
+    StandardApplicationContext(const QLoggingCategory& loggingCategory, QApplicationContext* delegatingContext, delegate_tag_t):
+        StandardApplicationContext{loggingCategory, delegatingContext, delegatingContext} {
+    }
+
+    /**
+     * @brief Creates a StandardApplicationContext using a delegating context.
+     * <br>The delegating context comes into play when another implementor or QApplicationContext wants to use
+     * the class StandardApplicationContext as its *delegate*. When the delegating context invokes StandardApplicationContext::publish(),
+     * itself (and not the *delegate*) must be injected into the *init-methods* of services, as well as into QApplicationContextPostProcessor::process()
+     * methods.
+     * @param delegatingContext the ApplicationContext that delegates its calls to this ApplicationContext. Will also become the QObject::parent().
+     */
+    StandardApplicationContext(QApplicationContext* delegatingContext, delegate_tag_t):
+        StandardApplicationContext{defaultLoggingCategory(), delegatingContext, delegatingContext} {
+    }
+
+
+
+    ~StandardApplicationContext();
+
+    virtual bool publish(bool allowPartial = false) final override;
+
+    virtual unsigned published() const final override;
+
+    virtual unsigned pendingPublication() const override;
+
+    virtual QVariant getConfigurationValue(const QString& key, bool searchParentSections) const override;
+
+    virtual const QLoggingCategory& loggingCategory() const override;
+
+    using QApplicationContext::registerObject;
+
+    using QApplicationContext::registerService;
+
+    using QApplicationContext::registerPrototype;
+
+protected:
+
+    virtual service_registration_handle_t registerService(const QString& name, const service_descriptor& descriptor, const service_config& config, ServiceScope scope, QObject* baseObj) override;
+
+    virtual service_registration_handle_t getRegistrationHandle(const QString& name) const override;
+
+    virtual proxy_registration_handle_t getRegistrationHandle(const std::type_info& service_type, const QMetaObject* metaObject) const override;
+
+    virtual QList<service_registration_handle_t> getRegistrationHandles() const override;
+
+
+private:
+
+    StandardApplicationContext(const QLoggingCategory& loggingCategory, QApplicationContext* injectedContext, QObject* parent);
+
+    bool registerAlias(service_registration_handle_t reg, const QString& alias);
+
+
+    using descriptor_set = std::unordered_set<DescriptorRegistration*>;
+
+    using descriptor_list = std::deque<DescriptorRegistration*>;
+
+
+    static constexpr int STATE_INIT = 0;
+    static constexpr int STATE_CREATED = 1;
+    static constexpr int STATE_PUBLISHED = 3;
+    //The state reported by a Service-Template
+    static constexpr int STATE_IGNORE = 4;
+
+    class DescriptorRegistration : public detail::ServiceRegistration {
+        friend class StandardApplicationContext;
+
+        virtual subscription_handle_t createBindingTo(const char* sourcePropertyName, registration_handle_t target, const detail::property_descriptor& targetProperty) override;
+
+
+        virtual subscription_handle_t createAutowiring(const std::type_info& type, detail::q_inject_t injector, registration_handle_t source) override;
+
+
+        QString registeredName() const override {
+            return m_name;
+        }
+
+
+        virtual QApplicationContext* applicationContext() const final override {
+            return m_context->m_injectedContext;
+        }
+
+        const QLoggingCategory& loggingCategory() const {
+            return applicationContext()->loggingCategory();
+        }
+
+
+        virtual QObject* getObject() const = 0;
+
+        virtual int state() const = 0;
+
+        bool isPublished() const {
+            return state() == STATE_PUBLISHED;
+        }
+
+        bool isManaged() const {
+            switch(scope()) {
+            case ServiceScope::PROTOTYPE:
+            case ServiceScope::SINGLETON:
+                return true;
+            default:
+                return false;
+            }
+        }
+
+        virtual const service_descriptor& descriptor() const final override {
+            return m_descriptor;
+        }
+
+
+        virtual QStringList getBeanRefs() const = 0;
+
+        virtual void notifyPublished() = 0;
+
+        virtual bool registerAlias(const QString& alias) override {
+            return m_context->registerAlias(this, alias);
+        }
+
+        bool matches(const std::type_info& type) const override {
+            if(descriptor().matches(type) || type == typeid(QObject)) {
+                return true;
+            }
+            return m_base && m_base->matches(type);
+        }
+
+        bool matches(const dependency_info& info) const {
+            return info.isValid() && matches(info.type) && (!info.has_required_name() || info.expression == registeredName());
+        }
+
+
+        unsigned index() const {
+            return m_index;
+        }
+
+
+
+        static auto matcher(const dependency_info& info) {
+            return [&info](DescriptorRegistration* reg) { return reg->matches(info); };
+        }
+
+
+        DescriptorRegistration(DescriptorRegistration* base, unsigned index, const QString& name, const service_descriptor& desc, StandardApplicationContext* context, QObject* parent);
+
+        DescriptorRegistration(DescriptorRegistration* base, unsigned index, const QString& name, const service_descriptor& desc, StandardApplicationContext* parent) :
+        DescriptorRegistration{base, index, name, desc, parent, parent} {
+
+        }
+
+        virtual QObject* createService(const QVariantList& dependencies, descriptor_list& created) = 0;
+
+        virtual int unpublish() = 0;
+
+        virtual void resolveProperty(const QString& key, const QVariant& value) = 0;
+
+        virtual const QVariantMap& resolvedProperties() const = 0;
+
+        DescriptorRegistration* base() const {
+            return m_base;
+        }
+    protected:
+
+        service_descriptor m_descriptor;
+        QString m_name;
+        std::vector<QPropertyNotifier> bindings;
+        std::unordered_set<std::type_index> autowirings;
+        unsigned const m_index;
+        StandardApplicationContext* const m_context;
+        DescriptorRegistration* const m_base;
+    };
+
+
+
+    class ServiceRegistration : public DescriptorRegistration {
+
+        friend class StandardApplicationContext;
+
+        ServiceRegistration(DescriptorRegistration* base, unsigned index, const QString& name, const service_descriptor& desc, const service_config& config, StandardApplicationContext* context, QObject* parent) :
+            DescriptorRegistration{base, index, name, desc, context, parent},
+            theService(nullptr),
+            m_config(config),
+            m_resolvedProperties{config.properties},
+            m_state(STATE_INIT)        {
+
+        }
+
+        ServiceRegistration(DescriptorRegistration* base, unsigned index, const QString& name, const service_descriptor& desc, const service_config& config, StandardApplicationContext* parent) :
+        ServiceRegistration{base, index, name, desc, config, parent, parent} {
+
+        }
+
+
+        virtual ServiceScope scope() const override {
+            return ServiceScope::SINGLETON;
+        }
+
+
+        virtual const QVariantMap& resolvedProperties() const override {
+            return m_resolvedProperties;
+        }
+
+
+        void notifyPublished() override {
+            if(theService) {
+                m_state = STATE_PUBLISHED;
+                emit objectPublished(theService);
+            }
+        }
+
+        virtual int state() const override {
+            return m_state;
+        }
+
+        virtual QObject* getObject() const override {
+            return theService;
+        }
+
+
+
+
+
+        virtual void print(QDebug out) const override;
+
+        virtual const service_config& config() const override {
+            return m_config;
+        }
+
+        virtual void resolveProperty(const QString& key, const QVariant& value) override {
+            m_resolvedProperties.insert(key, value);
+        }
+
+
+
+        virtual QStringList getBeanRefs() const override;
+
+
+
+        virtual QObject* createService(const QVariantList& dependencies, descriptor_list& created) override;
+
+
+        virtual void onSubscription(subscription_handle_t subscription) override {
+            //If the Service is already present, there is no need to connect to the signal:
+            if(isPublished()) {
+                emit subscription->objectPublished(theService);
+            } else {
+                subscription->connectTo(this);
+            }
+        }
+
+
+
+        void serviceDestroyed(QObject* srv);
+
+
+
+        virtual int unpublish() override;
+
+
+
+    private:
+        QObject* theService;
+        service_config m_config;
+        QMetaObject::Connection onDestroyed;
+        QVariantMap m_resolvedProperties;
+        int m_state;
+        mutable std::optional<QStringList> beanRefsCache;
+    };
+
+    class ServiceTemplateRegistration : public DescriptorRegistration {
+
+        friend class StandardApplicationContext;
+
+        ServiceTemplateRegistration(DescriptorRegistration* base, unsigned index, const QString& name, const service_descriptor& desc, const service_config& config, StandardApplicationContext* context, QObject* parent);
+
+        ServiceTemplateRegistration(DescriptorRegistration* base, unsigned index, const QString& name, const service_descriptor& desc, const service_config& config, StandardApplicationContext* parent) :
+            ServiceTemplateRegistration{base, index, name, desc, config, parent, parent} {
+
+        }
+
+
+        virtual ServiceScope scope() const override {
+            return ServiceScope::TEMPLATE;
+        }
+
+
+        void add(DescriptorRegistration* handle) {
+            derivedServices.push_back(handle);
+            handle->subscribe(proxySubscription);
+        }
+
+        virtual subscription_handle_t createBindingTo(const char* sourcePropertyName, registration_handle_t target, const detail::property_descriptor& targetProperty) override;
+
+        void notifyPublished() override {
+        }
+
+        virtual int state() const override {
+            return STATE_IGNORE;
+        }
+
+        virtual QObject* getObject() const override {
+            return nullptr;
+        }
+
+
+
+
+
+        virtual void print(QDebug out) const override;
+
+        virtual const service_config& config() const override {
+            return m_config;
+        }
+
+
+        virtual void resolveProperty(const QString& key, const QVariant& value) override {
+            m_resolvedProperties.insert(key, value);
+        }
+
+
+        virtual const QVariantMap& resolvedProperties() const override {
+            return m_resolvedProperties;
+        }
+
+
+        virtual QStringList getBeanRefs() const override;
+
+
+
+        virtual QObject* createService(const QVariantList& dependencies, descriptor_list& created) override;
+
+
+        virtual void onSubscription(subscription_handle_t) override;
+
+
+
+
+
+        virtual int unpublish() override {
+            return 0;
+        }
+
+
+
+    private:
+        service_config m_config;
+        QVariantMap m_resolvedProperties;
+        mutable std::optional<QStringList> beanRefsCache;
+        subscription_handle_t proxySubscription;
+        descriptor_list derivedServices;
+    };
+
+
+    class PrototypeRegistration : public DescriptorRegistration {
+
+        friend class StandardApplicationContext;
+
+        PrototypeRegistration(DescriptorRegistration* base, unsigned index, const QString& name, const service_descriptor& desc, const service_config& config, StandardApplicationContext* parent);
+
+        virtual ServiceScope scope() const override {
+            return ServiceScope::PROTOTYPE;
+        }
+
+
+        void notifyPublished() override {
+        }
+
+        virtual int state() const override {
+            return m_state;
+        }
+
+        virtual QObject* getObject() const override {
+            //PrototypeRegistration returns this here. It will be resolved later in QApplicationContext::resolveDependencies().
+            return const_cast<PrototypeRegistration*>(this);
+        }
+
+        virtual void print(QDebug out) const override;
+
+        virtual const service_config& config() const override {
+            return m_config;
+        }
+
+        virtual void resolveProperty(const QString&, const QVariant&) override {
+        }
+
+        virtual const QVariantMap& resolvedProperties() const override {
+            return m_config.properties;
+        }
+
+
+        virtual subscription_handle_t createBindingTo(const char* sourcePropertyName, registration_handle_t target, const detail::property_descriptor& targetProperty) override;
+
+        virtual QStringList getBeanRefs() const override;
+
+
+
+
+        virtual QObject* createService(const QVariantList& dependencies, descriptor_list& created) override;
+
+        virtual void onSubscription(subscription_handle_t subscription) override;
+
+
+
+
+
+        virtual int unpublish() override;
+
+
+        QVariantList m_dependencies;
+
+
+    private:
+        int m_state;
+        service_config m_config;
+        mutable std::optional<QStringList> beanRefsCache;
+        subscription_handle_t proxySubscription;
+    };
+
+    class ObjectRegistration : public DescriptorRegistration {
+
+        friend class StandardApplicationContext;
+
+        ObjectRegistration(unsigned index, const QString& name, const service_descriptor& desc, QObject* obj, StandardApplicationContext* parent) :
+            DescriptorRegistration{nullptr, index, name, desc, parent},
+            theObj(obj){
+            //Do not connect the signal QObject::destroyed if obj is the ApplicationContext itself:
+            if(obj != parent) {
+                connect(obj, &QObject::destroyed, parent, &StandardApplicationContext::contextObjectDestroyed);
+            }
+        }
+
+        void notifyPublished() override {
+        }
+
+        virtual ServiceScope scope() const override {
+            return ServiceScope::EXTERNAL;
+        }
+
+
+        virtual int state() const override {
+            return STATE_PUBLISHED;
+        }
+
+        virtual int unpublish() override {
+            return 0;
+        }
+
+        virtual const QVariantMap& resolvedProperties() const override {
+            return defaultConfig.properties;
+        }
+
+
+
+
+        virtual QObject* getObject() const override {
+            return theObj;
+        }
+
+
+        virtual void resolveProperty(const QString&, const QVariant&) override {
+        }
+
+
+
+        virtual QObject* createService(const QVariantList&, descriptor_list&) override {
+            return theObj;
+        }
+
+
+        virtual QStringList getBeanRefs() const override {
+            return QStringList{};
+        }
+
+        virtual void print(QDebug out) const override;
+
+        virtual const service_config& config() const override {
+            return defaultConfig;
+        }
+
+        virtual void onSubscription(subscription_handle_t subscription) override {
+            emit subscription->objectPublished(theObj);
+        }
+
+
+
+
+
+
+        static const service_config defaultConfig;
+
+
+    private:
+        QObject* const theObj;
+    };
+
+
+    class ProxyRegistrationImpl : public detail::ProxyRegistration {
+
+
+        friend class StandardApplicationContext;
+
+        ProxyRegistrationImpl(const std::type_info& type, const QMetaObject* metaObject, StandardApplicationContext* parent);
+
+
+        virtual subscription_handle_t createAutowiring(const std::type_info& type, detail::q_inject_t injector, registration_handle_t source) override;
+
+        bool matches(const std::type_info& type) const override {
+            return m_type == type || type == typeid(QObject);
+        }
+
+        virtual QApplicationContext* applicationContext() const final override {
+            return m_context->m_injectedContext;
+        }
+
+        virtual QList<service_registration_handle_t> registeredServices() const override;
+
+        virtual const QMetaObject* serviceMetaObject() const override {
+            return m_meta;
+        }
+
+
+        virtual const std::type_info& serviceType() const override {
+            return m_type;
+        }
+
+        bool add(service_registration_handle_t reg) {
+            if(reg->scope() != ServiceScope::TEMPLATE && reg->matches(m_type)) {
+                reg->subscribe(proxySubscription);
+                return true;
+            }
+            return false;
+        }
+
+        virtual void onSubscription(subscription_handle_t subscription) override;
+
+
+
+        virtual void print(QDebug out) const final override {
+            out.nospace().noquote() << "Services [" << registeredServices().size() << "] with service-type '" << m_type.name() << "'";
+        }
+
+        const QLoggingCategory& loggingCategory() const {
+            return applicationContext()->loggingCategory();
+        }
+
+
+        const std::type_info& m_type;
+        const QMetaObject* m_meta;
+        std::unordered_set<std::type_index> autowirings;
+        subscription_handle_t proxySubscription;
+        StandardApplicationContext* const m_context;
+    };
+
+
+
+
+    static QMetaProperty getProperty(registration_handle_t reg, const char* name) {
+        if(auto meta = reg->serviceMetaObject()) {
+            return meta->property(meta->indexOfProperty(name));
+        }
+        return QMetaProperty{};
+    }
+
+
+
+
+    enum class Status {
+        ok,
+        fixable,
+        fatal
+    };
+
+
+    Status validate(bool allowPartial, const descriptor_list& published, descriptor_list& unpublished);
+
+    bool checkTransitiveDependentsOn(const service_descriptor& descriptor, const QString& name, const std::unordered_set<dependency_info>& dependencies) const;
+
+    bool findTransitiveDependenciesOf(const service_descriptor& descriptor, std::unordered_set<dependency_info>& dependents) const;
+
+    void unpublish();
+
+    void contextObjectDestroyed(QObject*);
+
+    DescriptorRegistration* getRegistrationByName(const QString& name) const;
+
+
+    std::pair<QVariant,Status> resolveDependency(const descriptor_list& published, DescriptorRegistration* reg, const dependency_info& d, bool allowPartial);
+
+    static QVariantList resolveDependencies(const QVariantList& dependencies, descriptor_list& created);
+
+    static QVariant resolveDependency(const QVariant& arg, descriptor_list& created);
+
+    Status configure(DescriptorRegistration*, const service_config& config, QObject*, descriptor_list& toBePublished, bool allowPartial);
+
+    Status init(DescriptorRegistration*, const QList<QApplicationContextPostProcessor*>& postProcessors);
+
+    std::pair<Status,bool> resolveBeanRef(QVariant& value, descriptor_list& toBePublished, bool allowPartial);
+
+    std::pair<QVariant,Status> resolvePlaceholders(const QString& key, const service_config& config);
+
+    DescriptorRegistration* findAutowiringCandidate(service_registration_handle_t, const QMetaProperty&);
+
+    bool registerBoundProperty(registration_handle_t target, const char* propName);
+
+    // QObject interface
+public:
+    bool event(QEvent *event) override;
+
+private:
+
+
+    descriptor_list registrations;
+
+    std::unordered_map<QString,DescriptorRegistration*> registrationsByName;
+
+
+
+    mutable std::unordered_map<std::type_index,ProxyRegistrationImpl*> proxyRegistrationCache;
+    mutable QMutex mutex;
+    mutable QWaitCondition condition;
+    std::unordered_map<registration_handle_t,std::unordered_set<QString>> m_boundProperties;
+    std::atomic<unsigned> nextIndex;
+    const QLoggingCategory& m_loggingCategory;
+    QApplicationContext* const m_injectedContext;
+};
+
+
+namespace detail {
+
+class BindingProxy : public QObject {
+    Q_OBJECT
+
+public:
+    BindingProxy(QMetaProperty sourceProp, QObject* source, const detail::property_descriptor& setter, QObject* target);
+
+    static const QMetaMethod& notifySlot();
+
+
+private slots:
+    void notify();
+private:
+    QMetaProperty m_sourceProp;
+    QObject* m_source;
+    QObject* m_target;
+    detail::property_descriptor m_setter;
+};
+}
+
+
+}
+