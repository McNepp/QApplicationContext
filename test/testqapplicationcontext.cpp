--- conflicted
+++ resolved
@@ -1,1477 +1,1386 @@
-#include <QTest>
-#include <QSettings>
-#include <QTemporaryFile>
-#include "standardqapplicationcontext.h"
-#include "appcontexttestclasses.h"
-#include "qtestcase.h"
-
-namespace mcnepp::qtdi {
-
-using namespace qtditest;
-
-template<> struct service_factory<BaseService> {
-    BaseService* operator()() const {
-        return new BaseService;
-    }
-
-    BaseService* operator()(CyclicDependency* dep) const {
-        return new BaseService{dep};
-    }
-
-};
-}
-
-namespace mcnepp::qtditest {
-
-template<typename S> class RegistrationSlot : public QObject {
-public:
-
-    explicit RegistrationSlot(const Registration<S>& registration)
-    {
-        m_subscription = const_cast<Registration<S>&>(registration).subscribe(this, &RegistrationSlot::setObj);
-    }
-
-
-    S* operator->() const {
-        return m_obj.empty() ? nullptr : m_obj.back();
-    }
-
-    S* last() const {
-        return m_obj.empty() ? nullptr : m_obj.back();
-    }
-
-    explicit operator bool() const {
-        return !m_obj.empty();
-    }
-
-
-
-
-    void setObj(S* obj) {
-        m_obj.push_back(obj);
-    }
-
-    bool operator ==(const RegistrationSlot& other) const {
-        return m_obj == other.m_obj;
-    }
-
-    bool operator !=(const RegistrationSlot& other) const {
-        return m_obj != other.m_obj;
-    }
-
-    int invocationCount() const {
-        return m_obj.size();
-    }
-
-    int size() const {
-        return m_obj.size();
-    }
-
-    const QList<S*>& objects() const {
-        return m_obj;
-    }
-
-    Subscription& subscription() {
-        return m_subscription;
-    }
-
-private:
-    QList<S*> m_obj;
-    Subscription m_subscription;
-};
-
-class PostProcessor : public QObject, public QApplicationContextPostProcessor {
-public:
-    explicit PostProcessor(QObject* parent = nullptr) : QObject(parent) {}
-
-    // QApplicationContextServicePostProcessor interface
-    void process(QApplicationContext *appContext, QObject *service, const QVariantMap& additionalInfos) override {
-        if(additionalInfos.contains(".store")) {
-            processedObjects.push_back(service);
-        }
-    }
-
-    QObjectList processedObjects;
-};
-
-class ApplicationContextTest
- : public QObject {
-    Q_OBJECT
-
-public:
-    explicit ApplicationContextTest(QObject* parent = nullptr) : QObject(parent),
-            context(nullptr),
-            config(nullptr) {
-
-    }
-
-private slots:
-
-
-    void init() {
-        settingsFile = new QTemporaryFile;
-        settingsFile->open();
-        config = new QSettings{settingsFile->fileName(), QSettings::Format::IniFormat};
-        context = new StandardApplicationContext;
-    }
-
-    void cleanup() {
-        delete context;
-        delete config;
-        delete settingsFile;
-    }
-
-
-
-
-    void testNoDependency() {
-        bool baseHasFactory = detail::has_service_factory<BaseService>;
-        QVERIFY(baseHasFactory);
-        auto reg = context->registerService<BaseService>();
-        QVERIFY(reg);
-        QVERIFY(!context->getRegistration<BaseService>("anotherName"));
-        QCOMPARE(context->getRegistration<BaseService>(reg.registeredName()), reg);
-        QVERIFY(reg.matches<BaseService>());
-        QVERIFY(reg.as<BaseService>());
-        QVERIFY(!reg.as<BaseService2>());
-        QVERIFY(context->publish());
-        RegistrationSlot<BaseService> slot{reg};
-        QVERIFY(slot);
-    }
-
-    void testWithProperty() {
-        auto reg = context->registerService<QTimer>("timer", make_config({{"interval", 4711}}));
-        QVERIFY(context->publish());
-        RegistrationSlot<QTimer> slot{reg};
-        QCOMPARE(slot->interval(), 4711);
-    }
-
-
-    void testWithPlaceholderProperty() {
-        config->setValue("timerInterval", 4711);
-        context->registerObject(config);
-
-        auto reg = context->registerService<QTimer>("timer", make_config({{"interval", "${timerInterval}"}}));
-        QCOMPARE(reg.registeredProperties()["interval"], "${timerInterval}");
-        QVERIFY(context->publish());
-        QCOMPARE(reg.registeredProperties()["interval"], 4711);
-        RegistrationSlot<QTimer> slot{reg};
-        QCOMPARE(slot->interval(), 4711);
-    }
-
-    void testWithEscapedPlaceholderProperty() {
-
-        auto reg = context->registerService<QTimer>("", make_config({{"objectName", "\\${timerName}"}}));
-        QVERIFY(context->publish());
-        RegistrationSlot<QTimer> slot{reg};
-        QCOMPARE(slot->objectName(), "${timerName}");
-    }
-
-    void testPlaceholderPropertyUsesDefaultValue() {
-
-        auto reg = context->registerService<QTimer>("timer", make_config({{"interval", "${timerInterval:4711}"}}));
-        QVERIFY(context->publish());
-        RegistrationSlot<QTimer> slot{reg};
-        QCOMPARE(slot->interval(), 4711);
-    }
-
-    void testPlaceholderPropertyIgnoresDefaultValue() {
-        config->setValue("timerInterval", 42);
-        context->registerObject(config);
-
-        auto reg = context->registerService<QTimer>("timer", make_config({{"interval", "${timerInterval:4711}"}}));
-        QVERIFY(context->publish());
-        RegistrationSlot<QTimer> slot{reg};
-        QCOMPARE(slot->interval(), 42);
-    }
-
-
-    void testWithUnbalancedPlaceholderProperty() {
-        config->setValue("timerInterval", 4711);
-        context->registerObject(config);
-
-        auto reg = context->registerService<QTimer>("timer", make_config({{"interval", "${timerInterval"}}));
-        QVERIFY(!context->publish());
-    }
-
-    void testWithDollarInPlaceholderProperty() {
-        config->setValue("timerInterval", 4711);
-        context->registerObject(config);
-
-        auto reg = context->registerService<QTimer>("timer", make_config({{"interval", "${$timerInterval}"}}));
-        QVERIFY(!context->publish());
-    }
-
-
-    void testWithEmbeddedPlaceholderProperty() {
-        config->setValue("baseName", "theBase");
-        context->registerObject(config);
-
-        auto reg = context->registerService<BaseService>("base", make_config({{"objectName", "I am ${baseName}!"}}));
-        QVERIFY(context->publish());
-        RegistrationSlot<BaseService> slot{reg};
-
-        QCOMPARE(slot->objectName(), "I am theBase!");
-    }
-
-    void testWithEmbeddedPlaceholderPropertyAndDollarSign() {
-        config->setValue("dollars", "one thousand");
-        context->registerObject(config);
-
-        auto reg = context->registerService<BaseService>("base", make_config({{"objectName", "I have $${dollars}$"}}));
-        QVERIFY(context->publish());
-        RegistrationSlot<BaseService> slot{reg};
-        QCOMPARE(slot->objectName(), "I have $one thousand$");
-    }
-
-
-    void testWithTwoPlaceholders() {
-        config->setValue("section", "BaseServices");
-        config->setValue("baseName", "theBase");
-        context->registerObject(config);
-
-        auto reg = context->registerService<BaseService>("base", make_config({{"objectName", "${section}:${baseName}:yeah"}}));
-        QVERIFY(context->publish());
-        RegistrationSlot<BaseService> slot{reg};
-        QCOMPARE(slot->objectName(), "BaseServices:theBase:yeah");
-    }
-
-
-
-
-    void testWithConfiguredPropertyInSubConfig() {
-        config->setValue("timers/interval", 4711);
-        config->setValue("timers/single", "true");
-        context->registerObject(config);
-
-        auto reg = context->registerService<QTimer>("timer", make_config({{"interval", "${interval}"},
-                                                                          {"singleShot", "${single}"}}, "timers"));
-        QVERIFY(context->publish());
-        RegistrationSlot<QTimer> slot{reg};
-        QCOMPARE(slot->interval(), 4711);
-        QVERIFY(slot->isSingleShot());
-    }
-
-    void testWithUnresolvableProperty() {
-
-        context->registerService<QTimer>("timer", make_config({{"interval", "${interval}"}}));
-        QVERIFY(!context->publish());
-        config->setValue("interval", 4711);
-        context->registerObject(config);
-        QVERIFY(context->publish());
-    }
-
-
-
-    void testWithInvalidProperty() {
-        QVERIFY(!context->registerService<QTimer>("timer", make_config({{"firstName", "Max"}})));
-    }
-
-    void testWithBeanRefProperty() {
-        QTimer timer;
-        timer.setObjectName("aTimer");
-        context->registerObject(&timer);
-        auto reg = context->registerService<BaseService>("base", make_config({{"timer", "&aTimer"}}));
-
-        QVERIFY(context->publish());
-        RegistrationSlot<BaseService> baseSlot{reg};
-        QCOMPARE(baseSlot->m_timer, &timer);
-    }
-
-    void testWithEscapedBeanRefProperty() {
-        auto reg = context->registerService<QTimer>("", make_config({{"objectName", "\\&aTimer"}}));
-
-        QVERIFY(context->publish());
-        RegistrationSlot<QTimer> baseSlot{reg};
-        QCOMPARE(baseSlot->objectName(), "&aTimer");
-    }
-
-
-    void testBindToBeanProperty() {
-        QTimer timer1;
-        BaseService base1;
-        base1.setTimer(&timer1);
-        context->registerObject(&base1, "base1");
-        auto reg2 = context->registerService<BaseService>("base2", make_config({{"timer", "&base1.timer"}}));
-        QVERIFY(context->publish());
-        RegistrationSlot<BaseService> baseSlot2{reg2};
-        QCOMPARE(baseSlot2->timer(), &timer1);
-
-        QTimer timer2;
-        base1.setTimer(&timer2);
-
-        QCOMPARE(baseSlot2->timer(), &timer2);
-    }
-
-    void testBindToBindableBeanProperty() {
-        QTimer timer1;
-        timer1.setInterval(4711);
-        context->registerObject(&timer1, "timer1");
-        auto reg2 = context->registerService<QTimer>("timer2", make_config({{"interval", "&timer1.interval"}}));
-        QVERIFY(context->publish());
-        RegistrationSlot<QTimer> timerSlot2{reg2};
-        QCOMPARE(timerSlot2->interval(), 4711);
-
-        //Modify property "interval" of the timer1 (which resides in the BaseService):
-        timer1.setInterval(1908);
-        //The property "interval" of the timer2 has been bound to "base.timer.interval", thus should change:
-        QCOMPARE(timerSlot2->interval(), 1908);
-    }
-
-<<<<<<< HEAD
-    void testRegistrationBindToProperty() {
-=======
-    void testBindServiceRegistrationToProperty() {
-
-        QTimer timer;
-        timer.setObjectName("timer");
-        auto regTimer = context->registerObject(&timer);
-        auto regBase = context->registerService<BaseService>("base");
-        RegistrationSlot<BaseService> baseSlot{regBase};
-
-
-        auto subscription = bind(regTimer, "objectName", regBase, "foo");
-        QVERIFY(subscription);
-
-
-        QVERIFY(context->publish());
-
-        QCOMPARE(baseSlot->foo(), "timer");
-        timer.setObjectName("another timer");
-        QCOMPARE(baseSlot->foo(), "another timer");
-        subscription.cancel();
-        timer.setObjectName("back to timer");
-        QCOMPARE(baseSlot->foo(), "another timer");
-    }
-
-    void testBindServiceRegistrationToPropertyOfSelf() {
-
-
-        auto regBase = context->registerService<BaseService>("base");
-        RegistrationSlot<BaseService> baseSlot{regBase};
-
-
-        auto subscription = bind(regBase, "objectName", regBase, "foo");
-        QVERIFY(subscription);
-
-
-        QVERIFY(context->publish());
-
-        QCOMPARE(baseSlot->foo(), "base");
-        baseSlot->setObjectName("another base");
-        QCOMPARE(baseSlot->foo(), "another base");
-        subscription.cancel();
-        baseSlot->setObjectName("back to base");
-        QCOMPARE(baseSlot->foo(), "another base");
-    }
-
-    void testBindServiceRegistrationToSamePropertyFails() {
-
-        QTimer timer;
-        timer.setObjectName("timer");
-        auto regTimer = context->registerObject(&timer);
-        auto regBase = context->registerService<BaseService>("base");
-
-
-        QVERIFY(bind(regTimer, "objectName", regBase, "objectName"));
-        //Binding the same property twice must fail:
-        QVERIFY(!bind(regTimer, "objectName", regBase, "objectName"));
-
-    }
-
-    void testBindServiceRegistrationToSelfFails() {
-
-        QTimer timer;
-        timer.setObjectName("timer");
-        auto regTimer = context->registerObject(&timer);
-
-
-        QVERIFY(!bind(regTimer, "objectName", regTimer, "objectName"));
-
-
-    }
-
-    void testBindServiceRegistrationToProxyRegistration() {
-
-        QTimer timer;
-        timer.setObjectName("timer");
-        auto regTimer = context->registerObject(&timer);
-        BaseService base;
-        context->registerObject(&base, "base");
-        auto regBase = context->getRegistration<BaseService>();
-        QVERIFY(bind(regTimer, "objectName", regBase, "foo"));
-        QVERIFY(context->publish());
-        QCOMPARE(base.foo(), "timer");
-
-        RegistrationSlot<BaseService> base2{context->registerService<BaseService>("base2")};
-
-        QVERIFY(context->publish());
-
-        QCOMPARE(base2->foo(), "timer");
-
-        timer.setObjectName("another timer");
-        QCOMPARE(base.foo(), "another timer");
-        QCOMPARE(base2->foo(), "another timer");
-    }
-
-
-
->>>>>>> 9a634697
-
-        QTimer timer;
-        timer.setObjectName("timer");
-        auto regTimer = context->registerObject(&timer);
-        auto regBase = context->registerService<BaseService>("base");
-        RegistrationSlot<BaseService> baseSlot{regBase};
-
-
-        auto subscription = bind(regTimer, "objectName", regBase, "foo");
-        QVERIFY(subscription);
-        //Binding the same property twice must fail:
-        QVERIFY(!bind(regTimer, "objectName", regBase, "foo"));
-
-        QVERIFY(context->publish());
-
-        QCOMPARE(baseSlot->foo(), "timer");
-        timer.setObjectName("another timer");
-        QCOMPARE(baseSlot->foo(), "another timer");
-        subscription.cancel();
-        timer.setObjectName("back to timer");
-        QCOMPARE(baseSlot->foo(), "another timer");
-    }
-
-
-
-    void testRegistrationBindToSameProperty() {
-
-        QTimer timer;
-        timer.setObjectName("timer");
-        auto regTimer = context->registerObject(&timer);
-        auto regBase = context->registerService<BaseService>("base");
-        RegistrationSlot<BaseService> baseSlot{regBase};
-
-
-        QVERIFY(bind(regTimer, "objectName", regBase, "objectName"));
-        //Binding the same property twice must fail:
-        QVERIFY(!bind(regTimer, "objectName", regBase, "objectName"));
-
-        QVERIFY(context->publish());
-
-        QCOMPARE(baseSlot->objectName(), "timer");
-        timer.setObjectName("another timer");
-        QCOMPARE(baseSlot->objectName(), "another timer");
-    }
-
-    void testProxyRegistrationBindToProperty() {
-
-        QTimer timer;
-        timer.setObjectName("timer");
-        auto regTimer = context->registerObject(&timer);
-        BaseService base;
-        context->registerObject(&base, "base");
-        auto regBase = context->getRegistration<BaseService>();
-        QVERIFY(bind(regTimer, "objectName", regBase, "foo"));
-        QVERIFY(context->publish());
-        QCOMPARE(base.foo(), "timer");
-
-        RegistrationSlot<BaseService> base2{context->registerService<BaseService>("base2")};
-
-        QVERIFY(context->publish());
-
-        QCOMPARE(base2->foo(), "timer");
-
-        timer.setObjectName("another timer");
-        QCOMPARE(base.foo(), "another timer");
-        QCOMPARE(base2->foo(), "another timer");
-    }
-
-
-
-
-
-
-
-
-    void testRegistrationBindToSetter() {
-
-        BaseService base;
-        QTimer timer;
-        timer.setObjectName("timer");
-        auto regTimer = context->registerObject(&timer);
-        auto regBase = context->registerObject(&base, "base");
-        auto regInterface = context->getRegistration<Interface1,LookupKind::DYNAMIC>();
-        QVERIFY(bind(regTimer, "objectName", regInterface, &Interface1::setFoo));
-        QCOMPARE(base.foo(), "timer");
-        timer.setObjectName("another timer");
-        QCOMPARE(base.foo(), "another timer");
-    }
-
-
-
-
-    void testBindServiceRegistrationToSetter() {
-
-        BaseService base;
-        QTimer timer;
-        timer.setObjectName("timer");
-        auto regTimer = context->registerObject(&timer);
-        auto regBase = context->registerObject<Interface1>(&base, "base");
-        auto regInterface = context->getRegistration<Interface1>();
-        QVERIFY(bind(regTimer, "objectName", regInterface, &Interface1::setFoo));
-        QCOMPARE(base.foo(), "timer");
-        timer.setObjectName("another timer");
-        QCOMPARE(base.foo(), "another timer");
-    }
-
-
-
-
-    void testAutowiredPropertyByName() {
-        QTimer timer;
-        timer.setObjectName("timer");
-        context->registerObject(&timer);
-        auto reg = context->registerService<BaseService>("base", make_config({}, "", true));
-
-        QVERIFY(context->publish());
-        RegistrationSlot<BaseService> baseSlot{reg};
-        QCOMPARE(baseSlot->m_timer, &timer);
-    }
-
-    void testAutowiredPropertyByType() {
-        QTimer timer;
-        timer.setObjectName("IAmTheRealTimer");
-        context->registerObject(&timer);
-        auto reg = context->registerService<BaseService>("base", make_config({}, "", true));
-
-        context->registerService<BaseService2>("timer");
-
-        QVERIFY(context->publish());
-        RegistrationSlot<BaseService> baseSlot{reg};
-        QCOMPARE(baseSlot->m_timer, &timer);
-    }
-
-
-    void testExplicitPropertyOverridesAutowired() {
-        auto regBase = context->registerService<BaseService>("dependency");
-        auto regBaseToUse = context->registerService<BaseService>("baseToUse", make_config({{".private", "test"}}));
-        auto regCyclic = context->registerService<CyclicDependency>("cyclic", make_config({{"dependency", "&baseToUse"}}, "", true));
-
-        QVERIFY(context->publish());
-        RegistrationSlot<BaseService> baseSlot{regBase};
-        RegistrationSlot<BaseService> baseToUseSlot{regBaseToUse};
-        RegistrationSlot<CyclicDependency> cyclicSlot{regCyclic};
-        QCOMPARE(cyclicSlot->dependency(), baseToUseSlot.last());
-    }
-
-
-    void testAutowiredPropertyWithWrongType() {
-        QObject timer;
-        timer.setObjectName("timer");
-        context->registerObject(&timer);
-        auto reg = context->registerService<BaseService>("base", make_config({}, "", true));
-
-        QVERIFY(context->publish());
-        RegistrationSlot<BaseService> baseSlot{reg};
-        QVERIFY(!baseSlot->m_timer);
-    }
-
-
-    void testWithBeanRefWithAlias() {
-        QTimer timer;
-        timer.setObjectName("aTimer");
-        auto timerReg = context->registerObject(&timer);
-        QVERIFY(timerReg.registerAlias("theTimer"));
-        auto reg = context->registerService<BaseService>("base", make_config({{"timer", "&theTimer"}}));
-
-        QVERIFY(context->publish());
-        RegistrationSlot<BaseService> baseSlot{reg};
-        QCOMPARE(baseSlot->m_timer, &timer);
-    }
-
-
-    void testWithMissingBeanRef() {
-        context->registerService<BaseService>("base", service_config{{{"timer", "&aTimer"}}});
-
-        QVERIFY(!context->publish());
-    }
-
-    void testDestroyRegisteredObject() {
-        std::unique_ptr<Interface1> base = std::make_unique<BaseService>();
-        auto baseReg = context->registerObject(base.get());
-        context->registerService(Service<Interface1,BaseService>{});
-        auto regs = context->getRegistration<Interface1>();
-
-        QCOMPARE(RegistrationSlot<Interface1>{regs}.invocationCount(), 1);
-        QVERIFY(baseReg);
-        base.reset();
-        QVERIFY(!baseReg);
-        QCOMPARE(RegistrationSlot<Interface1>{regs}.invocationCount(), 0);
-    }
-
-    void testDestroyRegisteredServiceExternally() {
-        auto reg = context->registerService(Service<Interface1,BaseService>{});
-        RegistrationSlot<Interface1> slot{reg};
-
-        QVERIFY(reg);
-        context->publish();
-        QCOMPARE(RegistrationSlot<Interface1>{reg}.invocationCount(), 1);
-        QVERIFY(slot);
-        delete slot.last();
-        QVERIFY(reg);
-        QCOMPARE(RegistrationSlot<Interface1>{reg}.invocationCount(), 0);
-    }
-
-    void testDestroyContext() {
-        auto reg = context->registerService(Service<Interface1,BaseService>{});
-
-        QVERIFY(reg);
-        delete context;
-        context = nullptr;
-        QVERIFY(!reg);
-    }
-
-    void testRegisterObjectSignalsImmediately() {
-        BaseService base;
-        RegistrationSlot<BaseService> baseSlot{context->registerObject(&base)};
-        QVERIFY(baseSlot);
-        QVERIFY(context->publish());
-        QCOMPARE(baseSlot.invocationCount(), 1);
-    }
-
-    void testOptionalDependency() {
-        auto reg = context->registerService(Service<DependentService>{injectIfPresent<Interface1>()});
-        QVERIFY(reg);
-        QVERIFY(context->publish());
-        RegistrationSlot<DependentService> service{reg};
-        QVERIFY(!service->m_dependency);
-    }
-
-    void testOptionalDependencyWithAutowire() {
-        auto reg = context->registerService(Service<DependentService>{injectIfPresent<Interface1>()});
-        QVERIFY(reg.autowire(&DependentService::setBase));
-        RegistrationSlot<DependentService> service{reg};
-        QVERIFY(context->publish());
-        QVERIFY(!service->m_dependency);
-        auto baseReg = context->registerService(Service<Interface1,BaseService>{});
-        RegistrationSlot<Interface1> baseSlot{baseReg};
-        QVERIFY(context->publish());
-        QVERIFY(service->m_dependency);
-        QCOMPARE(service->m_dependency, baseSlot.last());
-    }
-
-    void testCardinalityNDependencyWithAutowire() {
-        auto reg = context->registerService(Service<CardinalityNService>{injectAll<Interface1>()});
-        QVERIFY(reg.autowire(&CardinalityNService::addBase));
-        RegistrationSlot<CardinalityNService> service{reg};
-        QVERIFY(context->publish());
-        QCOMPARE(service->my_bases.size(), 0);
-        auto baseReg1 = context->registerService(Service<Interface1,BaseService>{});
-        RegistrationSlot<Interface1> baseSlot1{baseReg1};
-        auto baseReg2 = context->registerService(Service<Interface1,BaseService2>{});
-        RegistrationSlot<Interface1> baseSlot2{baseReg2};
-
-        QVERIFY(context->publish());
-        QCOMPARE(service->my_bases.size(), 2);
-        QVERIFY(service->my_bases.contains(baseSlot1.last()));
-        QVERIFY(service->my_bases.contains(baseSlot2.last()));
-    }
-
-
-    void testInitMethod() {
-        auto baseReg = context->registerService<BaseService>("base", make_config({}, "", false, "init"));
-        QVERIFY(context->publish());
-
-        RegistrationSlot<BaseService> baseSlot{baseReg};
-        QVERIFY(baseSlot->wasInitialized());
-    }
-
-    void testInitMethodWithContext() {
-        auto baseReg = context->registerService<BaseService>("base", make_config({}, "", false, "initContext"));
-        QVERIFY(context->publish());
-
-        RegistrationSlot<BaseService> baseSlot{baseReg};
-        QCOMPARE(baseSlot->context(), context);
-    }
-
-    void testNonExistingInitMethod() {
-        QVERIFY(!context->registerService<BaseService>("base", make_config({}, "", false, "start")));
-    }
-
-
-
-    void testAmbiuousMandatoryDependency() {
-        BaseService base;
-        context->registerObject<Interface1>(&base, "base");
-        BaseService myBase;
-        context->registerObject<Interface1>(&myBase, "myBase");
-        context->registerService(Service<DependentService>{inject<Interface1>()});
-        QVERIFY(!context->publish());
-    }
-
-    void testAmbiuousOptionalDependency() {
-        BaseService base;
-        context->registerObject<Interface1>(&base, "base");
-        BaseService myBase;
-        context->registerObject<Interface1>(&myBase, "myBase");
-        context->registerService(Service<DependentService>{injectIfPresent<Interface1>()});
-        QVERIFY(!context->publish());
-    }
-
-
-    void testNamedMandatoryDependency() {
-        BaseService base;
-        auto baseReg= context->registerObject<Interface1>(&base, "base");
-        auto reg = context->registerService(Service<DependentService>{inject<Interface1>("myBase")});
-        QVERIFY(!context->publish());
-        baseReg.registerAlias("myBase");
-        QVERIFY(context->publish());
-        RegistrationSlot<DependentService> service{reg};
-        QCOMPARE(service->m_dependency, &base);
-    }
-
-
-    void testConstructorValues() {
-        BaseService base;
-        auto reg = context->registerService(Service<DependentService>{4711, QString{"https://web.de"}, &base}, "dep");
-        QVERIFY(reg);
-        QVERIFY(context->publish());
-        RegistrationSlot<DependentService> service{reg};
-        QCOMPARE(service->m_dependency, &base);
-        QCOMPARE(service->m_id, 4711);
-        QCOMPARE(service->m_url, QString{"https://web.de"});
-    }
-
-    void testResolveConstructorValues() {
-        config->setValue("section/url", "https://google.de/search");
-        config->setValue("section/term", "something");
-        config->setValue("section/id", "4711");
-        context->registerObject(config);
-        BaseService base;
-        auto reg = context->registerService(Service<DependentService>{resolve<int>("${id}"), resolve("${url}?q=${term}"), &base}, "dep", make_config({}, "section"));
-        QVERIFY(reg);
-        QVERIFY(context->publish());
-        RegistrationSlot<DependentService> service{reg};
-        QCOMPARE(service->m_dependency, &base);
-        QCOMPARE(service->m_id, 4711);
-        QCOMPARE(service->m_url, QString{"https://google.de/search?q=something"});
-    }
-
-    void testFailResolveConstructorValues() {
-        BaseService base;
-        auto reg = context->registerService(Service<DependentService>{4711, resolve("${url}"), &base}, "dep");
-        QVERIFY(reg);
-        QVERIFY(!context->publish());
-    }
-
-    void testResolveConstructorValuesWithDefault() {
-        BaseService base;
-        auto reg = context->registerService(Service<DependentService>{resolve("${id}", 4711), resolve("${url}", QString{"localhost:8080"}), &base}, "dep");
-        QVERIFY(reg);
-        RegistrationSlot<DependentService> service{reg};
-
-        QVERIFY(context->publish());
-        QCOMPARE(service->m_id, 4711);
-        QCOMPARE(service->m_url, QString{"localhost:8080"});
-
-    }
-
-    void testResolveConstructorValuesPrecedence() {
-        BaseService base;
-        auto reg = context->registerService(Service<DependentService>{resolve("${id:42}", 4711), resolve("${url:n/a}", QString{"localhost:8080"}), &base}, "dep");
-        QVERIFY(reg);
-        RegistrationSlot<DependentService> service{reg};
-
-        QVERIFY(context->publish());
-        QCOMPARE(service->m_id, 42);
-        QCOMPARE(service->m_url, QString{"n/a"});
-
-    }
-
-
-    void testMixConstructorValuesWithDependency() {
-        BaseService base;
-        context->registerObject<Interface1>(&base, "base");
-        auto reg = context->registerService(Service<DependentService>{4711, QString{"https://web.de"}, inject<Interface1>()}, "dep");
-        QVERIFY(reg);
-        QVERIFY(context->publish());
-        RegistrationSlot<DependentService> service{reg};
-        QCOMPARE(service->m_dependency, &base);
-        QCOMPARE(service->m_id, 4711);
-        QCOMPARE(service->m_url, QString{"https://web.de"});
-    }
-    void testNamedOptionalDependency() {
-        BaseService base;
-        context->registerObject<Interface1>(&base, "base");
-        auto depReg = context->registerService(Service<DependentService>{injectIfPresent<Interface1>("myBase")});
-        auto depReg2 = context->registerService(Service<DependentService>{injectIfPresent<Interface1>("base")});
-
-        QVERIFY(context->publish());
-        RegistrationSlot<DependentService> depSlot{depReg};
-        QVERIFY(!depSlot->m_dependency);
-        RegistrationSlot<DependentService> depSlot2{depReg2};
-        QCOMPARE(depSlot2->m_dependency, &base);
-
-    }
-
-
-
-    void testPrivateCopyDependency() {
-        auto depReg = context->registerService(Service<DependentService>{injectPrivateCopy<BaseService>()}, "dependent");
-        auto threeReg = context->registerService(Service<ServiceWithThreeArgs>{inject<BaseService>(), injectPrivateCopy<DependentService>(), inject<BaseService2>()}, "three");
-        QVERIFY(context->publish());
-        RegistrationSlot<DependentService> dependentSlot{depReg};
-        RegistrationSlot<BaseService> baseSlot{context->getRegistration<BaseService>()};
-        RegistrationSlot<ServiceWithThreeArgs> threeSlot{threeReg};
-        QVERIFY(dependentSlot->m_dependency);
-        QVERIFY(baseSlot);
-        QVERIFY(threeSlot);
-        QCOMPARE_NE(dependentSlot->m_dependency, baseSlot.last());
-        QCOMPARE_NE(threeSlot->m_dep, dependentSlot.last());
-        QCOMPARE(baseSlot.invocationCount(), 1);
-        QCOMPARE(dependentSlot.invocationCount(), 1);
-    }
-
-    void testPrivateCopyDependencyWithRequiredName() {
-        context->registerService(Service<Interface1,BaseService>{}, "base1");
-        auto depReg = context->registerService(Service<DependentService>{injectPrivateCopy<Interface1>("base2")}, "dependent");
-        QVERIFY(!context->publish());
-        context->registerService(Service<Interface1,BaseService2>{}, "base2");
-        QVERIFY(context->publish());
-        RegistrationSlot<DependentService> dependentSlot{depReg};
-        RegistrationSlot<Interface1> baseSlot{context->getRegistration<Interface1>()};
-        QVERIFY(dependentSlot->m_dependency);
-        QVERIFY(baseSlot);
-        QCOMPARE_NE(dependentSlot->m_dependency, baseSlot.last());
-        QVERIFY(dynamic_cast<BaseService2*>(dependentSlot->m_dependency));
-    }
-
-    void testInvalidPrivateCopyDependency() {
-        BaseService base;
-        context->registerObject<Interface1>(&base, "base");
-        context->registerService(Service<DependentService>{injectPrivateCopy<Interface1>()}, "dependent");
-        QVERIFY(!context->publish());
-    }
-
-    void testAutoDependency() {
-        auto reg = context->registerService(Service<DependentService>{inject<BaseService>()});
-        QVERIFY(reg);
-        QVERIFY(context->publish());
-        RegistrationSlot<DependentService> service{reg};
-        RegistrationSlot<BaseService> baseSlot{context->getRegistration<BaseService>()};
-        QVERIFY(baseSlot);
-        QCOMPARE(service->m_dependency, baseSlot.last());
-    }
-
-    void testPrefersExplicitOverAutoDependency() {
-        BaseService base;
-        auto reg = context->registerService(Service<DependentService>{inject<BaseService>()});
-        QVERIFY(reg);
-        context->registerObject(&base);
-        QVERIFY(context->publish());
-        RegistrationSlot<DependentService> service{reg};
-        RegistrationSlot<BaseService> baseSlot{context->getRegistration<BaseService>()};
-        QCOMPARE(baseSlot.last(), &base);
-        QCOMPARE(service->m_dependency, &base);
-    }
-
-
-
-
-    void testAdvertiseAs() {
-        auto reg = context->registerService(Service<BaseService>{}.advertiseAs<Interface1>());
-        auto simpleReg = context->registerService(Service<Interface1,BaseService>{});
-        QVERIFY(reg);
-        QVERIFY(simpleReg.as<Interface1>());
-        QVERIFY(simpleReg.as<BaseService>());
-        QVERIFY(!simpleReg.as<BaseService2>());
-        QCOMPARE(reg, simpleReg);
-        auto failedReg = context->registerService(Service<BaseService>{}.advertiseAs<Interface1,TimerAware>());
-        //You cannot register a Service with the same implementation-type and primary interface-type, but different addtional service-types:
-        QVERIFY(!failedReg);
-
-    }
-
-    void testAdvertiseAsNamed() {
-        auto reg = context->registerService(Service<BaseService>{}.advertiseAs<Interface1>(), "base");
-        auto simpleReg = context->registerService(Service<Interface1,BaseService>{}, "base");
-        QVERIFY(reg);
-        QCOMPARE(reg, simpleReg);
-        auto timerReg = context->registerService(Service<BaseService>{}.advertiseAs<Interface1,TimerAware>(), "timeraware");
-        QVERIFY(timerReg);
-        QVERIFY(timerReg.as<Interface1>());
-        QVERIFY(timerReg.as<BaseService>());
-        QVERIFY(timerReg.as<TimerAware>());
-        QVERIFY(!timerReg.as<BaseService2>());
-        QCOMPARE_NE(timerReg, reg);
-        auto bases = context->getRegistration<BaseService>().registeredServices();
-        QCOMPARE(bases.size(), 2);
-        int timerCount = 0;
-        for(auto& reg : bases) {
-            if(reg.as<TimerAware>()) {
-                ++timerCount;
-                QCOMPARE(reg, timerReg);
-            }
-        }
-        QCOMPARE(timerCount, 1);
-
-        auto timers = context->getRegistration<TimerAware>().registeredServices();
-        QCOMPARE(timers.size(), 1);
-        QCOMPARE(timers[0], timerReg);
-
-
-    }
-
-    void testAdvertiseAdditionalInterface() {
-        auto reg = context->registerService(Service<BaseService>{}.advertiseAs<Interface1,TimerAware>());
-        auto baseReg = context->getRegistration<BaseService>();
-        auto ifaceReg = context->getRegistration<Interface1>();
-        auto timerReg= context->getRegistration<TimerAware>();
-        QCOMPARE(ifaceReg.registeredServices().size(), 1);
-        QCOMPARE(timerReg.registeredServices().size(), 1);
-        QCOMPARE(baseReg.registeredServices().size(), 1);
-        QVERIFY(context->publish());
-        RegistrationSlot<Interface1> ifaceSlot{ifaceReg};
-        RegistrationSlot<TimerAware> timerSlot{timerReg};
-        QVERIFY(ifaceSlot);
-        QVERIFY(timerSlot);
-
-    }
-
-    void testAdvertiseObjectAsNotImplementedInterface() {
-        BaseService2 base;
-        auto failedReg = context->registerObject<Interface1,TimerAware>(&base);
-    }
-
-   void testAdvertiseObjectAs() {
-        BaseService base;
-        auto simpleReg = context->registerObject<Interface1>(&base);
-        QVERIFY(simpleReg);
-        auto failedReg = context->registerObject<Interface1,TimerAware>(&base);
-        //You cannot register the same Object with the same implementation-type and primary interface-type, but different addtional service-types:
-        QVERIFY(!failedReg);
-
-    }
-
-
-    void testAdvertiseObjectAsNamed() {
-        BaseService base;
-        auto reg = context->registerObject<Interface1>(&base, "base");
-        QVERIFY(reg);
-        auto simpleReg = context->registerObject<Interface1,TimerAware>(&base, "base");
-        QVERIFY(!simpleReg);
-
-    }
-
-    void testAdvertiseObjectWithAdditionalInterface() {
-        BaseService base;
-        auto reg = context->registerObject<Interface1,TimerAware>(&base);
-        auto baseReg = context->getRegistration<BaseService>();
-        auto ifaceReg = context->getRegistration<Interface1>();
-        auto timerReg= context->getRegistration<TimerAware>();
-        QCOMPARE(ifaceReg.registeredServices().size(), 1);
-        QCOMPARE(timerReg.registeredServices().size(), 1);
-        QCOMPARE(baseReg.registeredServices().size(), 1);
-        QVERIFY(context->publish());
-        RegistrationSlot<Interface1> ifaceSlot{ifaceReg};
-        RegistrationSlot<TimerAware> timerSlot{timerReg};
-        QVERIFY(ifaceSlot);
-        QVERIFY(timerSlot);
-
-    }
-
-
-    void testRegisterAlias() {
-        auto reg = context->registerService(Service<Interface1,BaseService>{}, "base");
-        auto reg2 = context->registerService(Service<Interface1,BaseService2>{}, "base2");
-        QVERIFY(reg.registerAlias("Hugo"));
-        QVERIFY(reg.registerAlias("Hugo")); //Should be idempotent
-        QVERIFY(reg.registerAlias("Jill"));
-        QVERIFY(!reg.registerAlias("base2"));
-        QVERIFY(!reg2.registerAlias("base"));
-        QVERIFY(!reg2.registerAlias("Hugo"));
-        QCOMPARE(context->getRegistration<Interface1>("base"), reg);
-        QCOMPARE(context->getRegistration<Interface1>("Hugo"), reg);
-        QCOMPARE(context->getRegistration<Interface1>("Jill"), reg);
-    }
-
-
-    void testRegisterTwiceDifferentImpl() {
-        auto reg = context->registerService(Service<Interface1,BaseService>{});
-        QVERIFY(reg);
-        //Same Interface, different implementation:
-        auto reg2 = context->registerService(Service<Interface1,BaseService2>{});
-
-        QCOMPARE_NE(reg2, reg);
-        QCOMPARE(reg, context->getRegistration<Interface1>(reg.registeredName()));
-        QCOMPARE(reg2, context->getRegistration<Interface1>(reg2.registeredName()));
-
-        QVERIFY(!context->getRegistration<Interface1>(""));
-    }
-
-    void testRegisterTwiceDifferentName() {
-        auto reg = context->registerService(Service<Interface1,BaseService>{}, "base");
-        QVERIFY(reg);
-        //Same Interface, same implementation, but different name:
-        auto another = context->registerService(Service<Interface1,BaseService>{}, "alias");
-        QVERIFY(another);
-        QCOMPARE_NE(reg, another);
-    }
-
-    void testRegisterSameObjectTwiceWithDifferentInterfaces() {
-        BaseService service;
-        service.setObjectName("base");
-        auto reg = context->registerObject(&service);
-        QVERIFY(reg);
-        auto reg4 = context->registerObject<Interface1>(&service, "alias");
-        QCOMPARE_NE(reg4, reg);
-    }
-
-    void testRegisterSameObjectMultipleTimesWithDifferentNames() {
-        BaseService service;
-        auto reg = context->registerObject(&service, "base");
-
-        QVERIFY(reg);
-        QCOMPARE(reg.registeredName(), "base");
-        QVERIFY(!context->registerObject(&service, "alias"));
-    }
-
-    void testRegisterAnonymousObjectTwice() {
-        BaseService service;
-        auto reg = context->registerObject(&service);
-        QVERIFY(reg);
-        auto reg4 = context->registerObject(&service);
-        QCOMPARE(reg4, reg);
-
-    }
-
-    void testRegisterSameObjectAnonymousThenNamed() {
-        BaseService service;
-        auto reg = context->registerObject(&service);
-        QVERIFY(reg);
-        QVERIFY(!context->registerObject(&service, "base"));
-
-    }
-
-    void testRegisterSameObjectNamedThenAnonymous() {
-        BaseService service;
-        auto reg = context->registerObject(&service, "base");
-        QVERIFY(reg);
-        auto reg2 = context->registerObject(&service);
-        QCOMPARE(reg, reg2);
-
-    }
-
-    void testRegisterDifferentObjectsOfSameType() {
-        BaseService service1;
-        BaseService service2;
-        auto reg1 = context->registerObject(&service1);
-        auto reg2 = context->registerObject(&service2);
-        QVERIFY(reg1);
-        QVERIFY(reg2);
-        QCOMPARE_NE(reg1, reg2);
-
-    }
-
-
-    void testRegisterTwiceDifferentProperties() {
-        auto reg = context->registerService(Service<Interface1,BaseService>{});
-        QVERIFY(reg);
-        //Same Interface, same implementation, but different properties:
-        auto reg2 = context->registerService(Service<Interface1,BaseService>{}, "", make_config({{"objectName", "tester"}}));
-        QCOMPARE_NE(reg2, reg);
-        QVariantMap expectedProperties{{"objectName", "tester"}};
-        QCOMPARE(reg2.registeredProperties(), expectedProperties);
-    }
-
-    void testFailRegisterTwiceSameName() {
-        auto reg = context->registerService(Service<Interface1,BaseService>{}, "base");
-        QVERIFY(reg);
-
-        //Everything is different, but the name:
-        auto reg2 = context->registerService(Service<DependentService>{inject<BaseService>()}, "base");
-        QVERIFY(!reg2);
-    }
-
-
-
-    void testFailRegisterTwice() {
-        auto reg = context->registerService(Service<Interface1,BaseService>{});
-        QVERIFY(reg);
-
-        //Same Interface, same implementation, same properties, same name:
-        auto reg2 = context->registerService(Service<Interface1,BaseService>{});
-        QCOMPARE(reg2, reg);
-    }
-
-
-
-    void testServiceRegistrationEquality() {
-        auto reg = context->registerService(Service<Interface1,BaseService>{});
-        QVERIFY(reg);
-        auto anotherReg = context->registerService(Service<Interface1,BaseService>{});
-        QVERIFY(anotherReg);
-        QCOMPARE(reg, anotherReg);
-
-        QCOMPARE_NE(reg, ServiceRegistration<Interface1>{});
-    }
-
-
-
-    void testInvalidServiceRegistrationEquality() {
-        ServiceRegistration<Interface1> invalidReg;
-        QVERIFY(!invalidReg);
-        QCOMPARE(invalidReg.registeredName(), QString{});
-        qCInfo(loggingCategory()) << invalidReg;
-
-        ServiceRegistration<Interface1> anotherInvalidReg;
-        //Two invalid registrations are never equal:
-        QCOMPARE_NE(anotherInvalidReg, invalidReg);
-    }
-
-
-
-    void testDependencyWithRequiredName() {
-        auto reg1 = context->registerService(Service<Interface1,BaseService>{}, "base1");
-        auto reg = context->registerService(Service<DependentService>{inject<Interface1>("base2")});
-        QVERIFY(!context->publish());
-        auto reg2 = context->registerService(Service<Interface1,BaseService2>{}, "base2");
-        QVERIFY(context->publish());
-        auto regs = context->getRegistration<Interface1>();
-        RegistrationSlot<Interface1> base2{reg2};
-        RegistrationSlot<DependentService> service{reg};
-        QCOMPARE(service->m_dependency, base2.last());
-
-    }
-
-
-
-    void testCardinalityNService() {
-        auto reg1 = context->registerService(Service<Interface1,BaseService>{}, "base1");
-        auto reg2 = context->registerService(Service<Interface1,BaseService2>{}, "base2");
-        auto reg = context->registerService(Service<CardinalityNService>{injectAll<Interface1>()});
-        QVERIFY(context->publish());
-        auto regs = context->getRegistration<Interface1>();
-        QCOMPARE(regs.registeredServices().size(), 2);
-        RegistrationSlot<Interface1> base1{reg1};
-        RegistrationSlot<Interface1> base2{reg2};
-        RegistrationSlot<CardinalityNService> service{reg};
-        QCOMPARE_NE(base1, base2);
-
-        QCOMPARE(service->my_bases.size(), 2);
-
-        RegistrationSlot<Interface1> services{regs};
-        QCOMPARE(services.invocationCount(), 2);
-        QVERIFY(service->my_bases.contains(base1.last()));
-        QVERIFY(service->my_bases.contains(base2.last()));
-
-    }
-
-    void testCardinalityNServiceWithRequiredName() {
-        auto reg1 = context->registerService(Service<Interface1,BaseService>{}, "base1");
-        auto reg2 = context->registerService(Service<Interface1,BaseService2>{}, "base2");
-        auto reg = context->registerService(Service<CardinalityNService>{injectAll<Interface1>("base2")});
-        QVERIFY(context->publish());
-        auto regs = context->getRegistration<Interface1>();
-        RegistrationSlot<Interface1> base1{reg1};
-        RegistrationSlot<Interface1> base2{reg2};
-        RegistrationSlot<CardinalityNService> service{reg};
-        QCOMPARE_NE(base1, base2);
-        QCOMPARE(service->my_bases.size(), 1);
-
-        RegistrationSlot<Interface1> services{regs};
-        QCOMPARE(services.invocationCount(), 2);
-        QCOMPARE(service->my_bases[0], services.last());
-
-    }
-
-    void testCancelSubscription() {
-        auto reg = context->getRegistration<Interface1>();
-        RegistrationSlot<Interface1> services{reg};
-        context->registerService(Service<Interface1,BaseService>{}, "base1");
-        context->publish();
-        QCOMPARE(1, services.size());
-        BaseService2 base2;
-        context->registerObject<Interface1>(&base2);
-        QCOMPARE(2, services.size());
-        services.subscription().cancel();
-        BaseService2 base3;
-        context->registerObject<Interface1>(&base3);
-        QCOMPARE(2, services.size());
-    }
-
-    void testCancelAutowireSubscription() {
-        auto reg = context->registerService<CardinalityNService>(Service<CardinalityNService>{injectAll<Interface1>()});
-        auto subscription = reg.autowire(&CardinalityNService::addBase);
-        RegistrationSlot<CardinalityNService> slot{reg};
-        context->publish();
-        QCOMPARE(slot->my_bases.size(), 0);
-        context->registerService(Service<Interface1,BaseService>{}, "base1");
-
-        context->publish();
-
-        QCOMPARE(slot->my_bases.size(), 1);
-        BaseService2 base2;
-        context->registerObject<Interface1>(&base2);
-        QCOMPARE(slot->my_bases.size(), 2);
-        subscription.cancel();
-        BaseService2 base3;
-        context->registerObject<Interface1>(&base3);
-        QCOMPARE(slot->my_bases.size(), 2);
-    }
-
-
-    void testPostProcessor() {
-        auto processReg = context->registerService<PostProcessor>();
-        auto reg1 = context->registerService(Service<Interface1,BaseService>{}, "base1", service_config{{{".store", true}}});
-        auto reg2 = context->registerService(Service<Interface1,BaseService2>{}, "base2");
-        auto reg = context->registerService(Service<CardinalityNService>{injectAll<Interface1>()}, "card", make_config({{".store", true}}));
-        QVERIFY(context->publish());
-        auto regs = context->getRegistration<Interface1>();
-        RegistrationSlot<Interface1> base1{reg1};
-        RegistrationSlot<Interface1> base2{reg2};
-        RegistrationSlot<CardinalityNService> service{reg};
-        RegistrationSlot<PostProcessor> processSlot{processReg};
-        QCOMPARE_NE(base1, base2);
-        QCOMPARE(service->my_bases.size(), 2);
-
-        RegistrationSlot<Interface1> services{regs};
-        QCOMPARE(services.invocationCount(), 2);
-        QCOMPARE(processSlot->processedObjects.size(), 2);
-        QVERIFY(processSlot->processedObjects.contains(dynamic_cast<QObject*>(base1.last())));
-        QVERIFY(!processSlot->processedObjects.contains(dynamic_cast<QObject*>(base2.last())));
-        QVERIFY(processSlot->processedObjects.contains(service.last()));
-
-    }
-
-
-
-    void testCardinalityNServiceEmpty() {
-        auto reg = context->registerService(Service<CardinalityNService>{injectAll<Interface1>()});
-        QVERIFY(context->publish());
-        RegistrationSlot<CardinalityNService> service{reg};
-        QCOMPARE(service->my_bases.size(), 0);
-    }
-
-
-
-    void testUseViaImplType() {
-        context->registerService(Service<Interface1,BaseService>{});
-        context->registerService(Service<DependentService>{inject<BaseService>()});
-        QVERIFY(context->publish());
-    }
-
-
-
-
-    void testRegisterByServiceType() {
-        auto reg = context->registerService(Service<Interface1,BaseService>{});
-        QVERIFY(reg);
-        QVERIFY(reg.matches<Interface1>());
-        QVERIFY(reg.matches<BaseService>());
-        QVERIFY(reg.as<Interface1>());
-        QVERIFY(reg.as<BaseService>());
-        QVERIFY(!reg.as<BaseService2>());
-        QVERIFY(context->publish());
-    }
-
-
-
-    void testMissingDependency() {
-        auto reg = context->registerService(Service<DependentService>{inject<Interface1>()});
-        QVERIFY(reg);
-        QVERIFY(!context->publish());
-        context->registerService(Service<Interface1,BaseService>{});
-        QVERIFY(context->publish());
-    }
-
-    void testCyclicDependency() {
-        auto reg1 = context->registerService(Service<BaseService>{inject<CyclicDependency>()});
-        QVERIFY(reg1);
-
-
-
-        auto reg2 = context->registerService(Service<CyclicDependency>{inject<BaseService>()});
-        QVERIFY(!reg2);
-
-    }
-
-    void testWorkaroundCyclicDependencyWithBeanRef() {
-        auto regBase = context->registerService(Service<BaseService>{inject<CyclicDependency>()}, "base");
-        QVERIFY(regBase);
-
-
-
-        auto regCyclic = context->registerService<CyclicDependency>( "cyclic", make_config({{"dependency", "&base"}}));
-        QVERIFY(regCyclic);
-
-        QVERIFY(context->publish());
-
-        RegistrationSlot<CyclicDependency> cyclicSlot{regCyclic};
-        RegistrationSlot<BaseService> baseSlot{regBase};
-
-        QVERIFY(cyclicSlot);
-        QCOMPARE(cyclicSlot.last(), baseSlot->dependency());
-        QCOMPARE(baseSlot.last(), cyclicSlot->dependency());
-
-    }
-
-    void testWorkaroundCyclicDependencyWithAutowiring() {
-        auto regBase = context->registerService(Service<BaseService>{inject<CyclicDependency>()}, "dependency");
-        QVERIFY(regBase);
-
-
-
-        auto regCyclic = context->registerService<CyclicDependency>( "cyclic", make_config({}, "", true));
-        QVERIFY(regCyclic);
-
-        QVERIFY(context->publish());
-
-        RegistrationSlot<CyclicDependency> cyclicSlot{regCyclic};
-        RegistrationSlot<BaseService> baseSlot{regBase};
-
-        QVERIFY(cyclicSlot);
-        QCOMPARE(cyclicSlot.last(), baseSlot->dependency());
-        QCOMPARE(baseSlot.last(), cyclicSlot->dependency());
-
-    }
-
-
-
-
-
-    void testPublishAdditionalServices() {
-
-        unsigned contextPublished = context->published();
-        unsigned contextPending = context->pendingPublication();
-        connect(context, &QApplicationContext::publishedChanged, this, [this,&contextPublished] {contextPublished = context->published();});
-        connect(context, &QApplicationContext::pendingPublicationChanged, this, [this,&contextPending] {contextPending = context->pendingPublication();});
-        auto baseReg = context->getRegistration<Interface1>();
-        context->registerService(Service<Interface1,BaseService>{}, "base");
-        QCOMPARE(contextPending, 1);
-        RegistrationSlot<Interface1> baseSlot{baseReg};
-        auto regDep = context->registerService(Service<DependentService>{inject<Interface1>()});
-        RegistrationSlot<DependentService> depSlot{regDep};
-        QCOMPARE(contextPending, 2);
-        QCOMPARE(contextPublished, 0);
-        QVERIFY(context->publish());
-        QCOMPARE(contextPending, 0);
-        QCOMPARE(contextPublished, 2);
-
-        QVERIFY(baseSlot);
-        QVERIFY(depSlot);
-        QCOMPARE(baseSlot.invocationCount(), 1);
-
-        auto anotherBaseReg = context->registerService(Service<Interface1,BaseService2>{}, "anotherBase");
-        QCOMPARE(contextPending, 1);
-        QCOMPARE(contextPublished, 2);
-
-        RegistrationSlot<Interface1> anotherBaseSlot{anotherBaseReg};
-        auto regCard = context->registerService(Service<CardinalityNService>{injectAll<Interface1>()});
-        QCOMPARE(contextPending, 2);
-        QCOMPARE(contextPublished, 2);
-
-
-        RegistrationSlot<CardinalityNService> cardSlot{regCard};
-        QVERIFY(context->publish());
-        QCOMPARE(contextPending, 0);
-        QCOMPARE(contextPublished, 4);
-        QVERIFY(cardSlot);
-        QCOMPARE(cardSlot->my_bases.size(), 2);
-        QCOMPARE(baseSlot.invocationCount(), 2);
-        QCOMPARE(baseSlot.last(), anotherBaseSlot.last());
-
-    }
-
-
-
-    void testPublishAll() {
-        QObjectList destroyedInOrder;
-        QObjectList publishedInOrder;
-        auto destroyHandler = [&destroyedInOrder](QObject* service) {destroyedInOrder.push_back(service);};
-        auto published = [this,&publishedInOrder,destroyHandler](QObject* service) {
-            publishedInOrder.push_back(service);
-            connect(service, &QObject::destroyed, this, destroyHandler);
-         };
-
-        auto baseReg = context->registerService<BaseService>("base");
-        baseReg.subscribe(this, published);
-        auto base2Reg = context->registerService<BaseService2>("base2");
-        base2Reg.subscribe(this, published);
-        auto dependent2Reg = context->registerService(Service<DependentServiceLevel2>{inject<DependentService>()}, "dependent2");
-        dependent2Reg.subscribe(this, published);
-        auto dependentReg = context->registerService(Service<DependentService>{inject<BaseService>()}, "dependent");
-        dependentReg.subscribe(this, published);
-        auto threeReg = context->registerService(Service<ServiceWithThreeArgs>{inject<BaseService>(), inject<DependentService>(), inject<BaseService2>()}, "three");
-        threeReg.subscribe(this, published);
-        auto fourReg = context->registerService(Service<ServiceWithFourArgs>{inject<BaseService>(), inject<DependentService>(), inject<BaseService2>(), inject<ServiceWithThreeArgs>()}, "four");
-        fourReg.subscribe(this, published);
-        auto fiveReg = context->registerService(Service<ServiceWithFiveArgs>{inject<BaseService>(), inject<DependentService>(), inject<BaseService2>(), inject<ServiceWithThreeArgs>(), inject<ServiceWithFourArgs>()}, "five");
-        fiveReg.subscribe(this, published);
-        auto sixReg = context->registerService(Service<ServiceWithSixArgs>{QString{"Hello"}, inject<BaseService2>(), injectAll<ServiceWithFiveArgs>(), inject<ServiceWithThreeArgs>(), inject<ServiceWithFourArgs>(), resolve("${pi}", 3.14159)}, "six");
-        sixReg.subscribe(this, published);
-
-
-        QVERIFY(context->publish());
-
-        RegistrationSlot<BaseService> base{baseReg};
-        RegistrationSlot<BaseService2> base2{base2Reg};
-        RegistrationSlot<DependentService> dependent{dependentReg};
-        RegistrationSlot<DependentServiceLevel2> dependent2{dependent2Reg};
-        RegistrationSlot<ServiceWithThreeArgs> three{threeReg};
-        RegistrationSlot<ServiceWithFourArgs> four{fourReg};
-        RegistrationSlot<ServiceWithFiveArgs> five{fiveReg};
-        RegistrationSlot<ServiceWithSixArgs> six{sixReg};
-
-
-        QCOMPARE(publishedInOrder.size(), 8);
-
-        auto serviceHandles = context->getRegistrationHandles();
-        QCOMPARE(serviceHandles.size(), 8);
-
-        //1. BaseService must be initialized before BaseService2 (because the order of registration shall be kept, barring other restrictions).
-        //2. DependentService must be initialized after both BaseService.
-        //3. DependentService must be initialized before DependentServiceLevel2.
-        //4. ServiceWithThreeArgs must be initialized after BaseService, BaseService2 and DependentService
-        QVERIFY(publishedInOrder.indexOf(base.last()) < publishedInOrder.indexOf(base2.last()));
-        QVERIFY(publishedInOrder.indexOf(dependent.last()) < publishedInOrder.indexOf(dependent2.last()));
-        QVERIFY(publishedInOrder.indexOf(base.last()) < publishedInOrder.indexOf(three.last()));
-        QVERIFY(publishedInOrder.indexOf(dependent.last()) < publishedInOrder.indexOf(three.last()));
-        QVERIFY(publishedInOrder.indexOf(base2.last()) < publishedInOrder.indexOf(three.last()));
-        QVERIFY(publishedInOrder.indexOf(three.last()) < publishedInOrder.indexOf(four.last()));
-        QVERIFY(publishedInOrder.indexOf(four.last()) < publishedInOrder.indexOf(five.last()));
-        QVERIFY(publishedInOrder.indexOf(five.last()) < publishedInOrder.indexOf(six.last()));
-        delete context;
-        context = nullptr;
-
-        QCOMPARE(destroyedInOrder.size(), 8);
-
-        //We cannot say anything about the destruction-order of the Services that have no dependencies:
-        //BaseService and BaseService2
-        //However, what we can say is:
-        //1. DependentService must be destroyed before both BaseService.
-        //2. DependentService must be destroyed after DependentServiceLevel2.
-        //3. ServiceWithThreeArgs must be destroyed before BaseService, BaseService2 and DependentService
-        //4. BaseService2 must destroyed before BaseService (because the order of registration shall be kept, barring other restrictions).
-
-        QVERIFY(destroyedInOrder.indexOf(dependent.last()) > destroyedInOrder.indexOf(dependent2.last()));
-        QVERIFY(destroyedInOrder.indexOf(base.last()) > destroyedInOrder.indexOf(three.last()));
-        QVERIFY(destroyedInOrder.indexOf(dependent.last()) > destroyedInOrder.indexOf(three.last()));
-        QVERIFY(destroyedInOrder.indexOf(base2.last()) > destroyedInOrder.indexOf(three.last()));
-        QVERIFY(destroyedInOrder.indexOf(three.last()) > destroyedInOrder.indexOf(four.last()));
-        QVERIFY(destroyedInOrder.indexOf(four.last()) > destroyedInOrder.indexOf(five.last()));
-        QVERIFY(destroyedInOrder.indexOf(five.last()) > destroyedInOrder.indexOf(six.last()));
-        QVERIFY(destroyedInOrder.indexOf(base2.last()) < destroyedInOrder.indexOf(base.last()));
-    }
-
-private:
-    QApplicationContext* context;
-    QTemporaryFile* settingsFile;
-    QSettings* config;
-};
-
-} //mcnepp::qtdi
-
-#include "testqapplicationcontext.moc"
-
-
-QTEST_MAIN(mcnepp::qtdi::ApplicationContextTest)
+#include <QTest>
+#include <QSettings>
+#include <QTemporaryFile>
+#include "standardqapplicationcontext.h"
+#include "appcontexttestclasses.h"
+#include "qtestcase.h"
+
+namespace mcnepp::qtdi {
+
+using namespace qtditest;
+
+template<> struct service_factory<BaseService> {
+    BaseService* operator()() const {
+        return new BaseService;
+    }
+
+    BaseService* operator()(CyclicDependency* dep) const {
+        return new BaseService{dep};
+    }
+
+};
+}
+
+namespace mcnepp::qtditest {
+
+template<typename S> class RegistrationSlot : public QObject {
+public:
+
+    explicit RegistrationSlot(const Registration<S>& registration)
+    {
+        m_subscription = const_cast<Registration<S>&>(registration).subscribe(this, &RegistrationSlot::setObj);
+    }
+
+
+    S* operator->() const {
+        return m_obj.empty() ? nullptr : m_obj.back();
+    }
+
+    S* last() const {
+        return m_obj.empty() ? nullptr : m_obj.back();
+    }
+
+    explicit operator bool() const {
+        return !m_obj.empty();
+    }
+
+
+
+
+    void setObj(S* obj) {
+        m_obj.push_back(obj);
+    }
+
+    bool operator ==(const RegistrationSlot& other) const {
+        return m_obj == other.m_obj;
+    }
+
+    bool operator !=(const RegistrationSlot& other) const {
+        return m_obj != other.m_obj;
+    }
+
+    int invocationCount() const {
+        return m_obj.size();
+    }
+
+    int size() const {
+        return m_obj.size();
+    }
+
+    const QList<S*>& objects() const {
+        return m_obj;
+    }
+
+    Subscription& subscription() {
+        return m_subscription;
+    }
+
+private:
+    QList<S*> m_obj;
+    Subscription m_subscription;
+};
+
+class PostProcessor : public QObject, public QApplicationContextPostProcessor {
+public:
+    explicit PostProcessor(QObject* parent = nullptr) : QObject(parent) {}
+
+    // QApplicationContextServicePostProcessor interface
+    void process(QApplicationContext *appContext, QObject *service, const QVariantMap& additionalInfos) override {
+        if(additionalInfos.contains(".store")) {
+            processedObjects.push_back(service);
+        }
+    }
+
+    QObjectList processedObjects;
+};
+
+class ApplicationContextTest
+ : public QObject {
+    Q_OBJECT
+
+public:
+    explicit ApplicationContextTest(QObject* parent = nullptr) : QObject(parent),
+            context(nullptr),
+            config(nullptr) {
+
+    }
+
+private slots:
+
+
+    void init() {
+        settingsFile = new QTemporaryFile;
+        settingsFile->open();
+        config = new QSettings{settingsFile->fileName(), QSettings::Format::IniFormat};
+        context = new StandardApplicationContext;
+    }
+
+    void cleanup() {
+        delete context;
+        delete config;
+        delete settingsFile;
+    }
+
+
+
+
+    void testNoDependency() {
+        bool baseHasFactory = detail::has_service_factory<BaseService>;
+        QVERIFY(baseHasFactory);
+        auto reg = context->registerService<BaseService>();
+        QVERIFY(reg);
+        QVERIFY(!context->getRegistration<BaseService>("anotherName"));
+        QCOMPARE(context->getRegistration<BaseService>(reg.registeredName()), reg);
+        QVERIFY(reg.matches<BaseService>());
+        QVERIFY(reg.as<BaseService>());
+        QVERIFY(!reg.as<BaseService2>());
+        QVERIFY(context->publish());
+        RegistrationSlot<BaseService> slot{reg};
+        QVERIFY(slot);
+    }
+
+    void testWithProperty() {
+        auto reg = context->registerService<QTimer>("timer", make_config({{"interval", 4711}}));
+        QVERIFY(context->publish());
+        RegistrationSlot<QTimer> slot{reg};
+        QCOMPARE(slot->interval(), 4711);
+    }
+
+
+    void testWithPlaceholderProperty() {
+        config->setValue("timerInterval", 4711);
+        context->registerObject(config);
+
+        auto reg = context->registerService<QTimer>("timer", make_config({{"interval", "${timerInterval}"}}));
+        QCOMPARE(reg.registeredProperties()["interval"], "${timerInterval}");
+        QVERIFY(context->publish());
+        QCOMPARE(reg.registeredProperties()["interval"], 4711);
+        RegistrationSlot<QTimer> slot{reg};
+        QCOMPARE(slot->interval(), 4711);
+    }
+
+    void testWithEscapedPlaceholderProperty() {
+
+        auto reg = context->registerService<QTimer>("", make_config({{"objectName", "\\${timerName}"}}));
+        QVERIFY(context->publish());
+        RegistrationSlot<QTimer> slot{reg};
+        QCOMPARE(slot->objectName(), "${timerName}");
+    }
+
+    void testPlaceholderPropertyUsesDefaultValue() {
+
+        auto reg = context->registerService<QTimer>("timer", make_config({{"interval", "${timerInterval:4711}"}}));
+        QVERIFY(context->publish());
+        RegistrationSlot<QTimer> slot{reg};
+        QCOMPARE(slot->interval(), 4711);
+    }
+
+    void testPlaceholderPropertyIgnoresDefaultValue() {
+        config->setValue("timerInterval", 42);
+        context->registerObject(config);
+
+        auto reg = context->registerService<QTimer>("timer", make_config({{"interval", "${timerInterval:4711}"}}));
+        QVERIFY(context->publish());
+        RegistrationSlot<QTimer> slot{reg};
+        QCOMPARE(slot->interval(), 42);
+    }
+
+
+    void testWithUnbalancedPlaceholderProperty() {
+        config->setValue("timerInterval", 4711);
+        context->registerObject(config);
+
+        auto reg = context->registerService<QTimer>("timer", make_config({{"interval", "${timerInterval"}}));
+        QVERIFY(!context->publish());
+    }
+
+    void testWithDollarInPlaceholderProperty() {
+        config->setValue("timerInterval", 4711);
+        context->registerObject(config);
+
+        auto reg = context->registerService<QTimer>("timer", make_config({{"interval", "${$timerInterval}"}}));
+        QVERIFY(!context->publish());
+    }
+
+
+    void testWithEmbeddedPlaceholderProperty() {
+        config->setValue("baseName", "theBase");
+        context->registerObject(config);
+
+        auto reg = context->registerService<BaseService>("base", make_config({{"objectName", "I am ${baseName}!"}}));
+        QVERIFY(context->publish());
+        RegistrationSlot<BaseService> slot{reg};
+
+        QCOMPARE(slot->objectName(), "I am theBase!");
+    }
+
+    void testWithEmbeddedPlaceholderPropertyAndDollarSign() {
+        config->setValue("dollars", "one thousand");
+        context->registerObject(config);
+
+        auto reg = context->registerService<BaseService>("base", make_config({{"objectName", "I have $${dollars}$"}}));
+        QVERIFY(context->publish());
+        RegistrationSlot<BaseService> slot{reg};
+        QCOMPARE(slot->objectName(), "I have $one thousand$");
+    }
+
+
+    void testWithTwoPlaceholders() {
+        config->setValue("section", "BaseServices");
+        config->setValue("baseName", "theBase");
+        context->registerObject(config);
+
+        auto reg = context->registerService<BaseService>("base", make_config({{"objectName", "${section}:${baseName}:yeah"}}));
+        QVERIFY(context->publish());
+        RegistrationSlot<BaseService> slot{reg};
+        QCOMPARE(slot->objectName(), "BaseServices:theBase:yeah");
+    }
+
+
+
+
+    void testWithConfiguredPropertyInSubConfig() {
+        config->setValue("timers/interval", 4711);
+        config->setValue("timers/single", "true");
+        context->registerObject(config);
+
+        auto reg = context->registerService<QTimer>("timer", make_config({{"interval", "${interval}"},
+                                                                          {"singleShot", "${single}"}}, "timers"));
+        QVERIFY(context->publish());
+        RegistrationSlot<QTimer> slot{reg};
+        QCOMPARE(slot->interval(), 4711);
+        QVERIFY(slot->isSingleShot());
+    }
+
+    void testWithUnresolvableProperty() {
+
+        context->registerService<QTimer>("timer", make_config({{"interval", "${interval}"}}));
+        QVERIFY(!context->publish());
+        config->setValue("interval", 4711);
+        context->registerObject(config);
+        QVERIFY(context->publish());
+    }
+
+
+
+    void testWithInvalidProperty() {
+        QVERIFY(!context->registerService<QTimer>("timer", make_config({{"firstName", "Max"}})));
+    }
+
+    void testWithBeanRefProperty() {
+        QTimer timer;
+        timer.setObjectName("aTimer");
+        context->registerObject(&timer);
+        auto reg = context->registerService<BaseService>("base", make_config({{"timer", "&aTimer"}}));
+
+        QVERIFY(context->publish());
+        RegistrationSlot<BaseService> baseSlot{reg};
+        QCOMPARE(baseSlot->m_timer, &timer);
+    }
+
+    void testWithEscapedBeanRefProperty() {
+        auto reg = context->registerService<QTimer>("", make_config({{"objectName", "\\&aTimer"}}));
+
+        QVERIFY(context->publish());
+        RegistrationSlot<QTimer> baseSlot{reg};
+        QCOMPARE(baseSlot->objectName(), "&aTimer");
+    }
+
+
+    void testBindToBeanProperty() {
+        QTimer timer1;
+        BaseService base1;
+        base1.setTimer(&timer1);
+        context->registerObject(&base1, "base1");
+        auto reg2 = context->registerService<BaseService>("base2", make_config({{"timer", "&base1.timer"}}));
+        QVERIFY(context->publish());
+        RegistrationSlot<BaseService> baseSlot2{reg2};
+        QCOMPARE(baseSlot2->timer(), &timer1);
+
+        QTimer timer2;
+        base1.setTimer(&timer2);
+
+        QCOMPARE(baseSlot2->timer(), &timer2);
+    }
+
+    void testBindToBindableBeanProperty() {
+        QTimer timer1;
+        timer1.setInterval(4711);
+        context->registerObject(&timer1, "timer1");
+        auto reg2 = context->registerService<QTimer>("timer2", make_config({{"interval", "&timer1.interval"}}));
+        QVERIFY(context->publish());
+        RegistrationSlot<QTimer> timerSlot2{reg2};
+        QCOMPARE(timerSlot2->interval(), 4711);
+
+        //Modify property "interval" of the timer1 (which resides in the BaseService):
+        timer1.setInterval(1908);
+        //The property "interval" of the timer2 has been bound to "base.timer.interval", thus should change:
+        QCOMPARE(timerSlot2->interval(), 1908);
+    }
+
+    void testBindServiceRegistrationToProperty() {
+
+        QTimer timer;
+        timer.setObjectName("timer");
+        auto regTimer = context->registerObject(&timer);
+        auto regBase = context->registerService<BaseService>("base");
+        RegistrationSlot<BaseService> baseSlot{regBase};
+
+
+        auto subscription = bind(regTimer, "objectName", regBase, "foo");
+        QVERIFY(subscription);
+
+
+        QVERIFY(context->publish());
+
+        QCOMPARE(baseSlot->foo(), "timer");
+        timer.setObjectName("another timer");
+        QCOMPARE(baseSlot->foo(), "another timer");
+        subscription.cancel();
+        timer.setObjectName("back to timer");
+        QCOMPARE(baseSlot->foo(), "another timer");
+    }
+
+    void testBindServiceRegistrationToPropertyOfSelf() {
+
+
+        auto regBase = context->registerService<BaseService>("base");
+        RegistrationSlot<BaseService> baseSlot{regBase};
+
+
+        auto subscription = bind(regBase, "objectName", regBase, "foo");
+        QVERIFY(subscription);
+
+
+        QVERIFY(context->publish());
+
+        QCOMPARE(baseSlot->foo(), "base");
+        baseSlot->setObjectName("another base");
+        QCOMPARE(baseSlot->foo(), "another base");
+        subscription.cancel();
+        baseSlot->setObjectName("back to base");
+        QCOMPARE(baseSlot->foo(), "another base");
+    }
+
+    void testBindServiceRegistrationToSamePropertyFails() {
+
+        QTimer timer;
+        timer.setObjectName("timer");
+        auto regTimer = context->registerObject(&timer);
+        auto regBase = context->registerService<BaseService>("base");
+
+
+        QVERIFY(bind(regTimer, "objectName", regBase, "objectName"));
+        //Binding the same property twice must fail:
+        QVERIFY(!bind(regTimer, "objectName", regBase, "objectName"));
+
+    }
+
+    void testBindServiceRegistrationToSelfFails() {
+
+        QTimer timer;
+        timer.setObjectName("timer");
+        auto regTimer = context->registerObject(&timer);
+
+
+        QVERIFY(!bind(regTimer, "objectName", regTimer, "objectName"));
+
+
+    }
+
+    void testBindServiceRegistrationToProxyRegistration() {
+
+        QTimer timer;
+        timer.setObjectName("timer");
+        auto regTimer = context->registerObject(&timer);
+        BaseService base;
+        context->registerObject(&base, "base");
+        auto regBase = context->getRegistration<BaseService>();
+        QVERIFY(bind(regTimer, "objectName", regBase, "foo"));
+        QVERIFY(context->publish());
+        QCOMPARE(base.foo(), "timer");
+
+        RegistrationSlot<BaseService> base2{context->registerService<BaseService>("base2")};
+
+        QVERIFY(context->publish());
+
+        QCOMPARE(base2->foo(), "timer");
+
+        timer.setObjectName("another timer");
+        QCOMPARE(base.foo(), "another timer");
+        QCOMPARE(base2->foo(), "another timer");
+    }
+
+
+
+
+
+
+
+
+    void testBindServiceRegistrationToSetter() {
+
+        BaseService base;
+        QTimer timer;
+        timer.setObjectName("timer");
+        auto regTimer = context->registerObject(&timer);
+        auto regBase = context->registerObject<Interface1>(&base, "base");
+        auto regInterface = context->getRegistration<Interface1>();
+        QVERIFY(bind(regTimer, "objectName", regInterface, &Interface1::setFoo));
+        QCOMPARE(base.foo(), "timer");
+        timer.setObjectName("another timer");
+        QCOMPARE(base.foo(), "another timer");
+    }
+
+
+
+
+    void testAutowiredPropertyByName() {
+        QTimer timer;
+        timer.setObjectName("timer");
+        context->registerObject(&timer);
+        auto reg = context->registerService<BaseService>("base", make_config({}, "", true));
+
+        QVERIFY(context->publish());
+        RegistrationSlot<BaseService> baseSlot{reg};
+        QCOMPARE(baseSlot->m_timer, &timer);
+    }
+
+    void testAutowiredPropertyByType() {
+        QTimer timer;
+        timer.setObjectName("IAmTheRealTimer");
+        context->registerObject(&timer);
+        auto reg = context->registerService<BaseService>("base", make_config({}, "", true));
+
+        context->registerService<BaseService2>("timer");
+
+        QVERIFY(context->publish());
+        RegistrationSlot<BaseService> baseSlot{reg};
+        QCOMPARE(baseSlot->m_timer, &timer);
+    }
+
+
+    void testExplicitPropertyOverridesAutowired() {
+        auto regBase = context->registerService<BaseService>("dependency");
+        auto regBaseToUse = context->registerService<BaseService>("baseToUse", make_config({{".private", "test"}}));
+        auto regCyclic = context->registerService<CyclicDependency>("cyclic", make_config({{"dependency", "&baseToUse"}}, "", true));
+
+        QVERIFY(context->publish());
+        RegistrationSlot<BaseService> baseSlot{regBase};
+        RegistrationSlot<BaseService> baseToUseSlot{regBaseToUse};
+        RegistrationSlot<CyclicDependency> cyclicSlot{regCyclic};
+        QCOMPARE(cyclicSlot->dependency(), baseToUseSlot.last());
+    }
+
+
+    void testAutowiredPropertyWithWrongType() {
+        QObject timer;
+        timer.setObjectName("timer");
+        context->registerObject(&timer);
+        auto reg = context->registerService<BaseService>("base", make_config({}, "", true));
+
+        QVERIFY(context->publish());
+        RegistrationSlot<BaseService> baseSlot{reg};
+        QVERIFY(!baseSlot->m_timer);
+    }
+
+
+    void testWithBeanRefWithAlias() {
+        QTimer timer;
+        timer.setObjectName("aTimer");
+        auto timerReg = context->registerObject(&timer);
+        QVERIFY(timerReg.registerAlias("theTimer"));
+        auto reg = context->registerService<BaseService>("base", make_config({{"timer", "&theTimer"}}));
+
+        QVERIFY(context->publish());
+        RegistrationSlot<BaseService> baseSlot{reg};
+        QCOMPARE(baseSlot->m_timer, &timer);
+    }
+
+
+    void testWithMissingBeanRef() {
+        context->registerService<BaseService>("base", service_config{{{"timer", "&aTimer"}}});
+
+        QVERIFY(!context->publish());
+    }
+
+    void testDestroyRegisteredObject() {
+        std::unique_ptr<Interface1> base = std::make_unique<BaseService>();
+        auto baseReg = context->registerObject(base.get());
+        context->registerService(Service<Interface1,BaseService>{});
+        auto regs = context->getRegistration<Interface1>();
+
+        QCOMPARE(RegistrationSlot<Interface1>{regs}.invocationCount(), 1);
+        QVERIFY(baseReg);
+        base.reset();
+        QVERIFY(!baseReg);
+        QCOMPARE(RegistrationSlot<Interface1>{regs}.invocationCount(), 0);
+    }
+
+    void testDestroyRegisteredServiceExternally() {
+        auto reg = context->registerService(Service<Interface1,BaseService>{});
+        RegistrationSlot<Interface1> slot{reg};
+
+        QVERIFY(reg);
+        context->publish();
+        QCOMPARE(RegistrationSlot<Interface1>{reg}.invocationCount(), 1);
+        QVERIFY(slot);
+        delete slot.last();
+        QVERIFY(reg);
+        QCOMPARE(RegistrationSlot<Interface1>{reg}.invocationCount(), 0);
+    }
+
+    void testDestroyContext() {
+        auto reg = context->registerService(Service<Interface1,BaseService>{});
+
+        QVERIFY(reg);
+        delete context;
+        context = nullptr;
+        QVERIFY(!reg);
+    }
+
+    void testRegisterObjectSignalsImmediately() {
+        BaseService base;
+        RegistrationSlot<BaseService> baseSlot{context->registerObject(&base)};
+        QVERIFY(baseSlot);
+        QVERIFY(context->publish());
+        QCOMPARE(baseSlot.invocationCount(), 1);
+    }
+
+    void testOptionalDependency() {
+        auto reg = context->registerService(Service<DependentService>{injectIfPresent<Interface1>()});
+        QVERIFY(reg);
+        QVERIFY(context->publish());
+        RegistrationSlot<DependentService> service{reg};
+        QVERIFY(!service->m_dependency);
+    }
+
+    void testOptionalDependencyWithAutowire() {
+        auto reg = context->registerService(Service<DependentService>{injectIfPresent<Interface1>()});
+        QVERIFY(reg.autowire(&DependentService::setBase));
+        RegistrationSlot<DependentService> service{reg};
+        QVERIFY(context->publish());
+        QVERIFY(!service->m_dependency);
+        auto baseReg = context->registerService(Service<Interface1,BaseService>{});
+        RegistrationSlot<Interface1> baseSlot{baseReg};
+        QVERIFY(context->publish());
+        QVERIFY(service->m_dependency);
+        QCOMPARE(service->m_dependency, baseSlot.last());
+    }
+
+    void testCardinalityNDependencyWithAutowire() {
+        auto reg = context->registerService(Service<CardinalityNService>{injectAll<Interface1>()});
+        QVERIFY(reg.autowire(&CardinalityNService::addBase));
+        RegistrationSlot<CardinalityNService> service{reg};
+        QVERIFY(context->publish());
+        QCOMPARE(service->my_bases.size(), 0);
+        auto baseReg1 = context->registerService(Service<Interface1,BaseService>{});
+        RegistrationSlot<Interface1> baseSlot1{baseReg1};
+        auto baseReg2 = context->registerService(Service<Interface1,BaseService2>{});
+        RegistrationSlot<Interface1> baseSlot2{baseReg2};
+
+        QVERIFY(context->publish());
+        QCOMPARE(service->my_bases.size(), 2);
+        QVERIFY(service->my_bases.contains(baseSlot1.last()));
+        QVERIFY(service->my_bases.contains(baseSlot2.last()));
+    }
+
+
+    void testInitMethod() {
+        auto baseReg = context->registerService<BaseService>("base", make_config({}, "", false, "init"));
+        QVERIFY(context->publish());
+
+        RegistrationSlot<BaseService> baseSlot{baseReg};
+        QVERIFY(baseSlot->wasInitialized());
+    }
+
+    void testInitMethodWithContext() {
+        auto baseReg = context->registerService<BaseService>("base", make_config({}, "", false, "initContext"));
+        QVERIFY(context->publish());
+
+        RegistrationSlot<BaseService> baseSlot{baseReg};
+        QCOMPARE(baseSlot->context(), context);
+    }
+
+    void testNonExistingInitMethod() {
+        QVERIFY(!context->registerService<BaseService>("base", make_config({}, "", false, "start")));
+    }
+
+
+
+    void testAmbiuousMandatoryDependency() {
+        BaseService base;
+        context->registerObject<Interface1>(&base, "base");
+        BaseService myBase;
+        context->registerObject<Interface1>(&myBase, "myBase");
+        context->registerService(Service<DependentService>{inject<Interface1>()});
+        QVERIFY(!context->publish());
+    }
+
+    void testAmbiuousOptionalDependency() {
+        BaseService base;
+        context->registerObject<Interface1>(&base, "base");
+        BaseService myBase;
+        context->registerObject<Interface1>(&myBase, "myBase");
+        context->registerService(Service<DependentService>{injectIfPresent<Interface1>()});
+        QVERIFY(!context->publish());
+    }
+
+
+    void testNamedMandatoryDependency() {
+        BaseService base;
+        auto baseReg= context->registerObject<Interface1>(&base, "base");
+        auto reg = context->registerService(Service<DependentService>{inject<Interface1>("myBase")});
+        QVERIFY(!context->publish());
+        baseReg.registerAlias("myBase");
+        QVERIFY(context->publish());
+        RegistrationSlot<DependentService> service{reg};
+        QCOMPARE(service->m_dependency, &base);
+    }
+
+
+    void testConstructorValues() {
+        BaseService base;
+        auto reg = context->registerService(Service<DependentService>{4711, QString{"https://web.de"}, &base}, "dep");
+        QVERIFY(reg);
+        QVERIFY(context->publish());
+        RegistrationSlot<DependentService> service{reg};
+        QCOMPARE(service->m_dependency, &base);
+        QCOMPARE(service->m_id, 4711);
+        QCOMPARE(service->m_url, QString{"https://web.de"});
+    }
+
+    void testResolveConstructorValues() {
+        config->setValue("section/url", "https://google.de/search");
+        config->setValue("section/term", "something");
+        config->setValue("section/id", "4711");
+        context->registerObject(config);
+        BaseService base;
+        auto reg = context->registerService(Service<DependentService>{resolve<int>("${id}"), resolve("${url}?q=${term}"), &base}, "dep", make_config({}, "section"));
+        QVERIFY(reg);
+        QVERIFY(context->publish());
+        RegistrationSlot<DependentService> service{reg};
+        QCOMPARE(service->m_dependency, &base);
+        QCOMPARE(service->m_id, 4711);
+        QCOMPARE(service->m_url, QString{"https://google.de/search?q=something"});
+    }
+
+    void testFailResolveConstructorValues() {
+        BaseService base;
+        auto reg = context->registerService(Service<DependentService>{4711, resolve("${url}"), &base}, "dep");
+        QVERIFY(reg);
+        QVERIFY(!context->publish());
+    }
+
+    void testResolveConstructorValuesWithDefault() {
+        BaseService base;
+        auto reg = context->registerService(Service<DependentService>{resolve("${id}", 4711), resolve("${url}", QString{"localhost:8080"}), &base}, "dep");
+        QVERIFY(reg);
+        RegistrationSlot<DependentService> service{reg};
+
+        QVERIFY(context->publish());
+        QCOMPARE(service->m_id, 4711);
+        QCOMPARE(service->m_url, QString{"localhost:8080"});
+
+    }
+
+    void testResolveConstructorValuesPrecedence() {
+        BaseService base;
+        auto reg = context->registerService(Service<DependentService>{resolve("${id:42}", 4711), resolve("${url:n/a}", QString{"localhost:8080"}), &base}, "dep");
+        QVERIFY(reg);
+        RegistrationSlot<DependentService> service{reg};
+
+        QVERIFY(context->publish());
+        QCOMPARE(service->m_id, 42);
+        QCOMPARE(service->m_url, QString{"n/a"});
+
+    }
+
+
+    void testMixConstructorValuesWithDependency() {
+        BaseService base;
+        context->registerObject<Interface1>(&base, "base");
+        auto reg = context->registerService(Service<DependentService>{4711, QString{"https://web.de"}, inject<Interface1>()}, "dep");
+        QVERIFY(reg);
+        QVERIFY(context->publish());
+        RegistrationSlot<DependentService> service{reg};
+        QCOMPARE(service->m_dependency, &base);
+        QCOMPARE(service->m_id, 4711);
+        QCOMPARE(service->m_url, QString{"https://web.de"});
+    }
+    void testNamedOptionalDependency() {
+        BaseService base;
+        context->registerObject<Interface1>(&base, "base");
+        auto depReg = context->registerService(Service<DependentService>{injectIfPresent<Interface1>("myBase")});
+        auto depReg2 = context->registerService(Service<DependentService>{injectIfPresent<Interface1>("base")});
+
+        QVERIFY(context->publish());
+        RegistrationSlot<DependentService> depSlot{depReg};
+        QVERIFY(!depSlot->m_dependency);
+        RegistrationSlot<DependentService> depSlot2{depReg2};
+        QCOMPARE(depSlot2->m_dependency, &base);
+
+    }
+
+
+
+    void testPrivateCopyDependency() {
+        auto depReg = context->registerService(Service<DependentService>{injectPrivateCopy<BaseService>()}, "dependent");
+        auto threeReg = context->registerService(Service<ServiceWithThreeArgs>{inject<BaseService>(), injectPrivateCopy<DependentService>(), inject<BaseService2>()}, "three");
+        QVERIFY(context->publish());
+        RegistrationSlot<DependentService> dependentSlot{depReg};
+        RegistrationSlot<BaseService> baseSlot{context->getRegistration<BaseService>()};
+        RegistrationSlot<ServiceWithThreeArgs> threeSlot{threeReg};
+        QVERIFY(dependentSlot->m_dependency);
+        QVERIFY(baseSlot);
+        QVERIFY(threeSlot);
+        QCOMPARE_NE(dependentSlot->m_dependency, baseSlot.last());
+        QCOMPARE_NE(threeSlot->m_dep, dependentSlot.last());
+        QCOMPARE(baseSlot.invocationCount(), 1);
+        QCOMPARE(dependentSlot.invocationCount(), 1);
+    }
+
+    void testPrivateCopyDependencyWithRequiredName() {
+        context->registerService(Service<Interface1,BaseService>{}, "base1");
+        auto depReg = context->registerService(Service<DependentService>{injectPrivateCopy<Interface1>("base2")}, "dependent");
+        QVERIFY(!context->publish());
+        context->registerService(Service<Interface1,BaseService2>{}, "base2");
+        QVERIFY(context->publish());
+        RegistrationSlot<DependentService> dependentSlot{depReg};
+        RegistrationSlot<Interface1> baseSlot{context->getRegistration<Interface1>()};
+        QVERIFY(dependentSlot->m_dependency);
+        QVERIFY(baseSlot);
+        QCOMPARE_NE(dependentSlot->m_dependency, baseSlot.last());
+        QVERIFY(dynamic_cast<BaseService2*>(dependentSlot->m_dependency));
+    }
+
+    void testInvalidPrivateCopyDependency() {
+        BaseService base;
+        context->registerObject<Interface1>(&base, "base");
+        context->registerService(Service<DependentService>{injectPrivateCopy<Interface1>()}, "dependent");
+        QVERIFY(!context->publish());
+    }
+
+    void testAutoDependency() {
+        auto reg = context->registerService(Service<DependentService>{inject<BaseService>()});
+        QVERIFY(reg);
+        QVERIFY(context->publish());
+        RegistrationSlot<DependentService> service{reg};
+        RegistrationSlot<BaseService> baseSlot{context->getRegistration<BaseService>()};
+        QVERIFY(baseSlot);
+        QCOMPARE(service->m_dependency, baseSlot.last());
+    }
+
+    void testPrefersExplicitOverAutoDependency() {
+        BaseService base;
+        auto reg = context->registerService(Service<DependentService>{inject<BaseService>()});
+        QVERIFY(reg);
+        context->registerObject(&base);
+        QVERIFY(context->publish());
+        RegistrationSlot<DependentService> service{reg};
+        RegistrationSlot<BaseService> baseSlot{context->getRegistration<BaseService>()};
+        QCOMPARE(baseSlot.last(), &base);
+        QCOMPARE(service->m_dependency, &base);
+    }
+
+
+
+
+    void testAdvertiseAs() {
+        auto reg = context->registerService(Service<BaseService>{}.advertiseAs<Interface1>());
+        auto simpleReg = context->registerService(Service<Interface1,BaseService>{});
+        QVERIFY(reg);
+        QVERIFY(simpleReg.as<Interface1>());
+        QVERIFY(simpleReg.as<BaseService>());
+        QVERIFY(!simpleReg.as<BaseService2>());
+        QCOMPARE(reg, simpleReg);
+        auto failedReg = context->registerService(Service<BaseService>{}.advertiseAs<Interface1,TimerAware>());
+        //You cannot register a Service with the same implementation-type and primary interface-type, but different addtional service-types:
+        QVERIFY(!failedReg);
+
+    }
+
+    void testAdvertiseAsNamed() {
+        auto reg = context->registerService(Service<BaseService>{}.advertiseAs<Interface1>(), "base");
+        auto simpleReg = context->registerService(Service<Interface1,BaseService>{}, "base");
+        QVERIFY(reg);
+        QCOMPARE(reg, simpleReg);
+        auto timerReg = context->registerService(Service<BaseService>{}.advertiseAs<Interface1,TimerAware>(), "timeraware");
+        QVERIFY(timerReg);
+        QVERIFY(timerReg.as<Interface1>());
+        QVERIFY(timerReg.as<BaseService>());
+        QVERIFY(timerReg.as<TimerAware>());
+        QVERIFY(!timerReg.as<BaseService2>());
+        QCOMPARE_NE(timerReg, reg);
+        auto bases = context->getRegistration<BaseService>().registeredServices();
+        QCOMPARE(bases.size(), 2);
+        int timerCount = 0;
+        for(auto& reg : bases) {
+            if(reg.as<TimerAware>()) {
+                ++timerCount;
+                QCOMPARE(reg, timerReg);
+            }
+        }
+        QCOMPARE(timerCount, 1);
+
+        auto timers = context->getRegistration<TimerAware>().registeredServices();
+        QCOMPARE(timers.size(), 1);
+        QCOMPARE(timers[0], timerReg);
+
+
+    }
+
+    void testAdvertiseAdditionalInterface() {
+        auto reg = context->registerService(Service<BaseService>{}.advertiseAs<Interface1,TimerAware>());
+        auto baseReg = context->getRegistration<BaseService>();
+        auto ifaceReg = context->getRegistration<Interface1>();
+        auto timerReg= context->getRegistration<TimerAware>();
+        QCOMPARE(ifaceReg.registeredServices().size(), 1);
+        QCOMPARE(timerReg.registeredServices().size(), 1);
+        QCOMPARE(baseReg.registeredServices().size(), 1);
+        QVERIFY(context->publish());
+        RegistrationSlot<Interface1> ifaceSlot{ifaceReg};
+        RegistrationSlot<TimerAware> timerSlot{timerReg};
+        QVERIFY(ifaceSlot);
+        QVERIFY(timerSlot);
+
+    }
+
+    void testAdvertiseObjectAsNotImplementedInterface() {
+        BaseService2 base;
+        auto failedReg = context->registerObject<Interface1,TimerAware>(&base);
+    }
+
+   void testAdvertiseObjectAs() {
+        BaseService base;
+        auto simpleReg = context->registerObject<Interface1>(&base);
+        QVERIFY(simpleReg);
+        auto failedReg = context->registerObject<Interface1,TimerAware>(&base);
+        //You cannot register the same Object with the same implementation-type and primary interface-type, but different addtional service-types:
+        QVERIFY(!failedReg);
+
+    }
+
+
+    void testAdvertiseObjectAsNamed() {
+        BaseService base;
+        auto reg = context->registerObject<Interface1>(&base, "base");
+        QVERIFY(reg);
+        auto simpleReg = context->registerObject<Interface1,TimerAware>(&base, "base");
+        QVERIFY(!simpleReg);
+
+    }
+
+    void testAdvertiseObjectWithAdditionalInterface() {
+        BaseService base;
+        auto reg = context->registerObject<Interface1,TimerAware>(&base);
+        auto baseReg = context->getRegistration<BaseService>();
+        auto ifaceReg = context->getRegistration<Interface1>();
+        auto timerReg= context->getRegistration<TimerAware>();
+        QCOMPARE(ifaceReg.registeredServices().size(), 1);
+        QCOMPARE(timerReg.registeredServices().size(), 1);
+        QCOMPARE(baseReg.registeredServices().size(), 1);
+        QVERIFY(context->publish());
+        RegistrationSlot<Interface1> ifaceSlot{ifaceReg};
+        RegistrationSlot<TimerAware> timerSlot{timerReg};
+        QVERIFY(ifaceSlot);
+        QVERIFY(timerSlot);
+
+    }
+
+
+    void testRegisterAlias() {
+        auto reg = context->registerService(Service<Interface1,BaseService>{}, "base");
+        auto reg2 = context->registerService(Service<Interface1,BaseService2>{}, "base2");
+        QVERIFY(reg.registerAlias("Hugo"));
+        QVERIFY(reg.registerAlias("Hugo")); //Should be idempotent
+        QVERIFY(reg.registerAlias("Jill"));
+        QVERIFY(!reg.registerAlias("base2"));
+        QVERIFY(!reg2.registerAlias("base"));
+        QVERIFY(!reg2.registerAlias("Hugo"));
+        QCOMPARE(context->getRegistration<Interface1>("base"), reg);
+        QCOMPARE(context->getRegistration<Interface1>("Hugo"), reg);
+        QCOMPARE(context->getRegistration<Interface1>("Jill"), reg);
+    }
+
+
+    void testRegisterTwiceDifferentImpl() {
+        auto reg = context->registerService(Service<Interface1,BaseService>{});
+        QVERIFY(reg);
+        //Same Interface, different implementation:
+        auto reg2 = context->registerService(Service<Interface1,BaseService2>{});
+
+        QCOMPARE_NE(reg2, reg);
+        QCOMPARE(reg, context->getRegistration<Interface1>(reg.registeredName()));
+        QCOMPARE(reg2, context->getRegistration<Interface1>(reg2.registeredName()));
+
+        QVERIFY(!context->getRegistration<Interface1>(""));
+    }
+
+    void testRegisterTwiceDifferentName() {
+        auto reg = context->registerService(Service<Interface1,BaseService>{}, "base");
+        QVERIFY(reg);
+        //Same Interface, same implementation, but different name:
+        auto another = context->registerService(Service<Interface1,BaseService>{}, "alias");
+        QVERIFY(another);
+        QCOMPARE_NE(reg, another);
+    }
+
+    void testRegisterSameObjectTwiceWithDifferentInterfaces() {
+        BaseService service;
+        service.setObjectName("base");
+        auto reg = context->registerObject(&service);
+        QVERIFY(reg);
+        auto reg4 = context->registerObject<Interface1>(&service, "alias");
+        QCOMPARE_NE(reg4, reg);
+    }
+
+    void testRegisterSameObjectMultipleTimesWithDifferentNames() {
+        BaseService service;
+        auto reg = context->registerObject(&service, "base");
+
+        QVERIFY(reg);
+        QCOMPARE(reg.registeredName(), "base");
+        QVERIFY(!context->registerObject(&service, "alias"));
+    }
+
+    void testRegisterAnonymousObjectTwice() {
+        BaseService service;
+        auto reg = context->registerObject(&service);
+        QVERIFY(reg);
+        auto reg4 = context->registerObject(&service);
+        QCOMPARE(reg4, reg);
+
+    }
+
+    void testRegisterSameObjectAnonymousThenNamed() {
+        BaseService service;
+        auto reg = context->registerObject(&service);
+        QVERIFY(reg);
+        QVERIFY(!context->registerObject(&service, "base"));
+
+    }
+
+    void testRegisterSameObjectNamedThenAnonymous() {
+        BaseService service;
+        auto reg = context->registerObject(&service, "base");
+        QVERIFY(reg);
+        auto reg2 = context->registerObject(&service);
+        QCOMPARE(reg, reg2);
+
+    }
+
+    void testRegisterDifferentObjectsOfSameType() {
+        BaseService service1;
+        BaseService service2;
+        auto reg1 = context->registerObject(&service1);
+        auto reg2 = context->registerObject(&service2);
+        QVERIFY(reg1);
+        QVERIFY(reg2);
+        QCOMPARE_NE(reg1, reg2);
+
+    }
+
+
+    void testRegisterTwiceDifferentProperties() {
+        auto reg = context->registerService(Service<Interface1,BaseService>{});
+        QVERIFY(reg);
+        //Same Interface, same implementation, but different properties:
+        auto reg2 = context->registerService(Service<Interface1,BaseService>{}, "", make_config({{"objectName", "tester"}}));
+        QCOMPARE_NE(reg2, reg);
+        QVariantMap expectedProperties{{"objectName", "tester"}};
+        QCOMPARE(reg2.registeredProperties(), expectedProperties);
+    }
+
+    void testFailRegisterTwiceSameName() {
+        auto reg = context->registerService(Service<Interface1,BaseService>{}, "base");
+        QVERIFY(reg);
+
+        //Everything is different, but the name:
+        auto reg2 = context->registerService(Service<DependentService>{inject<BaseService>()}, "base");
+        QVERIFY(!reg2);
+    }
+
+
+
+    void testFailRegisterTwice() {
+        auto reg = context->registerService(Service<Interface1,BaseService>{});
+        QVERIFY(reg);
+
+        //Same Interface, same implementation, same properties, same name:
+        auto reg2 = context->registerService(Service<Interface1,BaseService>{});
+        QCOMPARE(reg2, reg);
+    }
+
+
+
+    void testServiceRegistrationEquality() {
+        auto reg = context->registerService(Service<Interface1,BaseService>{});
+        QVERIFY(reg);
+        auto anotherReg = context->registerService(Service<Interface1,BaseService>{});
+        QVERIFY(anotherReg);
+        QCOMPARE(reg, anotherReg);
+
+        QCOMPARE_NE(reg, ServiceRegistration<Interface1>{});
+    }
+
+
+
+    void testInvalidServiceRegistrationEquality() {
+        ServiceRegistration<Interface1> invalidReg;
+        QVERIFY(!invalidReg);
+        QCOMPARE(invalidReg.registeredName(), QString{});
+        qCInfo(loggingCategory()) << invalidReg;
+
+        ServiceRegistration<Interface1> anotherInvalidReg;
+        //Two invalid registrations are never equal:
+        QCOMPARE_NE(anotherInvalidReg, invalidReg);
+    }
+
+
+
+    void testDependencyWithRequiredName() {
+        auto reg1 = context->registerService(Service<Interface1,BaseService>{}, "base1");
+        auto reg = context->registerService(Service<DependentService>{inject<Interface1>("base2")});
+        QVERIFY(!context->publish());
+        auto reg2 = context->registerService(Service<Interface1,BaseService2>{}, "base2");
+        QVERIFY(context->publish());
+        auto regs = context->getRegistration<Interface1>();
+        RegistrationSlot<Interface1> base2{reg2};
+        RegistrationSlot<DependentService> service{reg};
+        QCOMPARE(service->m_dependency, base2.last());
+
+    }
+
+
+
+    void testCardinalityNService() {
+        auto reg1 = context->registerService(Service<Interface1,BaseService>{}, "base1");
+        auto reg2 = context->registerService(Service<Interface1,BaseService2>{}, "base2");
+        auto reg = context->registerService(Service<CardinalityNService>{injectAll<Interface1>()});
+        QVERIFY(context->publish());
+        auto regs = context->getRegistration<Interface1>();
+        QCOMPARE(regs.registeredServices().size(), 2);
+        RegistrationSlot<Interface1> base1{reg1};
+        RegistrationSlot<Interface1> base2{reg2};
+        RegistrationSlot<CardinalityNService> service{reg};
+        QCOMPARE_NE(base1, base2);
+
+        QCOMPARE(service->my_bases.size(), 2);
+
+        RegistrationSlot<Interface1> services{regs};
+        QCOMPARE(services.invocationCount(), 2);
+        QVERIFY(service->my_bases.contains(base1.last()));
+        QVERIFY(service->my_bases.contains(base2.last()));
+
+    }
+
+    void testCardinalityNServiceWithRequiredName() {
+        auto reg1 = context->registerService(Service<Interface1,BaseService>{}, "base1");
+        auto reg2 = context->registerService(Service<Interface1,BaseService2>{}, "base2");
+        auto reg = context->registerService(Service<CardinalityNService>{injectAll<Interface1>("base2")});
+        QVERIFY(context->publish());
+        auto regs = context->getRegistration<Interface1>();
+        RegistrationSlot<Interface1> base1{reg1};
+        RegistrationSlot<Interface1> base2{reg2};
+        RegistrationSlot<CardinalityNService> service{reg};
+        QCOMPARE_NE(base1, base2);
+        QCOMPARE(service->my_bases.size(), 1);
+
+        RegistrationSlot<Interface1> services{regs};
+        QCOMPARE(services.invocationCount(), 2);
+        QCOMPARE(service->my_bases[0], services.last());
+
+    }
+
+    void testCancelSubscription() {
+        auto reg = context->getRegistration<Interface1>();
+        RegistrationSlot<Interface1> services{reg};
+        context->registerService(Service<Interface1,BaseService>{}, "base1");
+        context->publish();
+        QCOMPARE(1, services.size());
+        BaseService2 base2;
+        context->registerObject<Interface1>(&base2);
+        QCOMPARE(2, services.size());
+        services.subscription().cancel();
+        BaseService2 base3;
+        context->registerObject<Interface1>(&base3);
+        QCOMPARE(2, services.size());
+    }
+
+    void testCancelAutowireSubscription() {
+        auto reg = context->registerService<CardinalityNService>(Service<CardinalityNService>{injectAll<Interface1>()});
+        auto subscription = reg.autowire(&CardinalityNService::addBase);
+        RegistrationSlot<CardinalityNService> slot{reg};
+        context->publish();
+        QCOMPARE(slot->my_bases.size(), 0);
+        context->registerService(Service<Interface1,BaseService>{}, "base1");
+
+        context->publish();
+
+        QCOMPARE(slot->my_bases.size(), 1);
+        BaseService2 base2;
+        context->registerObject<Interface1>(&base2);
+        QCOMPARE(slot->my_bases.size(), 2);
+        subscription.cancel();
+        BaseService2 base3;
+        context->registerObject<Interface1>(&base3);
+        QCOMPARE(slot->my_bases.size(), 2);
+    }
+
+
+    void testPostProcessor() {
+        auto processReg = context->registerService<PostProcessor>();
+        auto reg1 = context->registerService(Service<Interface1,BaseService>{}, "base1", service_config{{{".store", true}}});
+        auto reg2 = context->registerService(Service<Interface1,BaseService2>{}, "base2");
+        auto reg = context->registerService(Service<CardinalityNService>{injectAll<Interface1>()}, "card", make_config({{".store", true}}));
+        QVERIFY(context->publish());
+        auto regs = context->getRegistration<Interface1>();
+        RegistrationSlot<Interface1> base1{reg1};
+        RegistrationSlot<Interface1> base2{reg2};
+        RegistrationSlot<CardinalityNService> service{reg};
+        RegistrationSlot<PostProcessor> processSlot{processReg};
+        QCOMPARE_NE(base1, base2);
+        QCOMPARE(service->my_bases.size(), 2);
+
+        RegistrationSlot<Interface1> services{regs};
+        QCOMPARE(services.invocationCount(), 2);
+        QCOMPARE(processSlot->processedObjects.size(), 2);
+        QVERIFY(processSlot->processedObjects.contains(dynamic_cast<QObject*>(base1.last())));
+        QVERIFY(!processSlot->processedObjects.contains(dynamic_cast<QObject*>(base2.last())));
+        QVERIFY(processSlot->processedObjects.contains(service.last()));
+
+    }
+
+
+
+    void testCardinalityNServiceEmpty() {
+        auto reg = context->registerService(Service<CardinalityNService>{injectAll<Interface1>()});
+        QVERIFY(context->publish());
+        RegistrationSlot<CardinalityNService> service{reg};
+        QCOMPARE(service->my_bases.size(), 0);
+    }
+
+
+
+    void testUseViaImplType() {
+        context->registerService(Service<Interface1,BaseService>{});
+        context->registerService(Service<DependentService>{inject<BaseService>()});
+        QVERIFY(context->publish());
+    }
+
+
+
+
+    void testRegisterByServiceType() {
+        auto reg = context->registerService(Service<Interface1,BaseService>{});
+        QVERIFY(reg);
+        QVERIFY(reg.matches<Interface1>());
+        QVERIFY(reg.matches<BaseService>());
+        QVERIFY(reg.as<Interface1>());
+        QVERIFY(reg.as<BaseService>());
+        QVERIFY(!reg.as<BaseService2>());
+        QVERIFY(context->publish());
+    }
+
+
+
+    void testMissingDependency() {
+        auto reg = context->registerService(Service<DependentService>{inject<Interface1>()});
+        QVERIFY(reg);
+        QVERIFY(!context->publish());
+        context->registerService(Service<Interface1,BaseService>{});
+        QVERIFY(context->publish());
+    }
+
+    void testCyclicDependency() {
+        auto reg1 = context->registerService(Service<BaseService>{inject<CyclicDependency>()});
+        QVERIFY(reg1);
+
+
+
+        auto reg2 = context->registerService(Service<CyclicDependency>{inject<BaseService>()});
+        QVERIFY(!reg2);
+
+    }
+
+    void testWorkaroundCyclicDependencyWithBeanRef() {
+        auto regBase = context->registerService(Service<BaseService>{inject<CyclicDependency>()}, "base");
+        QVERIFY(regBase);
+
+
+
+        auto regCyclic = context->registerService<CyclicDependency>( "cyclic", make_config({{"dependency", "&base"}}));
+        QVERIFY(regCyclic);
+
+        QVERIFY(context->publish());
+
+        RegistrationSlot<CyclicDependency> cyclicSlot{regCyclic};
+        RegistrationSlot<BaseService> baseSlot{regBase};
+
+        QVERIFY(cyclicSlot);
+        QCOMPARE(cyclicSlot.last(), baseSlot->dependency());
+        QCOMPARE(baseSlot.last(), cyclicSlot->dependency());
+
+    }
+
+    void testWorkaroundCyclicDependencyWithAutowiring() {
+        auto regBase = context->registerService(Service<BaseService>{inject<CyclicDependency>()}, "dependency");
+        QVERIFY(regBase);
+
+
+
+        auto regCyclic = context->registerService<CyclicDependency>( "cyclic", make_config({}, "", true));
+        QVERIFY(regCyclic);
+
+        QVERIFY(context->publish());
+
+        RegistrationSlot<CyclicDependency> cyclicSlot{regCyclic};
+        RegistrationSlot<BaseService> baseSlot{regBase};
+
+        QVERIFY(cyclicSlot);
+        QCOMPARE(cyclicSlot.last(), baseSlot->dependency());
+        QCOMPARE(baseSlot.last(), cyclicSlot->dependency());
+
+    }
+
+
+
+
+
+    void testPublishAdditionalServices() {
+
+        unsigned contextPublished = context->published();
+        unsigned contextPending = context->pendingPublication();
+        connect(context, &QApplicationContext::publishedChanged, this, [this,&contextPublished] {contextPublished = context->published();});
+        connect(context, &QApplicationContext::pendingPublicationChanged, this, [this,&contextPending] {contextPending = context->pendingPublication();});
+        auto baseReg = context->getRegistration<Interface1>();
+        context->registerService(Service<Interface1,BaseService>{}, "base");
+        QCOMPARE(contextPending, 1);
+        RegistrationSlot<Interface1> baseSlot{baseReg};
+        auto regDep = context->registerService(Service<DependentService>{inject<Interface1>()});
+        RegistrationSlot<DependentService> depSlot{regDep};
+        QCOMPARE(contextPending, 2);
+        QCOMPARE(contextPublished, 0);
+        QVERIFY(context->publish());
+        QCOMPARE(contextPending, 0);
+        QCOMPARE(contextPublished, 2);
+
+        QVERIFY(baseSlot);
+        QVERIFY(depSlot);
+        QCOMPARE(baseSlot.invocationCount(), 1);
+
+        auto anotherBaseReg = context->registerService(Service<Interface1,BaseService2>{}, "anotherBase");
+        QCOMPARE(contextPending, 1);
+        QCOMPARE(contextPublished, 2);
+
+        RegistrationSlot<Interface1> anotherBaseSlot{anotherBaseReg};
+        auto regCard = context->registerService(Service<CardinalityNService>{injectAll<Interface1>()});
+        QCOMPARE(contextPending, 2);
+        QCOMPARE(contextPublished, 2);
+
+
+        RegistrationSlot<CardinalityNService> cardSlot{regCard};
+        QVERIFY(context->publish());
+        QCOMPARE(contextPending, 0);
+        QCOMPARE(contextPublished, 4);
+        QVERIFY(cardSlot);
+        QCOMPARE(cardSlot->my_bases.size(), 2);
+        QCOMPARE(baseSlot.invocationCount(), 2);
+        QCOMPARE(baseSlot.last(), anotherBaseSlot.last());
+
+    }
+
+
+
+    void testPublishAll() {
+        QObjectList destroyedInOrder;
+        QObjectList publishedInOrder;
+        auto destroyHandler = [&destroyedInOrder](QObject* service) {destroyedInOrder.push_back(service);};
+        auto published = [this,&publishedInOrder,destroyHandler](QObject* service) {
+            publishedInOrder.push_back(service);
+            connect(service, &QObject::destroyed, this, destroyHandler);
+         };
+
+        auto baseReg = context->registerService<BaseService>("base");
+        baseReg.subscribe(this, published);
+        auto base2Reg = context->registerService<BaseService2>("base2");
+        base2Reg.subscribe(this, published);
+        auto dependent2Reg = context->registerService(Service<DependentServiceLevel2>{inject<DependentService>()}, "dependent2");
+        dependent2Reg.subscribe(this, published);
+        auto dependentReg = context->registerService(Service<DependentService>{inject<BaseService>()}, "dependent");
+        dependentReg.subscribe(this, published);
+        auto threeReg = context->registerService(Service<ServiceWithThreeArgs>{inject<BaseService>(), inject<DependentService>(), inject<BaseService2>()}, "three");
+        threeReg.subscribe(this, published);
+        auto fourReg = context->registerService(Service<ServiceWithFourArgs>{inject<BaseService>(), inject<DependentService>(), inject<BaseService2>(), inject<ServiceWithThreeArgs>()}, "four");
+        fourReg.subscribe(this, published);
+        auto fiveReg = context->registerService(Service<ServiceWithFiveArgs>{inject<BaseService>(), inject<DependentService>(), inject<BaseService2>(), inject<ServiceWithThreeArgs>(), inject<ServiceWithFourArgs>()}, "five");
+        fiveReg.subscribe(this, published);
+        auto sixReg = context->registerService(Service<ServiceWithSixArgs>{QString{"Hello"}, inject<BaseService2>(), injectAll<ServiceWithFiveArgs>(), inject<ServiceWithThreeArgs>(), inject<ServiceWithFourArgs>(), resolve("${pi}", 3.14159)}, "six");
+        sixReg.subscribe(this, published);
+
+
+        QVERIFY(context->publish());
+
+        RegistrationSlot<BaseService> base{baseReg};
+        RegistrationSlot<BaseService2> base2{base2Reg};
+        RegistrationSlot<DependentService> dependent{dependentReg};
+        RegistrationSlot<DependentServiceLevel2> dependent2{dependent2Reg};
+        RegistrationSlot<ServiceWithThreeArgs> three{threeReg};
+        RegistrationSlot<ServiceWithFourArgs> four{fourReg};
+        RegistrationSlot<ServiceWithFiveArgs> five{fiveReg};
+        RegistrationSlot<ServiceWithSixArgs> six{sixReg};
+
+
+        QCOMPARE(publishedInOrder.size(), 8);
+
+        auto serviceHandles = context->getRegistrationHandles();
+        QCOMPARE(serviceHandles.size(), 8);
+
+        //1. BaseService must be initialized before BaseService2 (because the order of registration shall be kept, barring other restrictions).
+        //2. DependentService must be initialized after both BaseService.
+        //3. DependentService must be initialized before DependentServiceLevel2.
+        //4. ServiceWithThreeArgs must be initialized after BaseService, BaseService2 and DependentService
+        QVERIFY(publishedInOrder.indexOf(base.last()) < publishedInOrder.indexOf(base2.last()));
+        QVERIFY(publishedInOrder.indexOf(dependent.last()) < publishedInOrder.indexOf(dependent2.last()));
+        QVERIFY(publishedInOrder.indexOf(base.last()) < publishedInOrder.indexOf(three.last()));
+        QVERIFY(publishedInOrder.indexOf(dependent.last()) < publishedInOrder.indexOf(three.last()));
+        QVERIFY(publishedInOrder.indexOf(base2.last()) < publishedInOrder.indexOf(three.last()));
+        QVERIFY(publishedInOrder.indexOf(three.last()) < publishedInOrder.indexOf(four.last()));
+        QVERIFY(publishedInOrder.indexOf(four.last()) < publishedInOrder.indexOf(five.last()));
+        QVERIFY(publishedInOrder.indexOf(five.last()) < publishedInOrder.indexOf(six.last()));
+        delete context;
+        context = nullptr;
+
+        QCOMPARE(destroyedInOrder.size(), 8);
+
+        //We cannot say anything about the destruction-order of the Services that have no dependencies:
+        //BaseService and BaseService2
+        //However, what we can say is:
+        //1. DependentService must be destroyed before both BaseService.
+        //2. DependentService must be destroyed after DependentServiceLevel2.
+        //3. ServiceWithThreeArgs must be destroyed before BaseService, BaseService2 and DependentService
+        //4. BaseService2 must destroyed before BaseService (because the order of registration shall be kept, barring other restrictions).
+
+        QVERIFY(destroyedInOrder.indexOf(dependent.last()) > destroyedInOrder.indexOf(dependent2.last()));
+        QVERIFY(destroyedInOrder.indexOf(base.last()) > destroyedInOrder.indexOf(three.last()));
+        QVERIFY(destroyedInOrder.indexOf(dependent.last()) > destroyedInOrder.indexOf(three.last()));
+        QVERIFY(destroyedInOrder.indexOf(base2.last()) > destroyedInOrder.indexOf(three.last()));
+        QVERIFY(destroyedInOrder.indexOf(three.last()) > destroyedInOrder.indexOf(four.last()));
+        QVERIFY(destroyedInOrder.indexOf(four.last()) > destroyedInOrder.indexOf(five.last()));
+        QVERIFY(destroyedInOrder.indexOf(five.last()) > destroyedInOrder.indexOf(six.last()));
+        QVERIFY(destroyedInOrder.indexOf(base2.last()) < destroyedInOrder.indexOf(base.last()));
+    }
+
+private:
+    QApplicationContext* context;
+    QTemporaryFile* settingsFile;
+    QSettings* config;
+};
+
+} //mcnepp::qtdi
+
+#include "testqapplicationcontext.moc"
+
+
+QTEST_MAIN(mcnepp::qtdi::ApplicationContextTest)