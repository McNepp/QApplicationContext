#include <QThread>
#include <QSettings>
#include <QEvent>
#include <QMetaMethod>
#include <QLoggingCategory>
#include <QUuid>
#include <QRegularExpression>
#include <QCoreApplication>
#include "standardqapplicationcontext.h"



namespace mcnepp::qtdi {


inline QDebug operator<<(QDebug out, ServiceScope scope) {
    switch(scope) {
    case ServiceScope::EXTERNAL:
        return out.noquote().nospace() << "EXTERNAL";
    case ServiceScope::SINGLETON:
        return out.noquote().nospace() << "SINGLETON";
    case ServiceScope::PROTOTYPE:
        return out.noquote().nospace() << "PROTOTYPE";
    case ServiceScope::TEMPLATE:
        return out.noquote().nospace() << "TEMPLATE";
    case ServiceScope::UNKNOWN:
        return out.noquote().nospace() << "UNKNOWN";
    default:
        return out.noquote().nospace() << "Invalid ServiceScope";

    }

}

namespace detail {

constexpr int DESCRIPTOR_NO_MATCH = 0;
constexpr int DESCRIPTOR_INTERSECTS = 1;
constexpr int DESCRIPTOR_IDENTICAL = 2;



/**
     * @brief Is a service_descriptor compatible with another one?
     *  -# If the left descriptor has a different impl_type than the right, will return DESCRIPTOR_NO_MATCH.
     *  -# If the left descriptor has different dependencies than the right, will return DESCRIPTOR_NO_MATCH.
     *  -# If the service_types are equal, will return DESCRIPTOR_IDENTICAL.
     *  -# If the left descriptor's service_types are a full sub-set of the other's, or vice versa, will return DESCRIPTOR_INTERSECTS.
     *  -# Otherwise, will return DESCRIPTOR_NO_MATCH.
     * @param other
     * @return The kind of match between the two descriptors.
     */
int match(const service_descriptor& left, const service_descriptor& right) {
    if(left.impl_type != right.impl_type || left.dependencies != right.dependencies) {
        return DESCRIPTOR_NO_MATCH;
    }
    //The straight-forward case: both sets are equal.
    if(left.service_types == right.service_types) {
        return DESCRIPTOR_IDENTICAL;
    }
    //Otherwise, if the sets have the same size, one cannot be a sub-set of the other:
    if(left.service_types.size() == right.service_types.size()) {
        return DESCRIPTOR_NO_MATCH;
    }
    const auto& larger = left.service_types.size() > right.service_types.size() ? left.service_types : right.service_types;
    const auto& smaller = left.service_types.size() < right.service_types.size() ? left.service_types : right.service_types;
    for(auto& type : smaller) {
        //If at least one item of the smaller set cannot be found in the larger set
        if(larger.find(type) == larger.end()) {
            return DESCRIPTOR_NO_MATCH;
        }
    }
    return DESCRIPTOR_INTERSECTS;
}


BindingProxy::BindingProxy(QMetaProperty sourceProp, QObject* source, const detail::property_descriptor& setter, QObject* target) : QObject(source),
    m_sourceProp(sourceProp),
    m_source(source),
    m_target(target),
    m_setter(setter) {

}

const QMetaMethod &BindingProxy::notifySlot()
{
    static QMetaMethod theSlot = staticMetaObject.method(staticMetaObject.indexOfSlot("notify()"));
    return theSlot;
}

void BindingProxy::notify()
{
    m_setter.setter(m_target, m_sourceProp.read(m_source));
}


inline detail::property_descriptor propertySetter(const QMetaProperty& property) {
    return {property.name(), [property](QObject* target, QVariant value) {property.write(target, value);}};
}




bool isBindable(const QMetaProperty& sourceProperty) {
    return sourceProperty.hasNotifySignal() || sourceProperty.isBindable();
}





}

namespace {

const QRegularExpression& beanRefPattern() {
    static QRegularExpression regEx{"^&([^.]+)(\\.([^.]+))?"};
    return regEx;
}


inline bool isPrivateProperty(const QString& key) {
    return key.startsWith('.');
}

inline void setParentIfNotSet(QObject* obj, QObject* newParent) {
    if(!obj->parent()) {
        obj->setParent(newParent);
    }
}

inline QString makePath(const QString& section, const QString& path) {
    if(section.isEmpty() || path.startsWith('/')) {
        return path;
    }
    if(section.endsWith('/')) {
        return section + path;
    }
    return section + '/' + path;
}

inline bool removeLastPath(QString& s) {
    int lastSlash = s.lastIndexOf('/');
    if(lastSlash <= 0) {
        return false;
    }
    int nextSlash = s.lastIndexOf('/', lastSlash - 1);
    //lastIndexOf will return -1 if not found.
    //Thus, the following code will remove either the part after the nextSlash or from the beginning of the String:
    s.remove(nextSlash + 1, lastSlash - nextSlash);
    return true;
}



template<typename T> struct Collector : public detail::Subscription {

    Collector() {
        QObject::connect(this, &detail::Subscription::objectPublished, this, &Collector::collect);
    }

    QList<T*> collected;

    void cancel() override {

    }

    void connectTo(registration_handle_t) override {

    }

    void collect(QObject* obj) {
        if(auto ptr = dynamic_cast<T*>(obj)) {
            collected.push_back(ptr);
        }
    }
};


QStringList determineBeanRefs(const QVariantMap& properties) {
    QStringList result;
    for(auto entry : properties.asKeyValueRange()) {
        auto key = entry.second.toString();
        if(key.length() > 1 && key.startsWith('&')) {
            int dot = key.indexOf('.');
            if(dot < 0) {
                dot = key.size();
            }
            result.push_back(key.mid(1, dot-1));
        }
    }
    return result;
}



template<typename C,typename P> auto eraseIf(C& container, P predicate) -> std::enable_if_t<std::is_pointer_v<typename C::value_type>,typename C::value_type> {
        auto iterator = std::find_if(container.begin(), container.end(), predicate);
        if(iterator != container.end()) {
            auto value = *iterator;
            container.erase(iterator);
            return value;
        }
        return nullptr;
}



template<typename C> auto pop_front(C& container) -> typename C::value_type {
        auto value = container.front();
        container.pop_front();
        return value;
}


QString makeName(const std::type_index& type) {
    QString typeName{type.name()};
    typeName.replace(' ', '-');
    return typeName+"-"+QUuid::createUuid().toString(QUuid::WithoutBraces);
}






class AutowireSubscription : public detail::CallableSubscription {
public:
    AutowireSubscription(detail::q_inject_t injector, QObject* bound) : CallableSubscription(bound),
        m_injector(injector),
        m_bound(bound)
    {
    }

     void notify(QObject *obj) override {
        if(auto sourceReg = dynamic_cast<registration_handle_t>(m_bound)) {
            auto subscr = new AutowireSubscription{m_injector, obj};
            sourceReg->subscribe(subscr);
            subscriptions.push_back(subscr);
        } else {
            m_injector(m_bound, obj);
        }
    }

    void cancel() override{
        for(auto iter = subscriptions.begin(); iter != subscriptions.end(); iter = subscriptions.erase(iter)) {
            auto subscr = *iter;
            if(subscr) {
                subscr->cancel();
            }
        }
        detail::CallableSubscription::cancel();
    }




private:
    detail::q_inject_t m_injector;
    QObject* m_bound;
    std::vector<QPointer<detail::Subscription>> subscriptions;
};


class PropertyInjector : public detail::CallableSubscription {
    friend class PropertyBindingSubscription;
public:


    void notify(QObject* target) override {
        m_setter.setter(target, m_sourceProperty.read(m_boundSource));
        if(m_sourceProperty.hasNotifySignal()) {
            detail::BindingProxy* proxy = new detail::BindingProxy{m_sourceProperty, m_boundSource, m_setter, target};
            auto connection = QObject::connect(m_boundSource, m_sourceProperty.notifySignal(), proxy, detail::BindingProxy::notifySlot());
            qCDebug(m_loggingCategory).nospace().noquote() << "Bound property '" << m_sourceProperty.name() << "' of " << m_boundSource << " to " << m_setter <<" of " << target;
            connections.push_back(std::move(connection));
            return;
        }
        if(m_sourceProperty.isBindable()) {
            auto sourceBindable = m_sourceProperty.bindable(m_boundSource);
            auto notifier = sourceBindable.addNotifier([this,target]{
                m_setter.setter(target, m_sourceProperty.read(m_boundSource));
            });
            qCDebug(m_loggingCategory).nospace().noquote() << "Bound property '" << m_sourceProperty.name() << "' of " << m_boundSource << " to " << m_setter << " of " << target;
            bindings.push_back(std::move(notifier));
            return;
        }
        qCWarning(m_loggingCategory).nospace().noquote() << "Could not bind property '" << m_sourceProperty.name() << "' of " << m_boundSource << " to " << m_setter << " of " << target;

    }

    void cancel() override {
        for(auto iter = connections.begin(); iter != connections.end(); iter = connections.erase(iter)) {
            QObject::disconnect(*iter);
        }
        //QPropertyNotifier will remove the binding in its destructor:
        bindings.clear();
        detail::CallableSubscription::cancel();
    }

private:

    PropertyInjector(QObject* boundSource, const QMetaProperty& sourceProperty, const detail::property_descriptor& setter, const QLoggingCategory& loggingCategory) : detail::CallableSubscription(boundSource),
        m_sourceProperty(sourceProperty),
        m_setter(setter),
        m_boundSource(boundSource),
        m_loggingCategory(loggingCategory)    {
    }
    QMetaProperty m_sourceProperty;
    detail::property_descriptor m_setter;
    QObject* m_boundSource;
    std::vector<QPropertyNotifier> bindings;
    std::vector<QMetaObject::Connection> connections;
    const QLoggingCategory& m_loggingCategory;
};

class PropertyBindingSubscription : public detail::CallableSubscription {
public:


    void notify(QObject* obj) override {
        auto subscr = new PropertyInjector{obj, m_sourceProperty, m_setter, loggingCategory(m_target)};
        m_target->subscribe(subscr);
        subscriptions.push_back(subscr);
    }

    void cancel() override {
        for(auto iter = subscriptions.begin(); iter != subscriptions.end(); iter = subscriptions.erase(iter)) {
            auto subscription = *iter;
            if(subscription) {
                subscription->cancel();
            }
        }
        detail::CallableSubscription::cancel();
    }

    PropertyBindingSubscription(registration_handle_t target, const QMetaProperty& sourceProperty, const detail::property_descriptor& setter) : detail::CallableSubscription(target),
        m_target(target),
        m_sourceProperty(sourceProperty),
        m_setter(setter) {
    }
private:
    registration_handle_t m_target;
    QMetaProperty m_sourceProperty;
    detail::property_descriptor m_setter;
    std::vector<QPointer<Subscription>> subscriptions;
};


class ProxySubscription : public detail::Subscription {
public:
    explicit ProxySubscription(registration_handle_t target) :
        detail::Subscription{target} {
        out_connection = QObject::connect(this, &Subscription::objectPublished, target, &detail::Registration::objectPublished);
    }

    void connectTo(registration_handle_t source) override {
        in_connections.push_back(detail::connect(source, this));
    }

    void cancel() override {
        QObject::disconnect(out_connection);
        for(auto& connection : in_connections) {
            QObject::disconnect(connection);
        }
    }

private:
    QMetaObject::Connection out_connection;
    QList<QMetaObject::Connection> in_connections;
};

///
/// \brief Passes the signal through, but does not accept connections from a source-Registration.
///
class TemporarySubscriptionProxy : public detail::Subscription {
public:
    explicit TemporarySubscriptionProxy(Subscription* target) :
        detail::Subscription{target} {
        QObject::connect(this, &Subscription::objectPublished, target, &Subscription::objectPublished);
    }

    void connectTo(registration_handle_t) override {
        //Does nothing intentionally
    }

    void cancel() override {
    }
};


} // End of anonymous namespace



class StandardApplicationContext::CreateRegistrationHandleEvent : public QEvent {
public:
    static QEvent::Type eventId() {
        static int eventId = QEvent::registerEventType();
        return static_cast<QEvent::Type>(eventId);
    }


    CreateRegistrationHandleEvent(const std::type_info &service_type, const QMetaObject* metaObject) :
        QEvent(eventId()),
        m_service_type(service_type),
        m_metaObject(metaObject),
        m_result(QSharedPointer<std::optional<ProxyRegistrationImpl*>>::create())
    {
    }

    void createHandle(StandardApplicationContext* context) {
        *m_result = new ProxyRegistrationImpl{m_service_type, m_metaObject, context};
    }

    QSharedPointer<std::optional<ProxyRegistrationImpl*>> result() const {
        return m_result;
    }

private:
    const std::type_info &m_service_type;
    const QMetaObject* m_metaObject;
    QSharedPointer<std::optional<ProxyRegistrationImpl*>> m_result;
};


StandardApplicationContext::ProxyRegistrationImpl::ProxyRegistrationImpl(const std::type_info& type, const QMetaObject* metaObject, StandardApplicationContext* parent) :
    detail::ProxyRegistration{parent},
    m_type(type),
    m_meta(metaObject),
    m_context(parent)
{
    proxySubscription = new ProxySubscription{this};
    for(auto reg : parent->registrations) {
        add(reg);
    }
}

QList<service_registration_handle_t> StandardApplicationContext::ProxyRegistrationImpl::registeredServices() const {
    QList<service_registration_handle_t> result;
    for(auto handle : m_context -> getRegistrationHandles()) {
        if(auto reg = dynamic_cast<DescriptorRegistration*>(handle); reg && reg->matches(m_type)) {
            result.push_back(reg);
        }
    }
    return result;
}



void StandardApplicationContext::ProxyRegistrationImpl::onSubscription(subscription_handle_t subscription) {
    detail::connect(this, subscription);
    TemporarySubscriptionProxy tempProxy{subscription};
    //By subscribing to a TemporarySubscriptionProxy, we force existing objects to be signalled immediately, while not creating any new Connections:
    for(auto reg : registeredServices()) {
        if(reg->scope() != ServiceScope::TEMPLATE) {
            reg->subscribe(&tempProxy);
        }
    }
}

detail::Subscription *StandardApplicationContext::ProxyRegistrationImpl::createAutowiring(const std::type_info &type, detail::q_inject_t injector, Registration *source)
{
    if(QThread::currentThread() != this->thread()) {
        qCCritical(loggingCategory()).noquote().nospace() << "Cannot create autowiring in different thread";
        return nullptr;
    }
    if(!autowirings.insert(type).second) {
        qCCritical(loggingCategory()).noquote().nospace() << "Cannot register autowiring for type " << type.name() << " in " << *this;
        return nullptr;
    }

    return subscribe(new AutowireSubscription{injector, source});
}



const service_config StandardApplicationContext::ObjectRegistration::defaultConfig;


subscription_handle_t StandardApplicationContext::DescriptorRegistration::createBindingTo(const char* sourcePropertyName, detail::Registration *target, const detail::property_descriptor& targetProperty)
{
    if(QThread::currentThread() != this->thread()) {
        qCCritical(loggingCategory()).noquote().nospace() << "Cannot create binding in different thread";
        return nullptr;
    }

    detail::property_descriptor setter = targetProperty;
    if(this == target && QString{sourcePropertyName} == setter.name) {
        qCCritical(loggingCategory()).noquote().nospace() << "Cannot bind property '" << sourcePropertyName << "' of " << *this << " to self";
        return nullptr;
    }

    if(target->applicationContext() != applicationContext()) {
        qCCritical(loggingCategory()).noquote().nospace() << "Cannot bind property '" << sourcePropertyName << "' of " << *this << " to " << *target << " from different ApplicationContext";
        return nullptr;
    }

    auto sourceProperty = getProperty(this, sourcePropertyName);
    if(!detail::isBindable(sourceProperty)) {
        qCWarning(loggingCategory()).noquote().nospace() << "Property '" << sourcePropertyName << "' in " << *this << " is not bindable";
    }
    if(!setter.setter) {
        auto targetProp = getProperty(target, setter.name);
        if(!targetProp.isValid() || !targetProp.isWritable()) {
            qCCritical(loggingCategory()).noquote().nospace() << setter << " is not a writable property for " << *target;
            return nullptr;
        }
        if(!QMetaType::canConvert(sourceProperty.metaType(), targetProp.metaType())) {
            qCCritical(loggingCategory()).noquote().nospace() << "Cannot bind property '" << sourcePropertyName << "' of " << *this << " to " << setter << " of " << *target << " with incompatible types";
            return nullptr;
        }
        setter = detail::propertySetter(targetProp);
    }
    if(!m_context->registerBoundProperty(target, setter.name)) {
        qCCritical(loggingCategory()).noquote().nospace() << setter << " has already been bound to " << *target;
        return nullptr;
    }

    auto subscription = new PropertyBindingSubscription{target, sourceProperty, setter};
    qCInfo(loggingCategory()).noquote().nospace() << "Created Subscription for binding property '" << sourceProperty.name() << "' of " << *this << " to " << setter << " of " << *target;
    return subscribe(subscription);
}

detail::Subscription *StandardApplicationContext::DescriptorRegistration::createAutowiring(const std::type_info &type, detail::q_inject_t injector, Registration *source)
{
    if(QThread::currentThread() != this->thread()) {
        qCCritical(loggingCategory()).noquote().nospace() << "Cannot create autowiring in different thread";
        return nullptr;
    }

    if(!autowirings.insert(type).second) {
        qCCritical(loggingCategory()).noquote().nospace() << "Cannot register autowiring for type " << type.name() << " in " << *this;
        return nullptr;
    }
    return subscribe(new AutowireSubscription{injector, source});
}





StandardApplicationContext::DescriptorRegistration::DescriptorRegistration(DescriptorRegistration* base, unsigned index, const QString& name, const service_descriptor& desc, StandardApplicationContext* context, QObject* parent) :
    detail::ServiceRegistration(parent),
    m_descriptor{desc},
    m_name(name),
    m_index(index),
    m_context(context),
    m_base(base)
{
}






void StandardApplicationContext::ServiceRegistration::print(QDebug out) const {
    out.nospace().noquote() << "Service '" << registeredName() << "' with " << this->descriptor();
}

void StandardApplicationContext::ServiceRegistration::serviceDestroyed(QObject *srv) {
    if(srv == theService) {
        if(auto parentReg = dynamic_cast<service_registration_handle_t>(parent()); parentReg && parentReg -> scope() == ServiceScope::PROTOTYPE) {
            qCInfo(loggingCategory()).noquote().nospace() << "Instance of Prototype " << *this << " has been destroyed";
        } else {
            //Somebody has destroyed a Service that is managed by this ApplicationContext.
            //All we can do is log an error and set theService to nullptr.
            //Yet, it might still be in use somewhere as a dependency.
            qCCritical(loggingCategory()).noquote().nospace() << *this << " has been destroyed externally";
        }
        theService = nullptr;
        m_state = STATE_INIT;
    }
}

void StandardApplicationContext::ObjectRegistration::print(QDebug out) const {
    out.nospace().noquote() << "Object '" << registeredName() << "' with " << this->descriptor();
}




QStringList StandardApplicationContext::ServiceRegistration::getBeanRefs() const
{
    if(!beanRefsCache.has_value()) {
        beanRefsCache = determineBeanRefs(config().properties);
    }
    return beanRefsCache.value();

}

QObject* StandardApplicationContext::ServiceRegistration::createService(const QVariantList &dependencies, descriptor_list &created)
{
    switch(state()) {
        case STATE_INIT:
        if(!theService) {
                descriptor_list createdForThis;
                theService = descriptor().create(resolveDependencies(dependencies, createdForThis));
                //If any instances of prototypes have been created while resolving dependencies, make them children of the newly created service:
                for(auto child : createdForThis) {
                    setParentIfNotSet(child->getObject(), theService);
                }
                created.insert(created.end(), createdForThis.begin(), createdForThis.end());
            if(theService) {
                onDestroyed = connect(theService, &QObject::destroyed, this, &ServiceRegistration::serviceDestroyed);
                m_state = STATE_CREATED;
            }
        }
    }
    return theService;
}

int StandardApplicationContext::ServiceRegistration::unpublish() {
    if(theService) {
        std::unique_ptr<QObject> srv{theService};
        QObject::disconnect(onDestroyed);
        if(theService->parent() != applicationContext()) {
            //Do not delete service if it has an external parent!
            srv.release();
        }
        theService = nullptr;
        m_state = STATE_INIT;
        return 1;
    }
    return 0;
}

StandardApplicationContext::ServiceTemplateRegistration::ServiceTemplateRegistration(DescriptorRegistration* base, unsigned index, const QString& name, const service_descriptor& desc, const service_config& config, StandardApplicationContext* context, QObject* parent) :
    DescriptorRegistration{base, index, name, desc, context, parent},
    m_config(config),
    m_resolvedProperties{config.properties} {
    proxySubscription = new ProxySubscription{this};
}


QStringList StandardApplicationContext::ServiceTemplateRegistration::getBeanRefs() const
{
    if(!beanRefsCache.has_value()) {
        beanRefsCache = determineBeanRefs(config().properties);
    }
    return beanRefsCache.value();

}

subscription_handle_t StandardApplicationContext::ServiceTemplateRegistration::createBindingTo(const char*, registration_handle_t, const detail::property_descriptor&)
{
    qCCritical(loggingCategory()).noquote().nospace() << "Cannot create binding from " << *this;
    return nullptr;
}


QObject* StandardApplicationContext::ServiceTemplateRegistration::createService(const QVariantList&, descriptor_list&) {
    return nullptr;
}

void StandardApplicationContext::ServiceTemplateRegistration::print(QDebug out) const {
    out.nospace().noquote() << "Service-template '" << registeredName() << "' of type " << descriptor().impl_type.name();
}

void StandardApplicationContext::ServiceTemplateRegistration::onSubscription(subscription_handle_t subscription) {
    detail::connect(this, subscription);
    TemporarySubscriptionProxy tempProxy{subscription};
    //By subscribing to a TemporarySubscriptionProxy, we force existing objects to be signalled immediately, while not creating any new Connections:
    for(auto reg : derivedServices) {
        reg->subscribe(&tempProxy);
    }
}


StandardApplicationContext::PrototypeRegistration::PrototypeRegistration(DescriptorRegistration* base, unsigned index, const QString &name, const service_descriptor &desc, const service_config &config, StandardApplicationContext *parent) :
    DescriptorRegistration{base, index, name, desc, parent},
    m_state(STATE_INIT),
    m_config(config)
{
    proxySubscription = new ProxySubscription{this};
}


int StandardApplicationContext::PrototypeRegistration::unpublish()
{
    return 0;
}

QStringList StandardApplicationContext::PrototypeRegistration::getBeanRefs() const
{
    if(!beanRefsCache.has_value()) {
        beanRefsCache = determineBeanRefs(config().properties);
    }
    return beanRefsCache.value();
}

QObject* StandardApplicationContext::PrototypeRegistration::createService(const QVariantList& dependencies, descriptor_list& created) {
    switch(state()) {
    case STATE_INIT:
        //Store dependencies for deferred creation of service-instances:
        m_dependencies = dependencies;
        m_state = STATE_PUBLISHED;
        return this;
    case STATE_PUBLISHED:
        {
        std::unique_ptr<DescriptorRegistration> instanceReg{ new StandardApplicationContext::ServiceRegistration{base(), ++m_context->nextIndex, registeredName(), descriptor(), config(), m_context, this}};
            QObject* instance = instanceReg->createService(m_dependencies, created);
            if(!instance) {
                qCCritical(loggingCategory()).noquote().nospace() << "Could not create instancef of " << *this;
                return nullptr;
            }
            qCInfo(loggingCategory()).noquote().nospace() << "Created instance of " << *this;

            instanceReg->subscribe(proxySubscription);
            created.push_back(instanceReg.release());
            return instance;
        }
    default:
        qCCritical(loggingCategory()).noquote().nospace() << "Invalid state! Cannot create instance of " << *this;
        return nullptr;
    }
}

void StandardApplicationContext::PrototypeRegistration::print(QDebug out) const {
    out.nospace().noquote() << "Prototype '" << registeredName() << "' with " << this->descriptor();
}

subscription_handle_t StandardApplicationContext::PrototypeRegistration::createBindingTo(const char*, registration_handle_t, const detail::property_descriptor&)
{
    qCCritical(loggingCategory()).noquote().nospace() << "Cannot create binding from " << *this;
    return nullptr;
}

void StandardApplicationContext::PrototypeRegistration::onSubscription(subscription_handle_t subscription) {
    detail::connect(this, subscription);
    TemporarySubscriptionProxy tempProxy{subscription};
    //By subscribing to a TemporarySubscriptionProxy, we force existing objects to be signalled immediately, while not creating any new Connections:
    for(auto child : children()) {
        if(auto reg = dynamic_cast<DescriptorRegistration*>(child)) {
            reg->subscribe(&tempProxy);
        }
    }
}




void registerAppInGlobalContext() {
    auto globalContext = QApplicationContext::instance();
    if(globalContext && !globalContext->getRegistration("application")) {
        globalContext->registerObject(QCoreApplication::instance(), "application");
    }
}

Q_COREAPP_STARTUP_FUNCTION(registerAppInGlobalContext)






StandardApplicationContext::StandardApplicationContext(const QLoggingCategory& loggingCategory, QApplicationContext* injectedContext, QObject* parent) :
    QApplicationContext(parent),
    m_loggingCategory(loggingCategory),
    m_injectedContext(injectedContext)
{
    if(auto app = QCoreApplication::instance()) {
        registerObject(app, "application");
    }

    registerObject<QApplicationContext>(injectedContext, "context");


    if(setInstance(this)) {
        qCInfo(loggingCategory()).noquote().nospace() << "Installed " << this << " as global instance";
    }
}




StandardApplicationContext::~StandardApplicationContext() {
    //Before we un-publish, we unset this instance as the global instance:
    if(unsetInstance(this)) {
        qCInfo(loggingCategory()).noquote().nospace() << "Removed " << this << " as global instance";
    }
    unpublish();
}






void StandardApplicationContext::unpublish()
{
    descriptor_list published;
    //Unpublish in revers order:
    std::copy_if(registrations.rbegin(), registrations.rend(), std::inserter(published, published.begin()), [](DescriptorRegistration* reg) { return reg->isPublished() && reg->isManaged();});


    qCInfo(loggingCategory()).noquote().nospace() << "Un-publish ApplicationContext with " << published.size() << " managed published Objects";

    DescriptorRegistration* reg = nullptr;
    unsigned unpublished = 0;
    //Do several rounds and delete those services on which no other published Services depend:
    while(!published.empty()) {
        reg = pop_front(published);
    next_published:
        for(auto depend = published.begin(); depend != published.end(); ++depend) {
            auto dep = *depend;
            for(auto& t : dep->descriptor().dependencies) {
                if(reg->matches(t)) {
                    published.erase(depend);
                    published.push_front(reg);
                    reg = dep;
                    goto next_published;
                }
            }
            for(auto& beanRef : reg->getBeanRefs()) {
                if(getRegistrationByName(beanRef) == reg) {
                    published.erase(depend);
                    published.push_front(reg);
                    reg = dep;
                    goto next_published;
                }
            }
        }
        int u = reg->unpublish();
        if(u)        {
            unpublished += u;
            qCInfo(loggingCategory()).nospace().noquote() << "Un-published " << *reg;
        }
    }
    qCInfo(loggingCategory()).noquote().nospace() << "ApplicationContext has been un-published. " << unpublished << " Objects have been successfully destroyed.";
    QStringList remainingNames;
    for(auto regist : registrations) {
        if(regist->isPublished() && !regist->isManaged()) {
            remainingNames.push_back(regist->registeredName());
        }
    }
    if(!remainingNames.isEmpty()) {
        qCInfo(loggingCategory()).noquote().nospace() << "Remaining un-managed Objects: " << remainingNames.join(',');
    }
}

StandardApplicationContext::DescriptorRegistration *StandardApplicationContext::getRegistrationByName(const QString &name) const
{

    auto found = registrationsByName.find(name);
    return found != registrationsByName.end() ? found->second : nullptr;
}


std::pair<QVariant,StandardApplicationContext::Status> StandardApplicationContext::resolveDependency(const descriptor_list &published, DescriptorRegistration* reg, const dependency_info& d, bool allowPartial)
{
    const std::type_info& type = d.type;

    QList<DescriptorRegistration*> depRegs;

    for(auto pub : published) {
        if(pub->matches(type) && pub->scope() != ServiceScope::TEMPLATE) {
            if(d.has_required_name()) {
                auto byName = getRegistrationByName(d.expression);
                if(!byName || byName != pub) {
                    continue;
                }
            }
            depRegs.push_back(pub);
        }
    }

    switch(d.kind) {
    case detail::VALUE_KIND:
        if(!d.value.isValid()) {
            qCCritical(loggingCategory()).noquote().nospace() << "Could not resolve " << d;
            return {d.value, Status::fatal};
        }
        qCInfo(loggingCategory()).noquote().nospace() << "Resolved " << d;
        return {d.value, Status::ok};

    case detail::RESOLVABLE_KIND:
        {
            auto resolved = resolvePlaceholders(d.expression, reg->config());
            switch(resolved.second) {
            case Status::ok:
                qCInfo(loggingCategory()).noquote().nospace() << "Resolved " << d << " with " << resolved.first;
                return resolved;
            case Status::fixable:
                if(d.value.isValid()) {
                    return {d.value, Status::ok};
                }
                [[fallthrough]];
            default:
                return resolved;
            }
        }

    case detail::PARENT_PLACEHOLDER_KIND:
        return {QVariant::fromValue(static_cast<QObject*>(m_injectedContext)), Status::ok};

    case static_cast<int>(Kind::MANDATORY):
        if(depRegs.empty()) {
            if(allowPartial) {
                qCWarning(loggingCategory()).noquote().nospace() << "Could not resolve " << d;
                return {QVariant{}, Status::fixable};
            } else {
                qCCritical(loggingCategory()).noquote().nospace() << "Could not resolve " << d;
                return {QVariant{}, Status::fatal};
            }

        }
    case static_cast<int>(Kind::OPTIONAL):
        switch(depRegs.size()) {
        case 0:
            qCInfo(loggingCategory()).noquote().nospace() << "Skipped " << d;
            return {QVariant{}, Status::ok};
        case 1:
            qCInfo(loggingCategory()).noquote().nospace() << "Resolved " << d << " with " << depRegs[0];
            return {QVariant::fromValue(depRegs[0]->getObject()), Status::ok};
        default:
            //Ambiguity is always a non-fixable error:
            qCCritical(loggingCategory()).noquote().nospace() << d << " is ambiguous";
            return {QVariant{}, Status::fatal};
        }
    case static_cast<int>(Kind::N):
        qCInfo(loggingCategory()).noquote().nospace() << "Resolved " << d << " with " << depRegs.size() << " objects.";
        {
            QObjectList dep;
            //Sort the dependencies by their index(), which is the order of registration:
            std::sort(depRegs.begin(), depRegs.end(), [](auto left, auto right) { return left->index() < right->index();});
            std::transform(depRegs.begin(), depRegs.end(), std::back_insert_iterator(dep), std::mem_fn(&DescriptorRegistration::getObject));
            return {QVariant::fromValue(dep), Status::ok};
        }
    }

    return {QVariant{}, Status::fatal};
}





detail::ServiceRegistration *StandardApplicationContext::getRegistrationHandle(const QString& name) const
{
    QMutexLocker<QMutex> locker{&mutex};

    DescriptorRegistration* reg = getRegistrationByName(name);
    if(reg) {
        return reg;
    }
    qCCritical(loggingCategory()).noquote().nospace() << "Could not find a Registration for name '" << name << "'";
    return nullptr;
}



detail::ProxyRegistration *StandardApplicationContext::getRegistrationHandle(const std::type_info &service_type, const QMetaObject* metaObject) const
{
    QMutexLocker<QMutex> locker{&mutex};

    auto found = proxyRegistrationCache.find(service_type);
    if(found != proxyRegistrationCache.end()) {
        return found->second;
    }
    ProxyRegistrationImpl* proxyReg;
    if(QThread::currentThread() == thread()) {
        proxyReg = new ProxyRegistrationImpl{service_type, metaObject, const_cast<StandardApplicationContext*>(this)};
    } else {
        //We are in a different Thread than the QApplicationContext's. Let's post an Event that will create the ProxyRegistration asynchronously:
        auto event = new CreateRegistrationHandleEvent{service_type, metaObject};
        auto result = event->result(); //Pin member on Stack to prevent asynchronous deletion.
        QCoreApplication::postEvent(const_cast<StandardApplicationContext*>(this), event);
        QDeadlineTimer timer{1000};
        while(!result->has_value()) {
            condition.wait(&mutex, timer);
        }
        if(!result->has_value()) {
            qCCritical(loggingCategory()).noquote().nospace() << "Could not obtain Registration-handle from another thread in time";
            return nullptr;
        }

        proxyReg = result->value();
    }
    proxyRegistrationCache.insert({service_type, proxyReg});
    return proxyReg;
}


bool StandardApplicationContext::registerAlias(service_registration_handle_t reg, const QString &alias)
{
    QMutexLocker<QMutex> locker{&mutex};
    if(!reg) {
        qCCritical(loggingCategory()).noquote().nospace() << "Cannot register alias '" << alias << "' for null";
        return false;
    }
    auto foundIter = std::find(registrations.begin(), registrations.end(), reg);
    if(foundIter == registrations.end()) {
        qCCritical(loggingCategory()).noquote().nospace() << "Cannot register alias '" << alias << "' for " << *reg << ". Not found in ApplicationContext";
        return false;
    }
    auto found = getRegistrationByName(alias);
    if(found && found != reg) {
        qCCritical(loggingCategory()).noquote().nospace() << "Cannot register alias '" << alias << "' for " << *reg << ". Another Service has been registered under this name: " << *found;
        return false;
    }
    //At this point we know for sure that reg
    registrationsByName.insert({alias, *foundIter});
    qCInfo(loggingCategory()).noquote().nospace() << "Registered alias '" << alias << "' for " << *reg;
    return true;

}







void StandardApplicationContext::contextObjectDestroyed(QObject* obj)
{
    for(auto iter = registrationsByName.begin(); iter != registrationsByName.end();) {
        auto reg = iter->second;
        if(reg->getObject() == obj) {
            iter = registrationsByName.erase(iter);
        } else {
            ++iter;
        }
    }


    for(auto iter = registrations.begin(); iter != registrations.end();) {
        if((*iter)->getObject() == obj) {
            std::unique_ptr<DescriptorRegistration> regPtr{*iter};
            iter = registrations.erase(iter);
            qCInfo(loggingCategory()).noquote().nospace() << *regPtr << " has been destroyed externally";
        } else {
            ++iter;
        }
    }
}

///
/// \brief Validates this ApplicationContext before publishing.
/// \param allowPartial if true, will succeed even if not all service-dependencies can be resolved.
/// \param published The services that have already been published (used for dependency-resolution).
/// \param unpublished Upon entry: the yet unpublished services, in no particular order.
/// Upon exit: the yet unpublished services, in the correct order for publication.
/// \return Status::Ok if all services can be published. Status::Fixable if some services can be published.
/// Status::Fatal if there are non-fixable errors.<br>
/// If allowPartial == true, the result can only be Status::Ok or Status::Fatal!
///
StandardApplicationContext::Status StandardApplicationContext::validate(bool allowPartial, const descriptor_list& published, descriptor_list& unpublished)
{
    descriptor_list allPublished{published.begin(), published.end()};
    descriptor_list validated; //validated contains the yet-to-be-published services in the correct order. Will be copied back to unpublished upon exit.

    qCDebug(loggingCategory()).noquote().nospace() << "Validating ApplicationContext with " << unpublished.size() << " unpublished Objects";
    DescriptorRegistration* reg = nullptr;
    Status status = Status::ok;
    //Do several rounds and validate those services whose dependencies have already been published.
    //For a service with an empty set of dependencies, this means that it will be validated first.
    for(;;) {
    fetch_next:
        if(unpublished.empty()) {
            break;
        }
        reg = pop_front(unpublished);
    next_unpublished:

        auto& dependencyInfos = reg->descriptor().dependencies;
        for(auto& d : dependencyInfos) {
            //If we find an unpublished dependency, we continue with that:
            auto foundReg = eraseIf(unpublished, DescriptorRegistration::matcher(d));
            if(foundReg) {
                unpublished.push_front(reg); //Put the current Registration back where it came from. Will be processed after the dependency.
                reg = foundReg;
                goto next_unpublished;
            }
        }
        for(auto& beanRef : reg->getBeanRefs()) {
            if(!getRegistrationByName(beanRef)) {
                if(allowPartial) {
                    status = Status::fixable;
                    qCWarning(loggingCategory()).noquote().nospace() << "Cannot resolve reference '" << beanRef << "' from " << *reg;
                    goto fetch_next;
                }
                qCCritical(loggingCategory()).noquote().nospace() << "Cannot resolve reference '" << beanRef << "' from " << *reg;
                return Status::fatal;
            }
        }
        if(!dependencyInfos.empty()) {
            QObject temporaryParent;
            qCInfo(loggingCategory()).noquote().nospace() << "Resolving " << dependencyInfos.size() << " dependencies of " << *reg << ":";
            for(auto& d : dependencyInfos) {
                auto result = resolveDependency(allPublished, reg, d, allowPartial);
                switch(result.second) {
                case Status::fixable:
                    if(allowPartial) {
                        status = Status::fixable;
                        goto fetch_next;
                    }
                    [[fallthrough]];
                case Status::fatal:
                    return Status::fatal;
                default: break;
                }
            }
        }
        allPublished.push_back(reg);
        validated.push_back(reg);
    }
    // Copy validated yet-to-be-published services back to unpublished, now in the correct order for publication:
    unpublished.insert(unpublished.begin(), validated.begin(), validated.end());
    return status;
}


QVariantList StandardApplicationContext::resolveDependencies(const QVariantList& dependencies, descriptor_list& created) {
    QVariantList result;
    for(auto& arg : dependencies) {
        result.push_back(resolveDependency(arg, created));
    }
    return result;
}

QVariant StandardApplicationContext::resolveDependency(const QVariant &arg, descriptor_list &created)
{
    if(auto proto = arg.value<DescriptorRegistration*>(); proto && proto->scope() == ServiceScope::PROTOTYPE) {
        auto instance = proto->createService(QVariantList{}, created);
        if(!instance) {
            return QVariant{};
        }
        return QVariant::fromValue(instance);
    }
    return arg;
}


bool StandardApplicationContext::publish(bool allowPartial)
{
    if(QThread::currentThread() != this->thread()) {
        qCCritical(loggingCategory()).noquote().nospace() << "Cannot publish ApplicationContext in different thread";
        return false;
    }

    descriptor_list allCreated;
    descriptor_list toBePublished;
    descriptor_list needConfiguration;
    Status validationResult = Status::ok;
    {
        QMutexLocker<QMutex> locker{&mutex};

        for(auto reg : registrations) {
            switch (reg->state()) {
            case STATE_INIT:
                toBePublished.push_back(reg);
                break;
            case STATE_CREATED:
                needConfiguration.push_back(reg);
                [[fallthrough]];
            case STATE_PUBLISHED:
                allCreated.push_back(reg);
            }
        }
    }
    if(toBePublished.empty() && needConfiguration.empty()) {
        return true;
    }
    validationResult = validate(allowPartial, allCreated, toBePublished);
    if(validationResult == Status::fatal) {
        return false;
    }

    qCInfo(loggingCategory()).noquote().nospace() << "Publish ApplicationContext with " << toBePublished.size() << " unpublished Objects";
    //Do several rounds and publish those services whose dependencies have already been published.
    //For a service with an empty set of dependencies, this means that it will be published first.
    while(!toBePublished.empty()) {
        auto reg = pop_front(toBePublished);
        QVariantList dependencies;
        auto& dependencyInfos = reg->descriptor().dependencies;
        if(!dependencyInfos.empty()) {
            qCInfo(loggingCategory()).noquote().nospace() << "Resolving " << dependencyInfos.size() << " dependencies of " << *reg << ":";
            for(auto& d : dependencyInfos) {
                auto result = resolveDependency(allCreated, reg, d, allowPartial);
                dependencies.push_back(result.first);
            }
        }

        reg->createService(dependencies, needConfiguration);

        switch(reg->state()) {
        case STATE_INIT:
            qCCritical(loggingCategory()).nospace().noquote() << "Could not create service " << *reg;
            return false;

        case STATE_CREATED:
            qCInfo(loggingCategory()).nospace().noquote() << "Created service " << *reg;
            needConfiguration.push_back(reg);
            [[fallthrough]];
        case STATE_PUBLISHED:
            allCreated.push_back(reg);

        }
    }


    unsigned managed = std::count_if(allCreated.begin(), allCreated.end(), std::mem_fn(&DescriptorRegistration::isManaged));

    //The services that have been instantiated during this methd-invocation will be configured in the order they have have been
    //instantiated.
    while(!needConfiguration.empty()) {
        auto reg = pop_front(needConfiguration);
        auto configResult = configure(reg, reg->config(), reg->getObject(), needConfiguration, allowPartial);
        switch(configResult) {
        case Status::fatal:
            qCCritical(loggingCategory()).nospace().noquote() << "Could not configure " << *reg;
            return false;
        case Status::fixable:
            qCWarning(loggingCategory()).nospace().noquote() << "Could not configure " << *reg;
            validationResult = Status::fixable;
            continue;

        case Status::ok:
            qCInfo(loggingCategory()).noquote().nospace() << "Configured " << *reg;
            toBePublished.push_back(reg);
        }
    }
    qsizetype publishedCount = 0;
    QList<QApplicationContextPostProcessor*> postProcessors;
    for(auto reg : allCreated) {
        if(auto processor = dynamic_cast<QApplicationContextPostProcessor*>(reg->getObject())) {
            postProcessors.push_back(processor);
            qCInfo(loggingCategory()).noquote().nospace() << "Detected PostProcessor " << *reg;
        }
    }

    //Move PostProcessors to the front, so that they will be initialized before they process other Services:
    for(unsigned moved = 0, pos = 1; pos < toBePublished.size(); ++pos) {
        if(dynamic_cast<QApplicationContextPostProcessor*>(toBePublished[pos]->getObject())) {
            std::swap(toBePublished[moved++], toBePublished[pos]);
        }
    }
    for(auto reg : toBePublished) {
        auto initResult = init(reg, postProcessors);
        switch(initResult) {
        case Status::fatal:
            qCCritical(loggingCategory()).nospace().noquote() << "Could not initialize " << *reg;
            return false;
        case Status::fixable:
            qCWarning(loggingCategory()).nospace().noquote() << "Could not initialize " << *reg;
            validationResult = Status::fixable;
            continue;

        case Status::ok:
            ++publishedCount;
            reg->notifyPublished();
            qCInfo(loggingCategory()).noquote().nospace() << "Published " << *reg;
        }
    }
    qCInfo(loggingCategory()).noquote().nospace() << "ApplicationContext has published " << publishedCount << " objects";
    qCInfo(loggingCategory()).noquote().nospace() << "ApplicationContext has a total number of " << allCreated.size() << " published objects of which " << managed << " are managed.";
    if(!toBePublished.empty()) {
        qCInfo(loggingCategory()).noquote().nospace() << "ApplicationContext has " << toBePublished.size() << " unpublished objects";
    }

    if(publishedCount) {
        emit publishedChanged();
        emit pendingPublicationChanged();
    }
    return validationResult == Status::ok;
}

unsigned StandardApplicationContext::published() const
{
    QMutexLocker<QMutex> locker{&mutex};
    return std::count_if(registrations.begin(), registrations.end(), std::mem_fn(&DescriptorRegistration::isPublished));
}

unsigned int StandardApplicationContext::pendingPublication() const
{
    QMutexLocker<QMutex> locker{&mutex};
    return std::count_if(registrations.begin(), registrations.end(), std::not_fn(std::mem_fn(&DescriptorRegistration::isPublished)));
}

QList<service_registration_handle_t> StandardApplicationContext::getRegistrationHandles() const
{
    QMutexLocker<QMutex> locker{&mutex};

    QList<service_registration_handle_t> result;
    std::copy(registrations.begin(), registrations.end(), std::back_inserter(result));
    return result;
}



service_registration_handle_t StandardApplicationContext::registerService(const QString& name, const service_descriptor& descriptor, const service_config& config, ServiceScope scope, QObject* baseObj)
{
    if(QThread::currentThread() != this->thread()) {
        qCCritical(loggingCategory()).noquote().nospace() << "Cannot register service in different thread";
        return nullptr;
    }
    DescriptorRegistration* reg;
    {
        QMutexLocker<QMutex> locker{&mutex};
        QString objName = name;

        ServiceTemplateRegistration* base = nullptr;
        switch(scope) {
        case ServiceScope::EXTERNAL:
            if(!baseObj) {
                qCCritical(loggingCategory()).noquote().nospace() << "Cannot register null-object for " << descriptor;
                return nullptr;
            }
            if(objName.isEmpty()) {
                objName = baseObj->objectName();
            }
            if(!objName.isEmpty()) {
                reg = getRegistrationByName(objName);
                //If we have a registration under the same name, we'll return it only if it's for the same object and it has the same descriptor:
                if(reg) {
                    if(!reg->isManaged() && reg->getObject() == baseObj && descriptor == reg->descriptor()) {
                        return reg;
                    }
                    //Otherwise, we have a conflicting registration
                    qCCritical(loggingCategory()).noquote().nospace() << "Cannot register Object " << baseObj << " as '" << objName << "'. Has already been registered as " << *reg;
                    return nullptr;
                }
            }
            //For object-registrations, even if we supply an explicit name, we still have to loop over all registrations,
            //as we need to check whether the same object has been registered before.
            for(auto regist : registrations) {
                //With isManaged() we test whether reg is also an ObjectRegistration (no ServiceRegistration)
                if(!regist->isManaged() && baseObj == regist->getObject()) {
                    //An identical anonymous registration is allowed:
                    if(descriptor == regist->descriptor() && objName.isEmpty()) {
                        return regist;
                    }
                    //Otherwise, we have a conflicting registration
                    qCCritical(loggingCategory()).noquote().nospace() << "Cannot register Object " << baseObj << " as '" << objName << "'. Has already been registered as " << *regist;
                    return nullptr;
                }
            }
            if(objName.isEmpty()) {
                objName = makeName(*descriptor.service_types.begin());
            }
            reg = new ObjectRegistration{++nextIndex, objName, descriptor, baseObj, this};

            break;

        case ServiceScope::SINGLETON:
        case ServiceScope::PROTOTYPE:
            {
                std::unordered_set<dependency_info> dependencies{};

                if(!findTransitiveDependenciesOf(descriptor, dependencies)) {
                    qCCritical(loggingCategory()).nospace().noquote() <<  "Cannot register " << descriptor << ". Found invalid dependency";
                    return nullptr;
                }

                if(!checkTransitiveDependentsOn(descriptor, name, dependencies)) {
                    qCCritical(loggingCategory()).nospace().noquote() <<  "Cannot register '" << name << "'. Cyclic dependency in dependency-chain of " << descriptor;
                    return nullptr;

                }
            }
            [[fallthrough]];

        case ServiceScope::TEMPLATE:

            if(!name.isEmpty()) {
                reg = getRegistrationByName(name);
                //If we have a registration under the same name, we'll return it only if it has the same descriptor and config:
                if(reg) {
                    //With isManaged() we test whether reg is also a ServiceRegistration (no ObjectRegistration)
                    if(reg->isManaged() && descriptor == reg->descriptor() && reg->config() == config) {
                        return reg;
                    }
                    //Otherwise, we have a conflicting registration
                    qCCritical(loggingCategory()).noquote().nospace() << "Cannot register Service " << descriptor << " as '" << name << "'. Has already been registered as " << *reg;
                    return nullptr;
                }
            } else {
                //For an anonymous registration, we have to loop over all registrations:
                for(auto regist : registrations) {
                    //With isManaged() we test whether reg is also a ServiceRegistration (no ObjectRegistration)
                    if(regist->isManaged() && regist->config() == config) {
                        switch(detail::match(descriptor, regist->descriptor())) {
                        case detail::DESCRIPTOR_IDENTICAL:
                            return regist;
                        case detail::DESCRIPTOR_INTERSECTS:
                            //Otherwise, we have a conflicting registration
                            qCCritical(loggingCategory()).noquote().nospace() << "Cannot register Service " << descriptor << ". Has already been registered as " << *regist;
                            return nullptr;
                        default:
                            continue;
                        }
                    }
                }
                objName = makeName(*descriptor.service_types.begin());
            }

            if(auto baseRegistration = dynamic_cast<service_registration_handle_t>(baseObj)) {
                if(baseRegistration->scope() != ServiceScope::TEMPLATE) {
                    qCCritical(loggingCategory()).noquote().nospace() << "Template-Registration " << *baseRegistration << " must have scope TEMPLATE, but has scope " << baseRegistration->scope();
                    return nullptr;

                }
                if(baseRegistration->applicationContext() != this) {
                    qCCritical(loggingCategory()).noquote().nospace() << "Template-Registration " << *baseRegistration << " not registered in this ApplicationContext";
                    return nullptr;
                }
                if(descriptor.meta_object && baseRegistration->descriptor().meta_object) {
                    if(!descriptor.meta_object->inherits(baseRegistration->descriptor().meta_object)) {
                        qCCritical(loggingCategory()).noquote().nospace() << "Registration " << descriptor << " does not inherit Base-Registration " << *baseRegistration;
                        return nullptr;
                    }
                }
                base = dynamic_cast<ServiceTemplateRegistration*>(baseRegistration);
            }

            if(descriptor.meta_object && scope != ServiceScope::TEMPLATE) {
                const QVariantMap* props = &config.properties;
                for(DescriptorRegistration* handle = base;;handle = handle->base() ){
                    for(auto keyIter = props->keyBegin(); keyIter != props->keyEnd(); ++keyIter) {
                        auto& key = *keyIter;
                        if(!isPrivateProperty(key) && descriptor.meta_object->indexOfProperty(key.toLatin1()) < 0) {
                            qCCritical(loggingCategory()).nospace().noquote() << "Cannot register " << descriptor << " as '" << name << "'. Service-type has no property '" << key << "'";
                            return nullptr;
                        }
                    }
                    if(!handle) {
                        break;
                    }
                    props = &handle->config().properties;
                }
            }

            switch(scope) {
            case ServiceScope::PROTOTYPE:
                reg = new PrototypeRegistration{base, ++nextIndex, objName, descriptor, config, this};
                break;
            case ServiceScope::SINGLETON:
                reg = new ServiceRegistration{base, ++nextIndex, objName, descriptor, config, this};
                break;
            case ServiceScope::TEMPLATE:
                reg = new ServiceTemplateRegistration{base, ++nextIndex, objName, descriptor, config, this};
                break;
            default:
                reg = nullptr;
                break;
            }

            if(base) {
                base->add(reg);
            }

            break;
        default:
            qCCritical(loggingCategory()).noquote().nospace() << "Cannot register " << descriptor << "with scope " << scope;
            return nullptr;
        }

        registrationsByName.insert({objName, reg});
        registrations.push_back(reg);
        for(auto& entry : proxyRegistrationCache) {
            entry.second->add(reg);
        }
        qCInfo(loggingCategory()).noquote().nospace() << "Registered " << *reg;
    }

    // Emit signal after mutex has been released:
    emit pendingPublicationChanged();
    return reg;
}






bool StandardApplicationContext::findTransitiveDependenciesOf(const service_descriptor& descriptor, std::unordered_set<dependency_info>& result) const
{
    for(auto& t : descriptor.dependencies) {
        if(!t.isValid()) {
            return false;
        }
        for(auto reg : registrations) {
            if(reg->matches(t)) {
                result.insert(t);
                if(!findTransitiveDependenciesOf(reg->descriptor(), result)) {
                    return false;
                }
            }
        }
    }
    return true;
}



bool StandardApplicationContext::checkTransitiveDependentsOn(const service_descriptor& descriptor, const QString& name, const std::unordered_set<dependency_info>& dependencies) const
{
    for(auto reg : registrations) {
        for(auto& t : reg->descriptor().dependencies) {
            if(descriptor.matches(t.type) && (!t.has_required_name() || t.expression == name))  {
                if(std::find_if(dependencies.begin(), dependencies.end(), [reg](auto dep) { return reg->matches(dep);}) != dependencies.end()) {
                   return false;
                }
                if(!checkTransitiveDependentsOn(reg->descriptor(), reg->registeredName(), dependencies)) {
                    return false;
                }
            }
        }
    }
    return true;
}


std::pair<StandardApplicationContext::Status,bool> StandardApplicationContext::resolveBeanRef(QVariant &value, descriptor_list& toBePublished, bool allowPartial)
{
    if(!value.isValid()) {
        return {Status::fatal, false};
    }
    QString key = value.toString();
    auto match = beanRefPattern().match(key);
    if(match.hasMatch()) {
        key = match.captured(1);
        auto bean = getRegistrationByName(key);
        if(!(bean && bean->getObject())) {
            if(allowPartial) {
                qCWarning(loggingCategory()).nospace().noquote() << "Could not resolve reference '" << key << "'";
                return { Status::fixable, false};
            }
            qCCritical(loggingCategory()).nospace().noquote() << "Could not resolve reference '" << key << "'";
            return {Status::fatal, false};
        }
        QVariant resultValue = resolveDependency(QVariant::fromValue(bean->getObject()), toBePublished);
        if(match.hasCaptured(3)) {
            QString propName = match.captured(3);
            if(!resultValue.isValid()) {
                if(allowPartial) {
                    qCWarning(loggingCategory()).nospace().noquote() << "Could not resolve property '" << propName << "' of " << resultValue;
                    return { Status::fixable, false};
                }
                qCCritical(loggingCategory()).nospace().noquote() << "Could not resolve property '" << propName << "' of " << resultValue;
                return {Status::fatal, false};
            }
            QMetaProperty sourceProp = getProperty(bean, propName.toLatin1());
            if(!sourceProp.isValid()) {
                //Refering to a non-existing Q_PROPERTY is always non-fixable:
                qCCritical(loggingCategory()).nospace().noquote() << "Could not resolve property '" << propName << "' of " << resultValue;
                return {Status::fatal, false};
            }
            resultValue = sourceProp.read(resultValue.value<QObject*>());
        }

        qCInfo(loggingCategory()).nospace().noquote() << "Resolved reference '" << key << "' to " << resultValue;
        value = resultValue;
        return {Status::ok, true};
    }
    return {Status::ok, false};

}


std::pair<QVariant,StandardApplicationContext::Status> StandardApplicationContext::resolvePlaceholders(const QString& key, const service_config& config)
{
    constexpr int STATE_START = 0;
    constexpr int STATE_FOUND_DOLLAR = 1;
    constexpr int STATE_FOUND_PLACEHOLDER = 2;
    constexpr int STATE_FOUND_DEFAULT_VALUE = 3;
    constexpr int STATE_ESCAPED = 4;
    QVariant lastResolvedValue;
    QString resolvedString;
    QString token;
    QString defaultValueToken;
    const QString& group = config.group;

    int lastStateBeforeEscape = STATE_START;
    int state = STATE_START;
    bool hasWildcard = false;
    for(int pos = 0; pos < key.length(); ++pos) {
        auto ch = key[pos];
        switch(ch.toLatin1()) {

        case '\\':
            switch(state) {
            case STATE_ESCAPED:
                resolvedString += '\\';
                state = lastStateBeforeEscape;
                continue;
            default:
                lastStateBeforeEscape = state;
                state = STATE_ESCAPED;
                continue;
            }

        case '$':
            switch(state) {
            case STATE_ESCAPED:
                resolvedString += '$';
                state = lastStateBeforeEscape;
                continue;
            case STATE_FOUND_DOLLAR:
                resolvedString += '$';
                [[fallthrough]];
            case STATE_START:
                state = STATE_FOUND_DOLLAR;
                continue;
            default:
                qCCritical(loggingCategory()).nospace().noquote() << "Invalid placeholder '" << key << "'";
                return {QVariant{}, Status::fatal};
            }


        case '{':
            switch(state) {
            case STATE_ESCAPED:
                resolvedString += '{';
                state = lastStateBeforeEscape;
                continue;
            case STATE_FOUND_DOLLAR:
                state = STATE_FOUND_PLACEHOLDER;
                continue;
            default:
                state = STATE_START;
                resolvedString += ch;
                continue;
            }

        case '}':
            switch(state) {
            case STATE_ESCAPED:
                resolvedString += '}';
                state = lastStateBeforeEscape;
                continue;
            case STATE_FOUND_DEFAULT_VALUE:
            case STATE_FOUND_PLACEHOLDER:
                if(!token.isEmpty()) {
                    lastResolvedValue = getConfigurationValue(makePath(group, token), hasWildcard);
                    if(!lastResolvedValue.isValid()) {
                        //If not found in ApplicationContext's configuration, look in the "private properties":
                        lastResolvedValue = config.properties["." + token];
                        if(!lastResolvedValue.isValid()) {
                            if(state == STATE_FOUND_DEFAULT_VALUE) {
                                lastResolvedValue = defaultValueToken;
                            } else {
                                if(!lastResolvedValue.isValid()) {
                                    qCInfo(loggingCategory()).nospace().noquote() << "Could not resolve configuration-key '" << token << "'";
                                    return {QVariant{}, Status::fixable};
                                }
                            }
                        }
                    }
                    if(resolvedString.isEmpty() && pos + 1 == key.length()) {
                        return {lastResolvedValue, Status::ok};
                    }
                    resolvedString += lastResolvedValue.toString();
                    token.clear();
                    defaultValueToken.clear();
                }
                state = STATE_START;
                continue;
            default:
                resolvedString += ch;
                continue;
            }
        case ':':
            switch(state) {
            case STATE_ESCAPED:
                resolvedString += ':';
                state = lastStateBeforeEscape;
                continue;
            case STATE_FOUND_PLACEHOLDER:
                state = STATE_FOUND_DEFAULT_VALUE;
                continue;
            }

        case '*':
            switch(state) {
            case STATE_FOUND_PLACEHOLDER:
                //Look-ahead: The only valid wildcard notation starts with '*/'
                if(pos + 1 >= key.length() || key[pos+1] != '/') {
                    qCCritical(loggingCategory()).nospace().noquote() << "Invalid placeholder '" << key << "'";
                    return {QVariant{}, Status::fatal};
                }
                hasWildcard = true;
                ++pos;
                continue;
            default:
                resolvedString += ch;
                continue;
            }

        default:
            switch(state) {
            case STATE_FOUND_DOLLAR:
                resolvedString += '$';
                state = STATE_START;
                [[fallthrough]];
            case STATE_START:
                resolvedString += ch;
                continue;
            case STATE_FOUND_PLACEHOLDER:
                token += ch;
                continue;
            case STATE_FOUND_DEFAULT_VALUE:
                defaultValueToken += ch;
                continue;
            case STATE_ESCAPED:
                resolvedString += ch;
                state = lastStateBeforeEscape;
                continue;
            default:
                token += ch;
                continue;
            }
        }
    }
    switch(state) {
    case STATE_FOUND_DOLLAR:
        resolvedString += '$';
        [[fallthrough]];
    case STATE_START:
        return {resolvedString, Status::ok};
    case STATE_ESCAPED:
        resolvedString += '\\';
        return {resolvedString, Status::ok};
    default:
        qCCritical(loggingCategory()).nospace().noquote() << "Unbalanced placeholder '" << key << "'";
        return {QVariant{}, Status::fatal};
    }
}

StandardApplicationContext::DescriptorRegistration* StandardApplicationContext::findAutowiringCandidate(service_registration_handle_t target, const QMetaProperty& prop) {
    auto propMetaType = prop.metaType().metaObject();
    DescriptorRegistration* candidate = getRegistrationByName(prop.name()); //First, try by name
    //If the candidate is assignable to the property, return it, unless it is the target. (We never autowire a property with a pointer to the same service)
    if(candidate && candidate != target && candidate -> getObject() && candidate->getObject()->metaObject()->inherits(propMetaType)) {
        return candidate;
    }
    candidate = nullptr;
    //No matching name found, now we iterate over all registrations:
    for(auto regist : registrations) {
        if(regist == target) {
            //We never autowire a property with a pointer to the same service
            continue;
        }
        auto obj = regist->getObject();
        if(obj && obj->metaObject()->inherits(propMetaType)) {
            if(candidate) {
                return nullptr; //Ambiguous candidate => return immediately
            }
            candidate = regist;
        }
    }
    return candidate;
}

bool StandardApplicationContext::registerBoundProperty(registration_handle_t target, const char *propName)
{
    return m_boundProperties[target].insert(propName).second;
}


StandardApplicationContext::Status StandardApplicationContext::configure(DescriptorRegistration* reg, const service_config& config, QObject* target, descriptor_list& toBePublished, bool allowPartial) {
    if(!target) {
        return Status::fatal;
    }
    if(target->objectName().isEmpty()) {
        target->setObjectName(reg->registeredName());
    }

    if(reg->base()) {
        service_config mergedConfig{reg->base()->config()};
        //Add the 'private properties' from the current Reg to the properties from the base. Current values will overwrite inherited values:
        for(auto[key,value] : config.properties.asKeyValueRange()) {
            if(isPrivateProperty(key)) {
                mergedConfig.properties.insert(key, value);
            }
        }
        auto baseStatus = configure(reg->base(), mergedConfig, target, toBePublished, allowPartial);
        if(baseStatus != Status::ok) {
            return baseStatus;
        }
    }

    auto metaObject = target->metaObject();
    if(metaObject) {
        std::unordered_set<QString> usedProperties;
        descriptor_list createdForThis;
        for(auto[key,value] : config.properties.asKeyValueRange()) {
            QVariant resolvedValue = value;
            auto result = resolveBeanRef(resolvedValue, createdForThis, allowPartial);
            if(result.first != Status::ok) {
                return result.first;
            }
            if(!result.second && value.userType() == QMetaType::QString) {
                auto propertyResult = resolvePlaceholders(value.toString(), config);
                if(propertyResult.second != Status::ok) {
                    return propertyResult.second;
                }
                resolvedValue = propertyResult.first;
            }
            reg->resolveProperty(key, resolvedValue);
            if(!isPrivateProperty(key)) {
                auto targetProperty = metaObject->property(metaObject->indexOfProperty(key.toLatin1()));
                if(!targetProperty.isValid() || !targetProperty.isWritable()) {
                    //Refering to a non-existing Q_PROPERTY by name is always non-fixable:
                    qCCritical(loggingCategory()).nospace().noquote() << "Could not find writable property " << key << " of '" << metaObject->className() << "'";
                    return Status::fatal;
                }
                if(targetProperty.write(target, resolvedValue)) {
                    qCDebug(loggingCategory()).nospace().noquote() << "Set property '" << key << "' of " << *reg << " to value " << resolvedValue;
                    usedProperties.insert(key);
                } else {
                    //An error while setting a Q_PROPERTY is always non-fixable:
                    qCCritical(loggingCategory()).nospace().noquote() << "Could not set property '" << key << "' of " << *reg << " to value " << resolvedValue;
                    return Status::fatal;
                }
            }
        }
        //If any instances of prototypes have been created while configuring the properties, make them children of the target:
        for(auto child : createdForThis) {
            setParentIfNotSet(child->getObject(), target);
        }
        toBePublished.insert(toBePublished.end(), createdForThis.begin(), createdForThis.end());
        if(config.autowire) {
            for(int p = 0; p < metaObject->propertyCount(); ++p) {
                auto prop = metaObject->property(p);
                if(usedProperties.find(prop.name()) != usedProperties.end()) {
                    qCDebug(loggingCategory()).nospace() << "Skip Autowiring property '" << prop.name() << "' of " << *reg << " because it has been explicitly set";
                    continue; //Already set this property explicitly
                }
                auto propType = prop.metaType();
                if(!(propType.flags() & QMetaType::PointerToQObject)) {
                    continue;
                }
                DescriptorRegistration* candidate = findAutowiringCandidate(reg, prop);
                if(candidate) {
                    if(prop.write(target, QVariant::fromValue(candidate->getObject()))) {
                        qCInfo(loggingCategory()).nospace() << "Autowired property '" << prop.name() << "' of " << *reg << " to " << *candidate;
                    } else {
                        qCWarning(loggingCategory()).nospace().noquote() << "Autowiring property '" << prop.name()  << "' of " << *reg << " to " << *candidate << " failed.";
                    }
                } else {
                    qCInfo(loggingCategory()).nospace().noquote() << "Could not autowire property '" << prop.name()  << "' of " << *reg;
                }
            }
        }

    }
    return Status::ok;
}

StandardApplicationContext::Status StandardApplicationContext::init(DescriptorRegistration* reg, const QList<QApplicationContextPostProcessor*>& postProcessors) {
    QObject* target = reg->getObject();
    if(!target) {
        return Status::fatal;
    }

    for(auto processor : postProcessors) {
        if(processor != dynamic_cast<QApplicationContextPostProcessor*>(target)) {
            //Don't process yourself!
<<<<<<< HEAD
            processor->process(m_injectedContext, target, reg->registeredProperties());
=======
            processor->process(reg, target, reg->resolvedProperties());
>>>>>>> 993c6ee4
        }
    }

    for(DescriptorRegistration* self = reg; self; self = self->base()) {
        if(self->descriptor().init_method) {
            self->descriptor().init_method(target, m_injectedContext);
            qCInfo(loggingCategory()).nospace().noquote() << "Invoked init-method of " << *reg;
            break;
       }
    }
    //If the service has no parent, make it a child of this ApplicationContext.
    //Note: It will be deleted in StandardApplicationContext's destructor explicitly, to maintain the correct order of dependencies!
    setParentIfNotSet(target, m_injectedContext);
    return Status::ok;
}




QVariant StandardApplicationContext::getConfigurationValue(const QString& key, bool searchParentSections) const {
    if(auto bytes = QString{key}.replace('/', '.').toLocal8Bit(); qEnvironmentVariableIsSet(bytes)) {
        auto value = qEnvironmentVariable(bytes);
        qCDebug(loggingCategory()).noquote().nospace() << "Obtained configuration-entry: " << bytes << " = '" << value << "' from enviroment";
        return value;
    }

    Collector<QSettings> collector;
    for(auto reg : getRegistrationHandles()) {
        reg->subscribe(&collector);
    }
    QString searchKey = key;
    do {
        for(QSettings* settings : collector.collected) {
            auto value = settings->value(searchKey);
            if(value.isValid()) {
                qCDebug(loggingCategory()).noquote().nospace() << "Obtained configuration-entry: " << searchKey << " = " << value << " from " << settings->fileName();
                return value;
            }
        }
    } while(searchParentSections && removeLastPath(searchKey));

    qCDebug(loggingCategory()).noquote().nospace() << "No value found for configuration-entry: " << key;
    return QVariant{};
}

const QLoggingCategory &StandardApplicationContext::loggingCategory() const
{
    return m_loggingCategory;
}




bool StandardApplicationContext::event(QEvent *event)
{
    if(event->type() == CreateRegistrationHandleEvent::eventId()) {
        auto createEvent = static_cast<CreateRegistrationHandleEvent*>(event);
        QMutexLocker<QMutex> locker{&mutex};
        createEvent->createHandle(this);
        condition.notify_all();
        return true;
    }
    return QObject::event(event);

}





    }//mcnepp::qtdi
<|MERGE_RESOLUTION|>--- conflicted
+++ resolved
@@ -1,1937 +1,1933 @@
-#include <QThread>
-#include <QSettings>
-#include <QEvent>
-#include <QMetaMethod>
-#include <QLoggingCategory>
-#include <QUuid>
-#include <QRegularExpression>
-#include <QCoreApplication>
-#include "standardqapplicationcontext.h"
-
-
-
-namespace mcnepp::qtdi {
-
-
-inline QDebug operator<<(QDebug out, ServiceScope scope) {
-    switch(scope) {
-    case ServiceScope::EXTERNAL:
-        return out.noquote().nospace() << "EXTERNAL";
-    case ServiceScope::SINGLETON:
-        return out.noquote().nospace() << "SINGLETON";
-    case ServiceScope::PROTOTYPE:
-        return out.noquote().nospace() << "PROTOTYPE";
-    case ServiceScope::TEMPLATE:
-        return out.noquote().nospace() << "TEMPLATE";
-    case ServiceScope::UNKNOWN:
-        return out.noquote().nospace() << "UNKNOWN";
-    default:
-        return out.noquote().nospace() << "Invalid ServiceScope";
-
-    }
-
-}
-
-namespace detail {
-
-constexpr int DESCRIPTOR_NO_MATCH = 0;
-constexpr int DESCRIPTOR_INTERSECTS = 1;
-constexpr int DESCRIPTOR_IDENTICAL = 2;
-
-
-
-/**
-     * @brief Is a service_descriptor compatible with another one?
-     *  -# If the left descriptor has a different impl_type than the right, will return DESCRIPTOR_NO_MATCH.
-     *  -# If the left descriptor has different dependencies than the right, will return DESCRIPTOR_NO_MATCH.
-     *  -# If the service_types are equal, will return DESCRIPTOR_IDENTICAL.
-     *  -# If the left descriptor's service_types are a full sub-set of the other's, or vice versa, will return DESCRIPTOR_INTERSECTS.
-     *  -# Otherwise, will return DESCRIPTOR_NO_MATCH.
-     * @param other
-     * @return The kind of match between the two descriptors.
-     */
-int match(const service_descriptor& left, const service_descriptor& right) {
-    if(left.impl_type != right.impl_type || left.dependencies != right.dependencies) {
-        return DESCRIPTOR_NO_MATCH;
-    }
-    //The straight-forward case: both sets are equal.
-    if(left.service_types == right.service_types) {
-        return DESCRIPTOR_IDENTICAL;
-    }
-    //Otherwise, if the sets have the same size, one cannot be a sub-set of the other:
-    if(left.service_types.size() == right.service_types.size()) {
-        return DESCRIPTOR_NO_MATCH;
-    }
-    const auto& larger = left.service_types.size() > right.service_types.size() ? left.service_types : right.service_types;
-    const auto& smaller = left.service_types.size() < right.service_types.size() ? left.service_types : right.service_types;
-    for(auto& type : smaller) {
-        //If at least one item of the smaller set cannot be found in the larger set
-        if(larger.find(type) == larger.end()) {
-            return DESCRIPTOR_NO_MATCH;
-        }
-    }
-    return DESCRIPTOR_INTERSECTS;
-}
-
-
-BindingProxy::BindingProxy(QMetaProperty sourceProp, QObject* source, const detail::property_descriptor& setter, QObject* target) : QObject(source),
-    m_sourceProp(sourceProp),
-    m_source(source),
-    m_target(target),
-    m_setter(setter) {
-
-}
-
-const QMetaMethod &BindingProxy::notifySlot()
-{
-    static QMetaMethod theSlot = staticMetaObject.method(staticMetaObject.indexOfSlot("notify()"));
-    return theSlot;
-}
-
-void BindingProxy::notify()
-{
-    m_setter.setter(m_target, m_sourceProp.read(m_source));
-}
-
-
-inline detail::property_descriptor propertySetter(const QMetaProperty& property) {
-    return {property.name(), [property](QObject* target, QVariant value) {property.write(target, value);}};
-}
-
-
-
-
-bool isBindable(const QMetaProperty& sourceProperty) {
-    return sourceProperty.hasNotifySignal() || sourceProperty.isBindable();
-}
-
-
-
-
-
-}
-
-namespace {
-
-const QRegularExpression& beanRefPattern() {
-    static QRegularExpression regEx{"^&([^.]+)(\\.([^.]+))?"};
-    return regEx;
-}
-
-
-inline bool isPrivateProperty(const QString& key) {
-    return key.startsWith('.');
-}
-
-inline void setParentIfNotSet(QObject* obj, QObject* newParent) {
-    if(!obj->parent()) {
-        obj->setParent(newParent);
-    }
-}
-
-inline QString makePath(const QString& section, const QString& path) {
-    if(section.isEmpty() || path.startsWith('/')) {
-        return path;
-    }
-    if(section.endsWith('/')) {
-        return section + path;
-    }
-    return section + '/' + path;
-}
-
-inline bool removeLastPath(QString& s) {
-    int lastSlash = s.lastIndexOf('/');
-    if(lastSlash <= 0) {
-        return false;
-    }
-    int nextSlash = s.lastIndexOf('/', lastSlash - 1);
-    //lastIndexOf will return -1 if not found.
-    //Thus, the following code will remove either the part after the nextSlash or from the beginning of the String:
-    s.remove(nextSlash + 1, lastSlash - nextSlash);
-    return true;
-}
-
-
-
-template<typename T> struct Collector : public detail::Subscription {
-
-    Collector() {
-        QObject::connect(this, &detail::Subscription::objectPublished, this, &Collector::collect);
-    }
-
-    QList<T*> collected;
-
-    void cancel() override {
-
-    }
-
-    void connectTo(registration_handle_t) override {
-
-    }
-
-    void collect(QObject* obj) {
-        if(auto ptr = dynamic_cast<T*>(obj)) {
-            collected.push_back(ptr);
-        }
-    }
-};
-
-
-QStringList determineBeanRefs(const QVariantMap& properties) {
-    QStringList result;
-    for(auto entry : properties.asKeyValueRange()) {
-        auto key = entry.second.toString();
-        if(key.length() > 1 && key.startsWith('&')) {
-            int dot = key.indexOf('.');
-            if(dot < 0) {
-                dot = key.size();
-            }
-            result.push_back(key.mid(1, dot-1));
-        }
-    }
-    return result;
-}
-
-
-
-template<typename C,typename P> auto eraseIf(C& container, P predicate) -> std::enable_if_t<std::is_pointer_v<typename C::value_type>,typename C::value_type> {
-        auto iterator = std::find_if(container.begin(), container.end(), predicate);
-        if(iterator != container.end()) {
-            auto value = *iterator;
-            container.erase(iterator);
-            return value;
-        }
-        return nullptr;
-}
-
-
-
-template<typename C> auto pop_front(C& container) -> typename C::value_type {
-        auto value = container.front();
-        container.pop_front();
-        return value;
-}
-
-
-QString makeName(const std::type_index& type) {
-    QString typeName{type.name()};
-    typeName.replace(' ', '-');
-    return typeName+"-"+QUuid::createUuid().toString(QUuid::WithoutBraces);
-}
-
-
-
-
-
-
-class AutowireSubscription : public detail::CallableSubscription {
-public:
-    AutowireSubscription(detail::q_inject_t injector, QObject* bound) : CallableSubscription(bound),
-        m_injector(injector),
-        m_bound(bound)
-    {
-    }
-
-     void notify(QObject *obj) override {
-        if(auto sourceReg = dynamic_cast<registration_handle_t>(m_bound)) {
-            auto subscr = new AutowireSubscription{m_injector, obj};
-            sourceReg->subscribe(subscr);
-            subscriptions.push_back(subscr);
-        } else {
-            m_injector(m_bound, obj);
-        }
-    }
-
-    void cancel() override{
-        for(auto iter = subscriptions.begin(); iter != subscriptions.end(); iter = subscriptions.erase(iter)) {
-            auto subscr = *iter;
-            if(subscr) {
-                subscr->cancel();
-            }
-        }
-        detail::CallableSubscription::cancel();
-    }
-
-
-
-
-private:
-    detail::q_inject_t m_injector;
-    QObject* m_bound;
-    std::vector<QPointer<detail::Subscription>> subscriptions;
-};
-
-
-class PropertyInjector : public detail::CallableSubscription {
-    friend class PropertyBindingSubscription;
-public:
-
-
-    void notify(QObject* target) override {
-        m_setter.setter(target, m_sourceProperty.read(m_boundSource));
-        if(m_sourceProperty.hasNotifySignal()) {
-            detail::BindingProxy* proxy = new detail::BindingProxy{m_sourceProperty, m_boundSource, m_setter, target};
-            auto connection = QObject::connect(m_boundSource, m_sourceProperty.notifySignal(), proxy, detail::BindingProxy::notifySlot());
-            qCDebug(m_loggingCategory).nospace().noquote() << "Bound property '" << m_sourceProperty.name() << "' of " << m_boundSource << " to " << m_setter <<" of " << target;
-            connections.push_back(std::move(connection));
-            return;
-        }
-        if(m_sourceProperty.isBindable()) {
-            auto sourceBindable = m_sourceProperty.bindable(m_boundSource);
-            auto notifier = sourceBindable.addNotifier([this,target]{
-                m_setter.setter(target, m_sourceProperty.read(m_boundSource));
-            });
-            qCDebug(m_loggingCategory).nospace().noquote() << "Bound property '" << m_sourceProperty.name() << "' of " << m_boundSource << " to " << m_setter << " of " << target;
-            bindings.push_back(std::move(notifier));
-            return;
-        }
-        qCWarning(m_loggingCategory).nospace().noquote() << "Could not bind property '" << m_sourceProperty.name() << "' of " << m_boundSource << " to " << m_setter << " of " << target;
-
-    }
-
-    void cancel() override {
-        for(auto iter = connections.begin(); iter != connections.end(); iter = connections.erase(iter)) {
-            QObject::disconnect(*iter);
-        }
-        //QPropertyNotifier will remove the binding in its destructor:
-        bindings.clear();
-        detail::CallableSubscription::cancel();
-    }
-
-private:
-
-    PropertyInjector(QObject* boundSource, const QMetaProperty& sourceProperty, const detail::property_descriptor& setter, const QLoggingCategory& loggingCategory) : detail::CallableSubscription(boundSource),
-        m_sourceProperty(sourceProperty),
-        m_setter(setter),
-        m_boundSource(boundSource),
-        m_loggingCategory(loggingCategory)    {
-    }
-    QMetaProperty m_sourceProperty;
-    detail::property_descriptor m_setter;
-    QObject* m_boundSource;
-    std::vector<QPropertyNotifier> bindings;
-    std::vector<QMetaObject::Connection> connections;
-    const QLoggingCategory& m_loggingCategory;
-};
-
-class PropertyBindingSubscription : public detail::CallableSubscription {
-public:
-
-
-    void notify(QObject* obj) override {
-        auto subscr = new PropertyInjector{obj, m_sourceProperty, m_setter, loggingCategory(m_target)};
-        m_target->subscribe(subscr);
-        subscriptions.push_back(subscr);
-    }
-
-    void cancel() override {
-        for(auto iter = subscriptions.begin(); iter != subscriptions.end(); iter = subscriptions.erase(iter)) {
-            auto subscription = *iter;
-            if(subscription) {
-                subscription->cancel();
-            }
-        }
-        detail::CallableSubscription::cancel();
-    }
-
-    PropertyBindingSubscription(registration_handle_t target, const QMetaProperty& sourceProperty, const detail::property_descriptor& setter) : detail::CallableSubscription(target),
-        m_target(target),
-        m_sourceProperty(sourceProperty),
-        m_setter(setter) {
-    }
-private:
-    registration_handle_t m_target;
-    QMetaProperty m_sourceProperty;
-    detail::property_descriptor m_setter;
-    std::vector<QPointer<Subscription>> subscriptions;
-};
-
-
-class ProxySubscription : public detail::Subscription {
-public:
-    explicit ProxySubscription(registration_handle_t target) :
-        detail::Subscription{target} {
-        out_connection = QObject::connect(this, &Subscription::objectPublished, target, &detail::Registration::objectPublished);
-    }
-
-    void connectTo(registration_handle_t source) override {
-        in_connections.push_back(detail::connect(source, this));
-    }
-
-    void cancel() override {
-        QObject::disconnect(out_connection);
-        for(auto& connection : in_connections) {
-            QObject::disconnect(connection);
-        }
-    }
-
-private:
-    QMetaObject::Connection out_connection;
-    QList<QMetaObject::Connection> in_connections;
-};
-
-///
-/// \brief Passes the signal through, but does not accept connections from a source-Registration.
-///
-class TemporarySubscriptionProxy : public detail::Subscription {
-public:
-    explicit TemporarySubscriptionProxy(Subscription* target) :
-        detail::Subscription{target} {
-        QObject::connect(this, &Subscription::objectPublished, target, &Subscription::objectPublished);
-    }
-
-    void connectTo(registration_handle_t) override {
-        //Does nothing intentionally
-    }
-
-    void cancel() override {
-    }
-};
-
-
-} // End of anonymous namespace
-
-
-
-class StandardApplicationContext::CreateRegistrationHandleEvent : public QEvent {
-public:
-    static QEvent::Type eventId() {
-        static int eventId = QEvent::registerEventType();
-        return static_cast<QEvent::Type>(eventId);
-    }
-
-
-    CreateRegistrationHandleEvent(const std::type_info &service_type, const QMetaObject* metaObject) :
-        QEvent(eventId()),
-        m_service_type(service_type),
-        m_metaObject(metaObject),
-        m_result(QSharedPointer<std::optional<ProxyRegistrationImpl*>>::create())
-    {
-    }
-
-    void createHandle(StandardApplicationContext* context) {
-        *m_result = new ProxyRegistrationImpl{m_service_type, m_metaObject, context};
-    }
-
-    QSharedPointer<std::optional<ProxyRegistrationImpl*>> result() const {
-        return m_result;
-    }
-
-private:
-    const std::type_info &m_service_type;
-    const QMetaObject* m_metaObject;
-    QSharedPointer<std::optional<ProxyRegistrationImpl*>> m_result;
-};
-
-
-StandardApplicationContext::ProxyRegistrationImpl::ProxyRegistrationImpl(const std::type_info& type, const QMetaObject* metaObject, StandardApplicationContext* parent) :
-    detail::ProxyRegistration{parent},
-    m_type(type),
-    m_meta(metaObject),
-    m_context(parent)
-{
-    proxySubscription = new ProxySubscription{this};
-    for(auto reg : parent->registrations) {
-        add(reg);
-    }
-}
-
-QList<service_registration_handle_t> StandardApplicationContext::ProxyRegistrationImpl::registeredServices() const {
-    QList<service_registration_handle_t> result;
-    for(auto handle : m_context -> getRegistrationHandles()) {
-        if(auto reg = dynamic_cast<DescriptorRegistration*>(handle); reg && reg->matches(m_type)) {
-            result.push_back(reg);
-        }
-    }
-    return result;
-}
-
-
-
-void StandardApplicationContext::ProxyRegistrationImpl::onSubscription(subscription_handle_t subscription) {
-    detail::connect(this, subscription);
-    TemporarySubscriptionProxy tempProxy{subscription};
-    //By subscribing to a TemporarySubscriptionProxy, we force existing objects to be signalled immediately, while not creating any new Connections:
-    for(auto reg : registeredServices()) {
-        if(reg->scope() != ServiceScope::TEMPLATE) {
-            reg->subscribe(&tempProxy);
-        }
-    }
-}
-
-detail::Subscription *StandardApplicationContext::ProxyRegistrationImpl::createAutowiring(const std::type_info &type, detail::q_inject_t injector, Registration *source)
-{
-    if(QThread::currentThread() != this->thread()) {
-        qCCritical(loggingCategory()).noquote().nospace() << "Cannot create autowiring in different thread";
-        return nullptr;
-    }
-    if(!autowirings.insert(type).second) {
-        qCCritical(loggingCategory()).noquote().nospace() << "Cannot register autowiring for type " << type.name() << " in " << *this;
-        return nullptr;
-    }
-
-    return subscribe(new AutowireSubscription{injector, source});
-}
-
-
-
-const service_config StandardApplicationContext::ObjectRegistration::defaultConfig;
-
-
-subscription_handle_t StandardApplicationContext::DescriptorRegistration::createBindingTo(const char* sourcePropertyName, detail::Registration *target, const detail::property_descriptor& targetProperty)
-{
-    if(QThread::currentThread() != this->thread()) {
-        qCCritical(loggingCategory()).noquote().nospace() << "Cannot create binding in different thread";
-        return nullptr;
-    }
-
-    detail::property_descriptor setter = targetProperty;
-    if(this == target && QString{sourcePropertyName} == setter.name) {
-        qCCritical(loggingCategory()).noquote().nospace() << "Cannot bind property '" << sourcePropertyName << "' of " << *this << " to self";
-        return nullptr;
-    }
-
-    if(target->applicationContext() != applicationContext()) {
-        qCCritical(loggingCategory()).noquote().nospace() << "Cannot bind property '" << sourcePropertyName << "' of " << *this << " to " << *target << " from different ApplicationContext";
-        return nullptr;
-    }
-
-    auto sourceProperty = getProperty(this, sourcePropertyName);
-    if(!detail::isBindable(sourceProperty)) {
-        qCWarning(loggingCategory()).noquote().nospace() << "Property '" << sourcePropertyName << "' in " << *this << " is not bindable";
-    }
-    if(!setter.setter) {
-        auto targetProp = getProperty(target, setter.name);
-        if(!targetProp.isValid() || !targetProp.isWritable()) {
-            qCCritical(loggingCategory()).noquote().nospace() << setter << " is not a writable property for " << *target;
-            return nullptr;
-        }
-        if(!QMetaType::canConvert(sourceProperty.metaType(), targetProp.metaType())) {
-            qCCritical(loggingCategory()).noquote().nospace() << "Cannot bind property '" << sourcePropertyName << "' of " << *this << " to " << setter << " of " << *target << " with incompatible types";
-            return nullptr;
-        }
-        setter = detail::propertySetter(targetProp);
-    }
-    if(!m_context->registerBoundProperty(target, setter.name)) {
-        qCCritical(loggingCategory()).noquote().nospace() << setter << " has already been bound to " << *target;
-        return nullptr;
-    }
-
-    auto subscription = new PropertyBindingSubscription{target, sourceProperty, setter};
-    qCInfo(loggingCategory()).noquote().nospace() << "Created Subscription for binding property '" << sourceProperty.name() << "' of " << *this << " to " << setter << " of " << *target;
-    return subscribe(subscription);
-}
-
-detail::Subscription *StandardApplicationContext::DescriptorRegistration::createAutowiring(const std::type_info &type, detail::q_inject_t injector, Registration *source)
-{
-    if(QThread::currentThread() != this->thread()) {
-        qCCritical(loggingCategory()).noquote().nospace() << "Cannot create autowiring in different thread";
-        return nullptr;
-    }
-
-    if(!autowirings.insert(type).second) {
-        qCCritical(loggingCategory()).noquote().nospace() << "Cannot register autowiring for type " << type.name() << " in " << *this;
-        return nullptr;
-    }
-    return subscribe(new AutowireSubscription{injector, source});
-}
-
-
-
-
-
-StandardApplicationContext::DescriptorRegistration::DescriptorRegistration(DescriptorRegistration* base, unsigned index, const QString& name, const service_descriptor& desc, StandardApplicationContext* context, QObject* parent) :
-    detail::ServiceRegistration(parent),
-    m_descriptor{desc},
-    m_name(name),
-    m_index(index),
-    m_context(context),
-    m_base(base)
-{
-}
-
-
-
-
-
-
-void StandardApplicationContext::ServiceRegistration::print(QDebug out) const {
-    out.nospace().noquote() << "Service '" << registeredName() << "' with " << this->descriptor();
-}
-
-void StandardApplicationContext::ServiceRegistration::serviceDestroyed(QObject *srv) {
-    if(srv == theService) {
-        if(auto parentReg = dynamic_cast<service_registration_handle_t>(parent()); parentReg && parentReg -> scope() == ServiceScope::PROTOTYPE) {
-            qCInfo(loggingCategory()).noquote().nospace() << "Instance of Prototype " << *this << " has been destroyed";
-        } else {
-            //Somebody has destroyed a Service that is managed by this ApplicationContext.
-            //All we can do is log an error and set theService to nullptr.
-            //Yet, it might still be in use somewhere as a dependency.
-            qCCritical(loggingCategory()).noquote().nospace() << *this << " has been destroyed externally";
-        }
-        theService = nullptr;
-        m_state = STATE_INIT;
-    }
-}
-
-void StandardApplicationContext::ObjectRegistration::print(QDebug out) const {
-    out.nospace().noquote() << "Object '" << registeredName() << "' with " << this->descriptor();
-}
-
-
-
-
-QStringList StandardApplicationContext::ServiceRegistration::getBeanRefs() const
-{
-    if(!beanRefsCache.has_value()) {
-        beanRefsCache = determineBeanRefs(config().properties);
-    }
-    return beanRefsCache.value();
-
-}
-
-QObject* StandardApplicationContext::ServiceRegistration::createService(const QVariantList &dependencies, descriptor_list &created)
-{
-    switch(state()) {
-        case STATE_INIT:
-        if(!theService) {
-                descriptor_list createdForThis;
-                theService = descriptor().create(resolveDependencies(dependencies, createdForThis));
-                //If any instances of prototypes have been created while resolving dependencies, make them children of the newly created service:
-                for(auto child : createdForThis) {
-                    setParentIfNotSet(child->getObject(), theService);
-                }
-                created.insert(created.end(), createdForThis.begin(), createdForThis.end());
-            if(theService) {
-                onDestroyed = connect(theService, &QObject::destroyed, this, &ServiceRegistration::serviceDestroyed);
-                m_state = STATE_CREATED;
-            }
-        }
-    }
-    return theService;
-}
-
-int StandardApplicationContext::ServiceRegistration::unpublish() {
-    if(theService) {
-        std::unique_ptr<QObject> srv{theService};
-        QObject::disconnect(onDestroyed);
-        if(theService->parent() != applicationContext()) {
-            //Do not delete service if it has an external parent!
-            srv.release();
-        }
-        theService = nullptr;
-        m_state = STATE_INIT;
-        return 1;
-    }
-    return 0;
-}
-
-StandardApplicationContext::ServiceTemplateRegistration::ServiceTemplateRegistration(DescriptorRegistration* base, unsigned index, const QString& name, const service_descriptor& desc, const service_config& config, StandardApplicationContext* context, QObject* parent) :
-    DescriptorRegistration{base, index, name, desc, context, parent},
-    m_config(config),
-    m_resolvedProperties{config.properties} {
-    proxySubscription = new ProxySubscription{this};
-}
-
-
-QStringList StandardApplicationContext::ServiceTemplateRegistration::getBeanRefs() const
-{
-    if(!beanRefsCache.has_value()) {
-        beanRefsCache = determineBeanRefs(config().properties);
-    }
-    return beanRefsCache.value();
-
-}
-
-subscription_handle_t StandardApplicationContext::ServiceTemplateRegistration::createBindingTo(const char*, registration_handle_t, const detail::property_descriptor&)
-{
-    qCCritical(loggingCategory()).noquote().nospace() << "Cannot create binding from " << *this;
-    return nullptr;
-}
-
-
-QObject* StandardApplicationContext::ServiceTemplateRegistration::createService(const QVariantList&, descriptor_list&) {
-    return nullptr;
-}
-
-void StandardApplicationContext::ServiceTemplateRegistration::print(QDebug out) const {
-    out.nospace().noquote() << "Service-template '" << registeredName() << "' of type " << descriptor().impl_type.name();
-}
-
-void StandardApplicationContext::ServiceTemplateRegistration::onSubscription(subscription_handle_t subscription) {
-    detail::connect(this, subscription);
-    TemporarySubscriptionProxy tempProxy{subscription};
-    //By subscribing to a TemporarySubscriptionProxy, we force existing objects to be signalled immediately, while not creating any new Connections:
-    for(auto reg : derivedServices) {
-        reg->subscribe(&tempProxy);
-    }
-}
-
-
-StandardApplicationContext::PrototypeRegistration::PrototypeRegistration(DescriptorRegistration* base, unsigned index, const QString &name, const service_descriptor &desc, const service_config &config, StandardApplicationContext *parent) :
-    DescriptorRegistration{base, index, name, desc, parent},
-    m_state(STATE_INIT),
-    m_config(config)
-{
-    proxySubscription = new ProxySubscription{this};
-}
-
-
-int StandardApplicationContext::PrototypeRegistration::unpublish()
-{
-    return 0;
-}
-
-QStringList StandardApplicationContext::PrototypeRegistration::getBeanRefs() const
-{
-    if(!beanRefsCache.has_value()) {
-        beanRefsCache = determineBeanRefs(config().properties);
-    }
-    return beanRefsCache.value();
-}
-
-QObject* StandardApplicationContext::PrototypeRegistration::createService(const QVariantList& dependencies, descriptor_list& created) {
-    switch(state()) {
-    case STATE_INIT:
-        //Store dependencies for deferred creation of service-instances:
-        m_dependencies = dependencies;
-        m_state = STATE_PUBLISHED;
-        return this;
-    case STATE_PUBLISHED:
-        {
-        std::unique_ptr<DescriptorRegistration> instanceReg{ new StandardApplicationContext::ServiceRegistration{base(), ++m_context->nextIndex, registeredName(), descriptor(), config(), m_context, this}};
-            QObject* instance = instanceReg->createService(m_dependencies, created);
-            if(!instance) {
-                qCCritical(loggingCategory()).noquote().nospace() << "Could not create instancef of " << *this;
-                return nullptr;
-            }
-            qCInfo(loggingCategory()).noquote().nospace() << "Created instance of " << *this;
-
-            instanceReg->subscribe(proxySubscription);
-            created.push_back(instanceReg.release());
-            return instance;
-        }
-    default:
-        qCCritical(loggingCategory()).noquote().nospace() << "Invalid state! Cannot create instance of " << *this;
-        return nullptr;
-    }
-}
-
-void StandardApplicationContext::PrototypeRegistration::print(QDebug out) const {
-    out.nospace().noquote() << "Prototype '" << registeredName() << "' with " << this->descriptor();
-}
-
-subscription_handle_t StandardApplicationContext::PrototypeRegistration::createBindingTo(const char*, registration_handle_t, const detail::property_descriptor&)
-{
-    qCCritical(loggingCategory()).noquote().nospace() << "Cannot create binding from " << *this;
-    return nullptr;
-}
-
-void StandardApplicationContext::PrototypeRegistration::onSubscription(subscription_handle_t subscription) {
-    detail::connect(this, subscription);
-    TemporarySubscriptionProxy tempProxy{subscription};
-    //By subscribing to a TemporarySubscriptionProxy, we force existing objects to be signalled immediately, while not creating any new Connections:
-    for(auto child : children()) {
-        if(auto reg = dynamic_cast<DescriptorRegistration*>(child)) {
-            reg->subscribe(&tempProxy);
-        }
-    }
-}
-
-
-
-
-void registerAppInGlobalContext() {
-    auto globalContext = QApplicationContext::instance();
-    if(globalContext && !globalContext->getRegistration("application")) {
-        globalContext->registerObject(QCoreApplication::instance(), "application");
-    }
-}
-
-Q_COREAPP_STARTUP_FUNCTION(registerAppInGlobalContext)
-
-
-
-
-
-
-StandardApplicationContext::StandardApplicationContext(const QLoggingCategory& loggingCategory, QApplicationContext* injectedContext, QObject* parent) :
-    QApplicationContext(parent),
-    m_loggingCategory(loggingCategory),
-    m_injectedContext(injectedContext)
-{
-    if(auto app = QCoreApplication::instance()) {
-        registerObject(app, "application");
-    }
-
-    registerObject<QApplicationContext>(injectedContext, "context");
-
-
-    if(setInstance(this)) {
-        qCInfo(loggingCategory()).noquote().nospace() << "Installed " << this << " as global instance";
-    }
-}
-
-
-
-
-StandardApplicationContext::~StandardApplicationContext() {
-    //Before we un-publish, we unset this instance as the global instance:
-    if(unsetInstance(this)) {
-        qCInfo(loggingCategory()).noquote().nospace() << "Removed " << this << " as global instance";
-    }
-    unpublish();
-}
-
-
-
-
-
-
-void StandardApplicationContext::unpublish()
-{
-    descriptor_list published;
-    //Unpublish in revers order:
-    std::copy_if(registrations.rbegin(), registrations.rend(), std::inserter(published, published.begin()), [](DescriptorRegistration* reg) { return reg->isPublished() && reg->isManaged();});
-
-
-    qCInfo(loggingCategory()).noquote().nospace() << "Un-publish ApplicationContext with " << published.size() << " managed published Objects";
-
-    DescriptorRegistration* reg = nullptr;
-    unsigned unpublished = 0;
-    //Do several rounds and delete those services on which no other published Services depend:
-    while(!published.empty()) {
-        reg = pop_front(published);
-    next_published:
-        for(auto depend = published.begin(); depend != published.end(); ++depend) {
-            auto dep = *depend;
-            for(auto& t : dep->descriptor().dependencies) {
-                if(reg->matches(t)) {
-                    published.erase(depend);
-                    published.push_front(reg);
-                    reg = dep;
-                    goto next_published;
-                }
-            }
-            for(auto& beanRef : reg->getBeanRefs()) {
-                if(getRegistrationByName(beanRef) == reg) {
-                    published.erase(depend);
-                    published.push_front(reg);
-                    reg = dep;
-                    goto next_published;
-                }
-            }
-        }
-        int u = reg->unpublish();
-        if(u)        {
-            unpublished += u;
-            qCInfo(loggingCategory()).nospace().noquote() << "Un-published " << *reg;
-        }
-    }
-    qCInfo(loggingCategory()).noquote().nospace() << "ApplicationContext has been un-published. " << unpublished << " Objects have been successfully destroyed.";
-    QStringList remainingNames;
-    for(auto regist : registrations) {
-        if(regist->isPublished() && !regist->isManaged()) {
-            remainingNames.push_back(regist->registeredName());
-        }
-    }
-    if(!remainingNames.isEmpty()) {
-        qCInfo(loggingCategory()).noquote().nospace() << "Remaining un-managed Objects: " << remainingNames.join(',');
-    }
-}
-
-StandardApplicationContext::DescriptorRegistration *StandardApplicationContext::getRegistrationByName(const QString &name) const
-{
-
-    auto found = registrationsByName.find(name);
-    return found != registrationsByName.end() ? found->second : nullptr;
-}
-
-
-std::pair<QVariant,StandardApplicationContext::Status> StandardApplicationContext::resolveDependency(const descriptor_list &published, DescriptorRegistration* reg, const dependency_info& d, bool allowPartial)
-{
-    const std::type_info& type = d.type;
-
-    QList<DescriptorRegistration*> depRegs;
-
-    for(auto pub : published) {
-        if(pub->matches(type) && pub->scope() != ServiceScope::TEMPLATE) {
-            if(d.has_required_name()) {
-                auto byName = getRegistrationByName(d.expression);
-                if(!byName || byName != pub) {
-                    continue;
-                }
-            }
-            depRegs.push_back(pub);
-        }
-    }
-
-    switch(d.kind) {
-    case detail::VALUE_KIND:
-        if(!d.value.isValid()) {
-            qCCritical(loggingCategory()).noquote().nospace() << "Could not resolve " << d;
-            return {d.value, Status::fatal};
-        }
-        qCInfo(loggingCategory()).noquote().nospace() << "Resolved " << d;
-        return {d.value, Status::ok};
-
-    case detail::RESOLVABLE_KIND:
-        {
-            auto resolved = resolvePlaceholders(d.expression, reg->config());
-            switch(resolved.second) {
-            case Status::ok:
-                qCInfo(loggingCategory()).noquote().nospace() << "Resolved " << d << " with " << resolved.first;
-                return resolved;
-            case Status::fixable:
-                if(d.value.isValid()) {
-                    return {d.value, Status::ok};
-                }
-                [[fallthrough]];
-            default:
-                return resolved;
-            }
-        }
-
-    case detail::PARENT_PLACEHOLDER_KIND:
-        return {QVariant::fromValue(static_cast<QObject*>(m_injectedContext)), Status::ok};
-
-    case static_cast<int>(Kind::MANDATORY):
-        if(depRegs.empty()) {
-            if(allowPartial) {
-                qCWarning(loggingCategory()).noquote().nospace() << "Could not resolve " << d;
-                return {QVariant{}, Status::fixable};
-            } else {
-                qCCritical(loggingCategory()).noquote().nospace() << "Could not resolve " << d;
-                return {QVariant{}, Status::fatal};
-            }
-
-        }
-    case static_cast<int>(Kind::OPTIONAL):
-        switch(depRegs.size()) {
-        case 0:
-            qCInfo(loggingCategory()).noquote().nospace() << "Skipped " << d;
-            return {QVariant{}, Status::ok};
-        case 1:
-            qCInfo(loggingCategory()).noquote().nospace() << "Resolved " << d << " with " << depRegs[0];
-            return {QVariant::fromValue(depRegs[0]->getObject()), Status::ok};
-        default:
-            //Ambiguity is always a non-fixable error:
-            qCCritical(loggingCategory()).noquote().nospace() << d << " is ambiguous";
-            return {QVariant{}, Status::fatal};
-        }
-    case static_cast<int>(Kind::N):
-        qCInfo(loggingCategory()).noquote().nospace() << "Resolved " << d << " with " << depRegs.size() << " objects.";
-        {
-            QObjectList dep;
-            //Sort the dependencies by their index(), which is the order of registration:
-            std::sort(depRegs.begin(), depRegs.end(), [](auto left, auto right) { return left->index() < right->index();});
-            std::transform(depRegs.begin(), depRegs.end(), std::back_insert_iterator(dep), std::mem_fn(&DescriptorRegistration::getObject));
-            return {QVariant::fromValue(dep), Status::ok};
-        }
-    }
-
-    return {QVariant{}, Status::fatal};
-}
-
-
-
-
-
-detail::ServiceRegistration *StandardApplicationContext::getRegistrationHandle(const QString& name) const
-{
-    QMutexLocker<QMutex> locker{&mutex};
-
-    DescriptorRegistration* reg = getRegistrationByName(name);
-    if(reg) {
-        return reg;
-    }
-    qCCritical(loggingCategory()).noquote().nospace() << "Could not find a Registration for name '" << name << "'";
-    return nullptr;
-}
-
-
-
-detail::ProxyRegistration *StandardApplicationContext::getRegistrationHandle(const std::type_info &service_type, const QMetaObject* metaObject) const
-{
-    QMutexLocker<QMutex> locker{&mutex};
-
-    auto found = proxyRegistrationCache.find(service_type);
-    if(found != proxyRegistrationCache.end()) {
-        return found->second;
-    }
-    ProxyRegistrationImpl* proxyReg;
-    if(QThread::currentThread() == thread()) {
-        proxyReg = new ProxyRegistrationImpl{service_type, metaObject, const_cast<StandardApplicationContext*>(this)};
-    } else {
-        //We are in a different Thread than the QApplicationContext's. Let's post an Event that will create the ProxyRegistration asynchronously:
-        auto event = new CreateRegistrationHandleEvent{service_type, metaObject};
-        auto result = event->result(); //Pin member on Stack to prevent asynchronous deletion.
-        QCoreApplication::postEvent(const_cast<StandardApplicationContext*>(this), event);
-        QDeadlineTimer timer{1000};
-        while(!result->has_value()) {
-            condition.wait(&mutex, timer);
-        }
-        if(!result->has_value()) {
-            qCCritical(loggingCategory()).noquote().nospace() << "Could not obtain Registration-handle from another thread in time";
-            return nullptr;
-        }
-
-        proxyReg = result->value();
-    }
-    proxyRegistrationCache.insert({service_type, proxyReg});
-    return proxyReg;
-}
-
-
-bool StandardApplicationContext::registerAlias(service_registration_handle_t reg, const QString &alias)
-{
-    QMutexLocker<QMutex> locker{&mutex};
-    if(!reg) {
-        qCCritical(loggingCategory()).noquote().nospace() << "Cannot register alias '" << alias << "' for null";
-        return false;
-    }
-    auto foundIter = std::find(registrations.begin(), registrations.end(), reg);
-    if(foundIter == registrations.end()) {
-        qCCritical(loggingCategory()).noquote().nospace() << "Cannot register alias '" << alias << "' for " << *reg << ". Not found in ApplicationContext";
-        return false;
-    }
-    auto found = getRegistrationByName(alias);
-    if(found && found != reg) {
-        qCCritical(loggingCategory()).noquote().nospace() << "Cannot register alias '" << alias << "' for " << *reg << ". Another Service has been registered under this name: " << *found;
-        return false;
-    }
-    //At this point we know for sure that reg
-    registrationsByName.insert({alias, *foundIter});
-    qCInfo(loggingCategory()).noquote().nospace() << "Registered alias '" << alias << "' for " << *reg;
-    return true;
-
-}
-
-
-
-
-
-
-
-void StandardApplicationContext::contextObjectDestroyed(QObject* obj)
-{
-    for(auto iter = registrationsByName.begin(); iter != registrationsByName.end();) {
-        auto reg = iter->second;
-        if(reg->getObject() == obj) {
-            iter = registrationsByName.erase(iter);
-        } else {
-            ++iter;
-        }
-    }
-
-
-    for(auto iter = registrations.begin(); iter != registrations.end();) {
-        if((*iter)->getObject() == obj) {
-            std::unique_ptr<DescriptorRegistration> regPtr{*iter};
-            iter = registrations.erase(iter);
-            qCInfo(loggingCategory()).noquote().nospace() << *regPtr << " has been destroyed externally";
-        } else {
-            ++iter;
-        }
-    }
-}
-
-///
-/// \brief Validates this ApplicationContext before publishing.
-/// \param allowPartial if true, will succeed even if not all service-dependencies can be resolved.
-/// \param published The services that have already been published (used for dependency-resolution).
-/// \param unpublished Upon entry: the yet unpublished services, in no particular order.
-/// Upon exit: the yet unpublished services, in the correct order for publication.
-/// \return Status::Ok if all services can be published. Status::Fixable if some services can be published.
-/// Status::Fatal if there are non-fixable errors.<br>
-/// If allowPartial == true, the result can only be Status::Ok or Status::Fatal!
-///
-StandardApplicationContext::Status StandardApplicationContext::validate(bool allowPartial, const descriptor_list& published, descriptor_list& unpublished)
-{
-    descriptor_list allPublished{published.begin(), published.end()};
-    descriptor_list validated; //validated contains the yet-to-be-published services in the correct order. Will be copied back to unpublished upon exit.
-
-    qCDebug(loggingCategory()).noquote().nospace() << "Validating ApplicationContext with " << unpublished.size() << " unpublished Objects";
-    DescriptorRegistration* reg = nullptr;
-    Status status = Status::ok;
-    //Do several rounds and validate those services whose dependencies have already been published.
-    //For a service with an empty set of dependencies, this means that it will be validated first.
-    for(;;) {
-    fetch_next:
-        if(unpublished.empty()) {
-            break;
-        }
-        reg = pop_front(unpublished);
-    next_unpublished:
-
-        auto& dependencyInfos = reg->descriptor().dependencies;
-        for(auto& d : dependencyInfos) {
-            //If we find an unpublished dependency, we continue with that:
-            auto foundReg = eraseIf(unpublished, DescriptorRegistration::matcher(d));
-            if(foundReg) {
-                unpublished.push_front(reg); //Put the current Registration back where it came from. Will be processed after the dependency.
-                reg = foundReg;
-                goto next_unpublished;
-            }
-        }
-        for(auto& beanRef : reg->getBeanRefs()) {
-            if(!getRegistrationByName(beanRef)) {
-                if(allowPartial) {
-                    status = Status::fixable;
-                    qCWarning(loggingCategory()).noquote().nospace() << "Cannot resolve reference '" << beanRef << "' from " << *reg;
-                    goto fetch_next;
-                }
-                qCCritical(loggingCategory()).noquote().nospace() << "Cannot resolve reference '" << beanRef << "' from " << *reg;
-                return Status::fatal;
-            }
-        }
-        if(!dependencyInfos.empty()) {
-            QObject temporaryParent;
-            qCInfo(loggingCategory()).noquote().nospace() << "Resolving " << dependencyInfos.size() << " dependencies of " << *reg << ":";
-            for(auto& d : dependencyInfos) {
-                auto result = resolveDependency(allPublished, reg, d, allowPartial);
-                switch(result.second) {
-                case Status::fixable:
-                    if(allowPartial) {
-                        status = Status::fixable;
-                        goto fetch_next;
-                    }
-                    [[fallthrough]];
-                case Status::fatal:
-                    return Status::fatal;
-                default: break;
-                }
-            }
-        }
-        allPublished.push_back(reg);
-        validated.push_back(reg);
-    }
-    // Copy validated yet-to-be-published services back to unpublished, now in the correct order for publication:
-    unpublished.insert(unpublished.begin(), validated.begin(), validated.end());
-    return status;
-}
-
-
-QVariantList StandardApplicationContext::resolveDependencies(const QVariantList& dependencies, descriptor_list& created) {
-    QVariantList result;
-    for(auto& arg : dependencies) {
-        result.push_back(resolveDependency(arg, created));
-    }
-    return result;
-}
-
-QVariant StandardApplicationContext::resolveDependency(const QVariant &arg, descriptor_list &created)
-{
-    if(auto proto = arg.value<DescriptorRegistration*>(); proto && proto->scope() == ServiceScope::PROTOTYPE) {
-        auto instance = proto->createService(QVariantList{}, created);
-        if(!instance) {
-            return QVariant{};
-        }
-        return QVariant::fromValue(instance);
-    }
-    return arg;
-}
-
-
-bool StandardApplicationContext::publish(bool allowPartial)
-{
-    if(QThread::currentThread() != this->thread()) {
-        qCCritical(loggingCategory()).noquote().nospace() << "Cannot publish ApplicationContext in different thread";
-        return false;
-    }
-
-    descriptor_list allCreated;
-    descriptor_list toBePublished;
-    descriptor_list needConfiguration;
-    Status validationResult = Status::ok;
-    {
-        QMutexLocker<QMutex> locker{&mutex};
-
-        for(auto reg : registrations) {
-            switch (reg->state()) {
-            case STATE_INIT:
-                toBePublished.push_back(reg);
-                break;
-            case STATE_CREATED:
-                needConfiguration.push_back(reg);
-                [[fallthrough]];
-            case STATE_PUBLISHED:
-                allCreated.push_back(reg);
-            }
-        }
-    }
-    if(toBePublished.empty() && needConfiguration.empty()) {
-        return true;
-    }
-    validationResult = validate(allowPartial, allCreated, toBePublished);
-    if(validationResult == Status::fatal) {
-        return false;
-    }
-
-    qCInfo(loggingCategory()).noquote().nospace() << "Publish ApplicationContext with " << toBePublished.size() << " unpublished Objects";
-    //Do several rounds and publish those services whose dependencies have already been published.
-    //For a service with an empty set of dependencies, this means that it will be published first.
-    while(!toBePublished.empty()) {
-        auto reg = pop_front(toBePublished);
-        QVariantList dependencies;
-        auto& dependencyInfos = reg->descriptor().dependencies;
-        if(!dependencyInfos.empty()) {
-            qCInfo(loggingCategory()).noquote().nospace() << "Resolving " << dependencyInfos.size() << " dependencies of " << *reg << ":";
-            for(auto& d : dependencyInfos) {
-                auto result = resolveDependency(allCreated, reg, d, allowPartial);
-                dependencies.push_back(result.first);
-            }
-        }
-
-        reg->createService(dependencies, needConfiguration);
-
-        switch(reg->state()) {
-        case STATE_INIT:
-            qCCritical(loggingCategory()).nospace().noquote() << "Could not create service " << *reg;
-            return false;
-
-        case STATE_CREATED:
-            qCInfo(loggingCategory()).nospace().noquote() << "Created service " << *reg;
-            needConfiguration.push_back(reg);
-            [[fallthrough]];
-        case STATE_PUBLISHED:
-            allCreated.push_back(reg);
-
-        }
-    }
-
-
-    unsigned managed = std::count_if(allCreated.begin(), allCreated.end(), std::mem_fn(&DescriptorRegistration::isManaged));
-
-    //The services that have been instantiated during this methd-invocation will be configured in the order they have have been
-    //instantiated.
-    while(!needConfiguration.empty()) {
-        auto reg = pop_front(needConfiguration);
-        auto configResult = configure(reg, reg->config(), reg->getObject(), needConfiguration, allowPartial);
-        switch(configResult) {
-        case Status::fatal:
-            qCCritical(loggingCategory()).nospace().noquote() << "Could not configure " << *reg;
-            return false;
-        case Status::fixable:
-            qCWarning(loggingCategory()).nospace().noquote() << "Could not configure " << *reg;
-            validationResult = Status::fixable;
-            continue;
-
-        case Status::ok:
-            qCInfo(loggingCategory()).noquote().nospace() << "Configured " << *reg;
-            toBePublished.push_back(reg);
-        }
-    }
-    qsizetype publishedCount = 0;
-    QList<QApplicationContextPostProcessor*> postProcessors;
-    for(auto reg : allCreated) {
-        if(auto processor = dynamic_cast<QApplicationContextPostProcessor*>(reg->getObject())) {
-            postProcessors.push_back(processor);
-            qCInfo(loggingCategory()).noquote().nospace() << "Detected PostProcessor " << *reg;
-        }
-    }
-
-    //Move PostProcessors to the front, so that they will be initialized before they process other Services:
-    for(unsigned moved = 0, pos = 1; pos < toBePublished.size(); ++pos) {
-        if(dynamic_cast<QApplicationContextPostProcessor*>(toBePublished[pos]->getObject())) {
-            std::swap(toBePublished[moved++], toBePublished[pos]);
-        }
-    }
-    for(auto reg : toBePublished) {
-        auto initResult = init(reg, postProcessors);
-        switch(initResult) {
-        case Status::fatal:
-            qCCritical(loggingCategory()).nospace().noquote() << "Could not initialize " << *reg;
-            return false;
-        case Status::fixable:
-            qCWarning(loggingCategory()).nospace().noquote() << "Could not initialize " << *reg;
-            validationResult = Status::fixable;
-            continue;
-
-        case Status::ok:
-            ++publishedCount;
-            reg->notifyPublished();
-            qCInfo(loggingCategory()).noquote().nospace() << "Published " << *reg;
-        }
-    }
-    qCInfo(loggingCategory()).noquote().nospace() << "ApplicationContext has published " << publishedCount << " objects";
-    qCInfo(loggingCategory()).noquote().nospace() << "ApplicationContext has a total number of " << allCreated.size() << " published objects of which " << managed << " are managed.";
-    if(!toBePublished.empty()) {
-        qCInfo(loggingCategory()).noquote().nospace() << "ApplicationContext has " << toBePublished.size() << " unpublished objects";
-    }
-
-    if(publishedCount) {
-        emit publishedChanged();
-        emit pendingPublicationChanged();
-    }
-    return validationResult == Status::ok;
-}
-
-unsigned StandardApplicationContext::published() const
-{
-    QMutexLocker<QMutex> locker{&mutex};
-    return std::count_if(registrations.begin(), registrations.end(), std::mem_fn(&DescriptorRegistration::isPublished));
-}
-
-unsigned int StandardApplicationContext::pendingPublication() const
-{
-    QMutexLocker<QMutex> locker{&mutex};
-    return std::count_if(registrations.begin(), registrations.end(), std::not_fn(std::mem_fn(&DescriptorRegistration::isPublished)));
-}
-
-QList<service_registration_handle_t> StandardApplicationContext::getRegistrationHandles() const
-{
-    QMutexLocker<QMutex> locker{&mutex};
-
-    QList<service_registration_handle_t> result;
-    std::copy(registrations.begin(), registrations.end(), std::back_inserter(result));
-    return result;
-}
-
-
-
-service_registration_handle_t StandardApplicationContext::registerService(const QString& name, const service_descriptor& descriptor, const service_config& config, ServiceScope scope, QObject* baseObj)
-{
-    if(QThread::currentThread() != this->thread()) {
-        qCCritical(loggingCategory()).noquote().nospace() << "Cannot register service in different thread";
-        return nullptr;
-    }
-    DescriptorRegistration* reg;
-    {
-        QMutexLocker<QMutex> locker{&mutex};
-        QString objName = name;
-
-        ServiceTemplateRegistration* base = nullptr;
-        switch(scope) {
-        case ServiceScope::EXTERNAL:
-            if(!baseObj) {
-                qCCritical(loggingCategory()).noquote().nospace() << "Cannot register null-object for " << descriptor;
-                return nullptr;
-            }
-            if(objName.isEmpty()) {
-                objName = baseObj->objectName();
-            }
-            if(!objName.isEmpty()) {
-                reg = getRegistrationByName(objName);
-                //If we have a registration under the same name, we'll return it only if it's for the same object and it has the same descriptor:
-                if(reg) {
-                    if(!reg->isManaged() && reg->getObject() == baseObj && descriptor == reg->descriptor()) {
-                        return reg;
-                    }
-                    //Otherwise, we have a conflicting registration
-                    qCCritical(loggingCategory()).noquote().nospace() << "Cannot register Object " << baseObj << " as '" << objName << "'. Has already been registered as " << *reg;
-                    return nullptr;
-                }
-            }
-            //For object-registrations, even if we supply an explicit name, we still have to loop over all registrations,
-            //as we need to check whether the same object has been registered before.
-            for(auto regist : registrations) {
-                //With isManaged() we test whether reg is also an ObjectRegistration (no ServiceRegistration)
-                if(!regist->isManaged() && baseObj == regist->getObject()) {
-                    //An identical anonymous registration is allowed:
-                    if(descriptor == regist->descriptor() && objName.isEmpty()) {
-                        return regist;
-                    }
-                    //Otherwise, we have a conflicting registration
-                    qCCritical(loggingCategory()).noquote().nospace() << "Cannot register Object " << baseObj << " as '" << objName << "'. Has already been registered as " << *regist;
-                    return nullptr;
-                }
-            }
-            if(objName.isEmpty()) {
-                objName = makeName(*descriptor.service_types.begin());
-            }
-            reg = new ObjectRegistration{++nextIndex, objName, descriptor, baseObj, this};
-
-            break;
-
-        case ServiceScope::SINGLETON:
-        case ServiceScope::PROTOTYPE:
-            {
-                std::unordered_set<dependency_info> dependencies{};
-
-                if(!findTransitiveDependenciesOf(descriptor, dependencies)) {
-                    qCCritical(loggingCategory()).nospace().noquote() <<  "Cannot register " << descriptor << ". Found invalid dependency";
-                    return nullptr;
-                }
-
-                if(!checkTransitiveDependentsOn(descriptor, name, dependencies)) {
-                    qCCritical(loggingCategory()).nospace().noquote() <<  "Cannot register '" << name << "'. Cyclic dependency in dependency-chain of " << descriptor;
-                    return nullptr;
-
-                }
-            }
-            [[fallthrough]];
-
-        case ServiceScope::TEMPLATE:
-
-            if(!name.isEmpty()) {
-                reg = getRegistrationByName(name);
-                //If we have a registration under the same name, we'll return it only if it has the same descriptor and config:
-                if(reg) {
-                    //With isManaged() we test whether reg is also a ServiceRegistration (no ObjectRegistration)
-                    if(reg->isManaged() && descriptor == reg->descriptor() && reg->config() == config) {
-                        return reg;
-                    }
-                    //Otherwise, we have a conflicting registration
-                    qCCritical(loggingCategory()).noquote().nospace() << "Cannot register Service " << descriptor << " as '" << name << "'. Has already been registered as " << *reg;
-                    return nullptr;
-                }
-            } else {
-                //For an anonymous registration, we have to loop over all registrations:
-                for(auto regist : registrations) {
-                    //With isManaged() we test whether reg is also a ServiceRegistration (no ObjectRegistration)
-                    if(regist->isManaged() && regist->config() == config) {
-                        switch(detail::match(descriptor, regist->descriptor())) {
-                        case detail::DESCRIPTOR_IDENTICAL:
-                            return regist;
-                        case detail::DESCRIPTOR_INTERSECTS:
-                            //Otherwise, we have a conflicting registration
-                            qCCritical(loggingCategory()).noquote().nospace() << "Cannot register Service " << descriptor << ". Has already been registered as " << *regist;
-                            return nullptr;
-                        default:
-                            continue;
-                        }
-                    }
-                }
-                objName = makeName(*descriptor.service_types.begin());
-            }
-
-            if(auto baseRegistration = dynamic_cast<service_registration_handle_t>(baseObj)) {
-                if(baseRegistration->scope() != ServiceScope::TEMPLATE) {
-                    qCCritical(loggingCategory()).noquote().nospace() << "Template-Registration " << *baseRegistration << " must have scope TEMPLATE, but has scope " << baseRegistration->scope();
-                    return nullptr;
-
-                }
-                if(baseRegistration->applicationContext() != this) {
-                    qCCritical(loggingCategory()).noquote().nospace() << "Template-Registration " << *baseRegistration << " not registered in this ApplicationContext";
-                    return nullptr;
-                }
-                if(descriptor.meta_object && baseRegistration->descriptor().meta_object) {
-                    if(!descriptor.meta_object->inherits(baseRegistration->descriptor().meta_object)) {
-                        qCCritical(loggingCategory()).noquote().nospace() << "Registration " << descriptor << " does not inherit Base-Registration " << *baseRegistration;
-                        return nullptr;
-                    }
-                }
-                base = dynamic_cast<ServiceTemplateRegistration*>(baseRegistration);
-            }
-
-            if(descriptor.meta_object && scope != ServiceScope::TEMPLATE) {
-                const QVariantMap* props = &config.properties;
-                for(DescriptorRegistration* handle = base;;handle = handle->base() ){
-                    for(auto keyIter = props->keyBegin(); keyIter != props->keyEnd(); ++keyIter) {
-                        auto& key = *keyIter;
-                        if(!isPrivateProperty(key) && descriptor.meta_object->indexOfProperty(key.toLatin1()) < 0) {
-                            qCCritical(loggingCategory()).nospace().noquote() << "Cannot register " << descriptor << " as '" << name << "'. Service-type has no property '" << key << "'";
-                            return nullptr;
-                        }
-                    }
-                    if(!handle) {
-                        break;
-                    }
-                    props = &handle->config().properties;
-                }
-            }
-
-            switch(scope) {
-            case ServiceScope::PROTOTYPE:
-                reg = new PrototypeRegistration{base, ++nextIndex, objName, descriptor, config, this};
-                break;
-            case ServiceScope::SINGLETON:
-                reg = new ServiceRegistration{base, ++nextIndex, objName, descriptor, config, this};
-                break;
-            case ServiceScope::TEMPLATE:
-                reg = new ServiceTemplateRegistration{base, ++nextIndex, objName, descriptor, config, this};
-                break;
-            default:
-                reg = nullptr;
-                break;
-            }
-
-            if(base) {
-                base->add(reg);
-            }
-
-            break;
-        default:
-            qCCritical(loggingCategory()).noquote().nospace() << "Cannot register " << descriptor << "with scope " << scope;
-            return nullptr;
-        }
-
-        registrationsByName.insert({objName, reg});
-        registrations.push_back(reg);
-        for(auto& entry : proxyRegistrationCache) {
-            entry.second->add(reg);
-        }
-        qCInfo(loggingCategory()).noquote().nospace() << "Registered " << *reg;
-    }
-
-    // Emit signal after mutex has been released:
-    emit pendingPublicationChanged();
-    return reg;
-}
-
-
-
-
-
-
-bool StandardApplicationContext::findTransitiveDependenciesOf(const service_descriptor& descriptor, std::unordered_set<dependency_info>& result) const
-{
-    for(auto& t : descriptor.dependencies) {
-        if(!t.isValid()) {
-            return false;
-        }
-        for(auto reg : registrations) {
-            if(reg->matches(t)) {
-                result.insert(t);
-                if(!findTransitiveDependenciesOf(reg->descriptor(), result)) {
-                    return false;
-                }
-            }
-        }
-    }
-    return true;
-}
-
-
-
-bool StandardApplicationContext::checkTransitiveDependentsOn(const service_descriptor& descriptor, const QString& name, const std::unordered_set<dependency_info>& dependencies) const
-{
-    for(auto reg : registrations) {
-        for(auto& t : reg->descriptor().dependencies) {
-            if(descriptor.matches(t.type) && (!t.has_required_name() || t.expression == name))  {
-                if(std::find_if(dependencies.begin(), dependencies.end(), [reg](auto dep) { return reg->matches(dep);}) != dependencies.end()) {
-                   return false;
-                }
-                if(!checkTransitiveDependentsOn(reg->descriptor(), reg->registeredName(), dependencies)) {
-                    return false;
-                }
-            }
-        }
-    }
-    return true;
-}
-
-
-std::pair<StandardApplicationContext::Status,bool> StandardApplicationContext::resolveBeanRef(QVariant &value, descriptor_list& toBePublished, bool allowPartial)
-{
-    if(!value.isValid()) {
-        return {Status::fatal, false};
-    }
-    QString key = value.toString();
-    auto match = beanRefPattern().match(key);
-    if(match.hasMatch()) {
-        key = match.captured(1);
-        auto bean = getRegistrationByName(key);
-        if(!(bean && bean->getObject())) {
-            if(allowPartial) {
-                qCWarning(loggingCategory()).nospace().noquote() << "Could not resolve reference '" << key << "'";
-                return { Status::fixable, false};
-            }
-            qCCritical(loggingCategory()).nospace().noquote() << "Could not resolve reference '" << key << "'";
-            return {Status::fatal, false};
-        }
-        QVariant resultValue = resolveDependency(QVariant::fromValue(bean->getObject()), toBePublished);
-        if(match.hasCaptured(3)) {
-            QString propName = match.captured(3);
-            if(!resultValue.isValid()) {
-                if(allowPartial) {
-                    qCWarning(loggingCategory()).nospace().noquote() << "Could not resolve property '" << propName << "' of " << resultValue;
-                    return { Status::fixable, false};
-                }
-                qCCritical(loggingCategory()).nospace().noquote() << "Could not resolve property '" << propName << "' of " << resultValue;
-                return {Status::fatal, false};
-            }
-            QMetaProperty sourceProp = getProperty(bean, propName.toLatin1());
-            if(!sourceProp.isValid()) {
-                //Refering to a non-existing Q_PROPERTY is always non-fixable:
-                qCCritical(loggingCategory()).nospace().noquote() << "Could not resolve property '" << propName << "' of " << resultValue;
-                return {Status::fatal, false};
-            }
-            resultValue = sourceProp.read(resultValue.value<QObject*>());
-        }
-
-        qCInfo(loggingCategory()).nospace().noquote() << "Resolved reference '" << key << "' to " << resultValue;
-        value = resultValue;
-        return {Status::ok, true};
-    }
-    return {Status::ok, false};
-
-}
-
-
-std::pair<QVariant,StandardApplicationContext::Status> StandardApplicationContext::resolvePlaceholders(const QString& key, const service_config& config)
-{
-    constexpr int STATE_START = 0;
-    constexpr int STATE_FOUND_DOLLAR = 1;
-    constexpr int STATE_FOUND_PLACEHOLDER = 2;
-    constexpr int STATE_FOUND_DEFAULT_VALUE = 3;
-    constexpr int STATE_ESCAPED = 4;
-    QVariant lastResolvedValue;
-    QString resolvedString;
-    QString token;
-    QString defaultValueToken;
-    const QString& group = config.group;
-
-    int lastStateBeforeEscape = STATE_START;
-    int state = STATE_START;
-    bool hasWildcard = false;
-    for(int pos = 0; pos < key.length(); ++pos) {
-        auto ch = key[pos];
-        switch(ch.toLatin1()) {
-
-        case '\\':
-            switch(state) {
-            case STATE_ESCAPED:
-                resolvedString += '\\';
-                state = lastStateBeforeEscape;
-                continue;
-            default:
-                lastStateBeforeEscape = state;
-                state = STATE_ESCAPED;
-                continue;
-            }
-
-        case '$':
-            switch(state) {
-            case STATE_ESCAPED:
-                resolvedString += '$';
-                state = lastStateBeforeEscape;
-                continue;
-            case STATE_FOUND_DOLLAR:
-                resolvedString += '$';
-                [[fallthrough]];
-            case STATE_START:
-                state = STATE_FOUND_DOLLAR;
-                continue;
-            default:
-                qCCritical(loggingCategory()).nospace().noquote() << "Invalid placeholder '" << key << "'";
-                return {QVariant{}, Status::fatal};
-            }
-
-
-        case '{':
-            switch(state) {
-            case STATE_ESCAPED:
-                resolvedString += '{';
-                state = lastStateBeforeEscape;
-                continue;
-            case STATE_FOUND_DOLLAR:
-                state = STATE_FOUND_PLACEHOLDER;
-                continue;
-            default:
-                state = STATE_START;
-                resolvedString += ch;
-                continue;
-            }
-
-        case '}':
-            switch(state) {
-            case STATE_ESCAPED:
-                resolvedString += '}';
-                state = lastStateBeforeEscape;
-                continue;
-            case STATE_FOUND_DEFAULT_VALUE:
-            case STATE_FOUND_PLACEHOLDER:
-                if(!token.isEmpty()) {
-                    lastResolvedValue = getConfigurationValue(makePath(group, token), hasWildcard);
-                    if(!lastResolvedValue.isValid()) {
-                        //If not found in ApplicationContext's configuration, look in the "private properties":
-                        lastResolvedValue = config.properties["." + token];
-                        if(!lastResolvedValue.isValid()) {
-                            if(state == STATE_FOUND_DEFAULT_VALUE) {
-                                lastResolvedValue = defaultValueToken;
-                            } else {
-                                if(!lastResolvedValue.isValid()) {
-                                    qCInfo(loggingCategory()).nospace().noquote() << "Could not resolve configuration-key '" << token << "'";
-                                    return {QVariant{}, Status::fixable};
-                                }
-                            }
-                        }
-                    }
-                    if(resolvedString.isEmpty() && pos + 1 == key.length()) {
-                        return {lastResolvedValue, Status::ok};
-                    }
-                    resolvedString += lastResolvedValue.toString();
-                    token.clear();
-                    defaultValueToken.clear();
-                }
-                state = STATE_START;
-                continue;
-            default:
-                resolvedString += ch;
-                continue;
-            }
-        case ':':
-            switch(state) {
-            case STATE_ESCAPED:
-                resolvedString += ':';
-                state = lastStateBeforeEscape;
-                continue;
-            case STATE_FOUND_PLACEHOLDER:
-                state = STATE_FOUND_DEFAULT_VALUE;
-                continue;
-            }
-
-        case '*':
-            switch(state) {
-            case STATE_FOUND_PLACEHOLDER:
-                //Look-ahead: The only valid wildcard notation starts with '*/'
-                if(pos + 1 >= key.length() || key[pos+1] != '/') {
-                    qCCritical(loggingCategory()).nospace().noquote() << "Invalid placeholder '" << key << "'";
-                    return {QVariant{}, Status::fatal};
-                }
-                hasWildcard = true;
-                ++pos;
-                continue;
-            default:
-                resolvedString += ch;
-                continue;
-            }
-
-        default:
-            switch(state) {
-            case STATE_FOUND_DOLLAR:
-                resolvedString += '$';
-                state = STATE_START;
-                [[fallthrough]];
-            case STATE_START:
-                resolvedString += ch;
-                continue;
-            case STATE_FOUND_PLACEHOLDER:
-                token += ch;
-                continue;
-            case STATE_FOUND_DEFAULT_VALUE:
-                defaultValueToken += ch;
-                continue;
-            case STATE_ESCAPED:
-                resolvedString += ch;
-                state = lastStateBeforeEscape;
-                continue;
-            default:
-                token += ch;
-                continue;
-            }
-        }
-    }
-    switch(state) {
-    case STATE_FOUND_DOLLAR:
-        resolvedString += '$';
-        [[fallthrough]];
-    case STATE_START:
-        return {resolvedString, Status::ok};
-    case STATE_ESCAPED:
-        resolvedString += '\\';
-        return {resolvedString, Status::ok};
-    default:
-        qCCritical(loggingCategory()).nospace().noquote() << "Unbalanced placeholder '" << key << "'";
-        return {QVariant{}, Status::fatal};
-    }
-}
-
-StandardApplicationContext::DescriptorRegistration* StandardApplicationContext::findAutowiringCandidate(service_registration_handle_t target, const QMetaProperty& prop) {
-    auto propMetaType = prop.metaType().metaObject();
-    DescriptorRegistration* candidate = getRegistrationByName(prop.name()); //First, try by name
-    //If the candidate is assignable to the property, return it, unless it is the target. (We never autowire a property with a pointer to the same service)
-    if(candidate && candidate != target && candidate -> getObject() && candidate->getObject()->metaObject()->inherits(propMetaType)) {
-        return candidate;
-    }
-    candidate = nullptr;
-    //No matching name found, now we iterate over all registrations:
-    for(auto regist : registrations) {
-        if(regist == target) {
-            //We never autowire a property with a pointer to the same service
-            continue;
-        }
-        auto obj = regist->getObject();
-        if(obj && obj->metaObject()->inherits(propMetaType)) {
-            if(candidate) {
-                return nullptr; //Ambiguous candidate => return immediately
-            }
-            candidate = regist;
-        }
-    }
-    return candidate;
-}
-
-bool StandardApplicationContext::registerBoundProperty(registration_handle_t target, const char *propName)
-{
-    return m_boundProperties[target].insert(propName).second;
-}
-
-
-StandardApplicationContext::Status StandardApplicationContext::configure(DescriptorRegistration* reg, const service_config& config, QObject* target, descriptor_list& toBePublished, bool allowPartial) {
-    if(!target) {
-        return Status::fatal;
-    }
-    if(target->objectName().isEmpty()) {
-        target->setObjectName(reg->registeredName());
-    }
-
-    if(reg->base()) {
-        service_config mergedConfig{reg->base()->config()};
-        //Add the 'private properties' from the current Reg to the properties from the base. Current values will overwrite inherited values:
-        for(auto[key,value] : config.properties.asKeyValueRange()) {
-            if(isPrivateProperty(key)) {
-                mergedConfig.properties.insert(key, value);
-            }
-        }
-        auto baseStatus = configure(reg->base(), mergedConfig, target, toBePublished, allowPartial);
-        if(baseStatus != Status::ok) {
-            return baseStatus;
-        }
-    }
-
-    auto metaObject = target->metaObject();
-    if(metaObject) {
-        std::unordered_set<QString> usedProperties;
-        descriptor_list createdForThis;
-        for(auto[key,value] : config.properties.asKeyValueRange()) {
-            QVariant resolvedValue = value;
-            auto result = resolveBeanRef(resolvedValue, createdForThis, allowPartial);
-            if(result.first != Status::ok) {
-                return result.first;
-            }
-            if(!result.second && value.userType() == QMetaType::QString) {
-                auto propertyResult = resolvePlaceholders(value.toString(), config);
-                if(propertyResult.second != Status::ok) {
-                    return propertyResult.second;
-                }
-                resolvedValue = propertyResult.first;
-            }
-            reg->resolveProperty(key, resolvedValue);
-            if(!isPrivateProperty(key)) {
-                auto targetProperty = metaObject->property(metaObject->indexOfProperty(key.toLatin1()));
-                if(!targetProperty.isValid() || !targetProperty.isWritable()) {
-                    //Refering to a non-existing Q_PROPERTY by name is always non-fixable:
-                    qCCritical(loggingCategory()).nospace().noquote() << "Could not find writable property " << key << " of '" << metaObject->className() << "'";
-                    return Status::fatal;
-                }
-                if(targetProperty.write(target, resolvedValue)) {
-                    qCDebug(loggingCategory()).nospace().noquote() << "Set property '" << key << "' of " << *reg << " to value " << resolvedValue;
-                    usedProperties.insert(key);
-                } else {
-                    //An error while setting a Q_PROPERTY is always non-fixable:
-                    qCCritical(loggingCategory()).nospace().noquote() << "Could not set property '" << key << "' of " << *reg << " to value " << resolvedValue;
-                    return Status::fatal;
-                }
-            }
-        }
-        //If any instances of prototypes have been created while configuring the properties, make them children of the target:
-        for(auto child : createdForThis) {
-            setParentIfNotSet(child->getObject(), target);
-        }
-        toBePublished.insert(toBePublished.end(), createdForThis.begin(), createdForThis.end());
-        if(config.autowire) {
-            for(int p = 0; p < metaObject->propertyCount(); ++p) {
-                auto prop = metaObject->property(p);
-                if(usedProperties.find(prop.name()) != usedProperties.end()) {
-                    qCDebug(loggingCategory()).nospace() << "Skip Autowiring property '" << prop.name() << "' of " << *reg << " because it has been explicitly set";
-                    continue; //Already set this property explicitly
-                }
-                auto propType = prop.metaType();
-                if(!(propType.flags() & QMetaType::PointerToQObject)) {
-                    continue;
-                }
-                DescriptorRegistration* candidate = findAutowiringCandidate(reg, prop);
-                if(candidate) {
-                    if(prop.write(target, QVariant::fromValue(candidate->getObject()))) {
-                        qCInfo(loggingCategory()).nospace() << "Autowired property '" << prop.name() << "' of " << *reg << " to " << *candidate;
-                    } else {
-                        qCWarning(loggingCategory()).nospace().noquote() << "Autowiring property '" << prop.name()  << "' of " << *reg << " to " << *candidate << " failed.";
-                    }
-                } else {
-                    qCInfo(loggingCategory()).nospace().noquote() << "Could not autowire property '" << prop.name()  << "' of " << *reg;
-                }
-            }
-        }
-
-    }
-    return Status::ok;
-}
-
-StandardApplicationContext::Status StandardApplicationContext::init(DescriptorRegistration* reg, const QList<QApplicationContextPostProcessor*>& postProcessors) {
-    QObject* target = reg->getObject();
-    if(!target) {
-        return Status::fatal;
-    }
-
-    for(auto processor : postProcessors) {
-        if(processor != dynamic_cast<QApplicationContextPostProcessor*>(target)) {
-            //Don't process yourself!
-<<<<<<< HEAD
-            processor->process(m_injectedContext, target, reg->registeredProperties());
-=======
-            processor->process(reg, target, reg->resolvedProperties());
->>>>>>> 993c6ee4
-        }
-    }
-
-    for(DescriptorRegistration* self = reg; self; self = self->base()) {
-        if(self->descriptor().init_method) {
-            self->descriptor().init_method(target, m_injectedContext);
-            qCInfo(loggingCategory()).nospace().noquote() << "Invoked init-method of " << *reg;
-            break;
-       }
-    }
-    //If the service has no parent, make it a child of this ApplicationContext.
-    //Note: It will be deleted in StandardApplicationContext's destructor explicitly, to maintain the correct order of dependencies!
-    setParentIfNotSet(target, m_injectedContext);
-    return Status::ok;
-}
-
-
-
-
-QVariant StandardApplicationContext::getConfigurationValue(const QString& key, bool searchParentSections) const {
-    if(auto bytes = QString{key}.replace('/', '.').toLocal8Bit(); qEnvironmentVariableIsSet(bytes)) {
-        auto value = qEnvironmentVariable(bytes);
-        qCDebug(loggingCategory()).noquote().nospace() << "Obtained configuration-entry: " << bytes << " = '" << value << "' from enviroment";
-        return value;
-    }
-
-    Collector<QSettings> collector;
-    for(auto reg : getRegistrationHandles()) {
-        reg->subscribe(&collector);
-    }
-    QString searchKey = key;
-    do {
-        for(QSettings* settings : collector.collected) {
-            auto value = settings->value(searchKey);
-            if(value.isValid()) {
-                qCDebug(loggingCategory()).noquote().nospace() << "Obtained configuration-entry: " << searchKey << " = " << value << " from " << settings->fileName();
-                return value;
-            }
-        }
-    } while(searchParentSections && removeLastPath(searchKey));
-
-    qCDebug(loggingCategory()).noquote().nospace() << "No value found for configuration-entry: " << key;
-    return QVariant{};
-}
-
-const QLoggingCategory &StandardApplicationContext::loggingCategory() const
-{
-    return m_loggingCategory;
-}
-
-
-
-
-bool StandardApplicationContext::event(QEvent *event)
-{
-    if(event->type() == CreateRegistrationHandleEvent::eventId()) {
-        auto createEvent = static_cast<CreateRegistrationHandleEvent*>(event);
-        QMutexLocker<QMutex> locker{&mutex};
-        createEvent->createHandle(this);
-        condition.notify_all();
-        return true;
-    }
-    return QObject::event(event);
-
-}
-
-
-
-
-
-    }//mcnepp::qtdi
+#include <QThread>
+#include <QSettings>
+#include <QEvent>
+#include <QMetaMethod>
+#include <QLoggingCategory>
+#include <QUuid>
+#include <QRegularExpression>
+#include <QCoreApplication>
+#include "standardqapplicationcontext.h"
+
+
+
+namespace mcnepp::qtdi {
+
+
+inline QDebug operator<<(QDebug out, ServiceScope scope) {
+    switch(scope) {
+    case ServiceScope::EXTERNAL:
+        return out.noquote().nospace() << "EXTERNAL";
+    case ServiceScope::SINGLETON:
+        return out.noquote().nospace() << "SINGLETON";
+    case ServiceScope::PROTOTYPE:
+        return out.noquote().nospace() << "PROTOTYPE";
+    case ServiceScope::TEMPLATE:
+        return out.noquote().nospace() << "TEMPLATE";
+    case ServiceScope::UNKNOWN:
+        return out.noquote().nospace() << "UNKNOWN";
+    default:
+        return out.noquote().nospace() << "Invalid ServiceScope";
+
+    }
+
+}
+
+namespace detail {
+
+constexpr int DESCRIPTOR_NO_MATCH = 0;
+constexpr int DESCRIPTOR_INTERSECTS = 1;
+constexpr int DESCRIPTOR_IDENTICAL = 2;
+
+
+
+/**
+     * @brief Is a service_descriptor compatible with another one?
+     *  -# If the left descriptor has a different impl_type than the right, will return DESCRIPTOR_NO_MATCH.
+     *  -# If the left descriptor has different dependencies than the right, will return DESCRIPTOR_NO_MATCH.
+     *  -# If the service_types are equal, will return DESCRIPTOR_IDENTICAL.
+     *  -# If the left descriptor's service_types are a full sub-set of the other's, or vice versa, will return DESCRIPTOR_INTERSECTS.
+     *  -# Otherwise, will return DESCRIPTOR_NO_MATCH.
+     * @param other
+     * @return The kind of match between the two descriptors.
+     */
+int match(const service_descriptor& left, const service_descriptor& right) {
+    if(left.impl_type != right.impl_type || left.dependencies != right.dependencies) {
+        return DESCRIPTOR_NO_MATCH;
+    }
+    //The straight-forward case: both sets are equal.
+    if(left.service_types == right.service_types) {
+        return DESCRIPTOR_IDENTICAL;
+    }
+    //Otherwise, if the sets have the same size, one cannot be a sub-set of the other:
+    if(left.service_types.size() == right.service_types.size()) {
+        return DESCRIPTOR_NO_MATCH;
+    }
+    const auto& larger = left.service_types.size() > right.service_types.size() ? left.service_types : right.service_types;
+    const auto& smaller = left.service_types.size() < right.service_types.size() ? left.service_types : right.service_types;
+    for(auto& type : smaller) {
+        //If at least one item of the smaller set cannot be found in the larger set
+        if(larger.find(type) == larger.end()) {
+            return DESCRIPTOR_NO_MATCH;
+        }
+    }
+    return DESCRIPTOR_INTERSECTS;
+}
+
+
+BindingProxy::BindingProxy(QMetaProperty sourceProp, QObject* source, const detail::property_descriptor& setter, QObject* target) : QObject(source),
+    m_sourceProp(sourceProp),
+    m_source(source),
+    m_target(target),
+    m_setter(setter) {
+
+}
+
+const QMetaMethod &BindingProxy::notifySlot()
+{
+    static QMetaMethod theSlot = staticMetaObject.method(staticMetaObject.indexOfSlot("notify()"));
+    return theSlot;
+}
+
+void BindingProxy::notify()
+{
+    m_setter.setter(m_target, m_sourceProp.read(m_source));
+}
+
+
+inline detail::property_descriptor propertySetter(const QMetaProperty& property) {
+    return {property.name(), [property](QObject* target, QVariant value) {property.write(target, value);}};
+}
+
+
+
+
+bool isBindable(const QMetaProperty& sourceProperty) {
+    return sourceProperty.hasNotifySignal() || sourceProperty.isBindable();
+}
+
+
+
+
+
+}
+
+namespace {
+
+const QRegularExpression& beanRefPattern() {
+    static QRegularExpression regEx{"^&([^.]+)(\\.([^.]+))?"};
+    return regEx;
+}
+
+
+inline bool isPrivateProperty(const QString& key) {
+    return key.startsWith('.');
+}
+
+inline void setParentIfNotSet(QObject* obj, QObject* newParent) {
+    if(!obj->parent()) {
+        obj->setParent(newParent);
+    }
+}
+
+inline QString makePath(const QString& section, const QString& path) {
+    if(section.isEmpty() || path.startsWith('/')) {
+        return path;
+    }
+    if(section.endsWith('/')) {
+        return section + path;
+    }
+    return section + '/' + path;
+}
+
+inline bool removeLastPath(QString& s) {
+    int lastSlash = s.lastIndexOf('/');
+    if(lastSlash <= 0) {
+        return false;
+    }
+    int nextSlash = s.lastIndexOf('/', lastSlash - 1);
+    //lastIndexOf will return -1 if not found.
+    //Thus, the following code will remove either the part after the nextSlash or from the beginning of the String:
+    s.remove(nextSlash + 1, lastSlash - nextSlash);
+    return true;
+}
+
+
+
+template<typename T> struct Collector : public detail::Subscription {
+
+    Collector() {
+        QObject::connect(this, &detail::Subscription::objectPublished, this, &Collector::collect);
+    }
+
+    QList<T*> collected;
+
+    void cancel() override {
+
+    }
+
+    void connectTo(registration_handle_t) override {
+
+    }
+
+    void collect(QObject* obj) {
+        if(auto ptr = dynamic_cast<T*>(obj)) {
+            collected.push_back(ptr);
+        }
+    }
+};
+
+
+QStringList determineBeanRefs(const QVariantMap& properties) {
+    QStringList result;
+    for(auto entry : properties.asKeyValueRange()) {
+        auto key = entry.second.toString();
+        if(key.length() > 1 && key.startsWith('&')) {
+            int dot = key.indexOf('.');
+            if(dot < 0) {
+                dot = key.size();
+            }
+            result.push_back(key.mid(1, dot-1));
+        }
+    }
+    return result;
+}
+
+
+
+template<typename C,typename P> auto eraseIf(C& container, P predicate) -> std::enable_if_t<std::is_pointer_v<typename C::value_type>,typename C::value_type> {
+        auto iterator = std::find_if(container.begin(), container.end(), predicate);
+        if(iterator != container.end()) {
+            auto value = *iterator;
+            container.erase(iterator);
+            return value;
+        }
+        return nullptr;
+}
+
+
+
+template<typename C> auto pop_front(C& container) -> typename C::value_type {
+        auto value = container.front();
+        container.pop_front();
+        return value;
+}
+
+
+QString makeName(const std::type_index& type) {
+    QString typeName{type.name()};
+    typeName.replace(' ', '-');
+    return typeName+"-"+QUuid::createUuid().toString(QUuid::WithoutBraces);
+}
+
+
+
+
+
+
+class AutowireSubscription : public detail::CallableSubscription {
+public:
+    AutowireSubscription(detail::q_inject_t injector, QObject* bound) : CallableSubscription(bound),
+        m_injector(injector),
+        m_bound(bound)
+    {
+    }
+
+     void notify(QObject *obj) override {
+        if(auto sourceReg = dynamic_cast<registration_handle_t>(m_bound)) {
+            auto subscr = new AutowireSubscription{m_injector, obj};
+            sourceReg->subscribe(subscr);
+            subscriptions.push_back(subscr);
+        } else {
+            m_injector(m_bound, obj);
+        }
+    }
+
+    void cancel() override{
+        for(auto iter = subscriptions.begin(); iter != subscriptions.end(); iter = subscriptions.erase(iter)) {
+            auto subscr = *iter;
+            if(subscr) {
+                subscr->cancel();
+            }
+        }
+        detail::CallableSubscription::cancel();
+    }
+
+
+
+
+private:
+    detail::q_inject_t m_injector;
+    QObject* m_bound;
+    std::vector<QPointer<detail::Subscription>> subscriptions;
+};
+
+
+class PropertyInjector : public detail::CallableSubscription {
+    friend class PropertyBindingSubscription;
+public:
+
+
+    void notify(QObject* target) override {
+        m_setter.setter(target, m_sourceProperty.read(m_boundSource));
+        if(m_sourceProperty.hasNotifySignal()) {
+            detail::BindingProxy* proxy = new detail::BindingProxy{m_sourceProperty, m_boundSource, m_setter, target};
+            auto connection = QObject::connect(m_boundSource, m_sourceProperty.notifySignal(), proxy, detail::BindingProxy::notifySlot());
+            qCDebug(m_loggingCategory).nospace().noquote() << "Bound property '" << m_sourceProperty.name() << "' of " << m_boundSource << " to " << m_setter <<" of " << target;
+            connections.push_back(std::move(connection));
+            return;
+        }
+        if(m_sourceProperty.isBindable()) {
+            auto sourceBindable = m_sourceProperty.bindable(m_boundSource);
+            auto notifier = sourceBindable.addNotifier([this,target]{
+                m_setter.setter(target, m_sourceProperty.read(m_boundSource));
+            });
+            qCDebug(m_loggingCategory).nospace().noquote() << "Bound property '" << m_sourceProperty.name() << "' of " << m_boundSource << " to " << m_setter << " of " << target;
+            bindings.push_back(std::move(notifier));
+            return;
+        }
+        qCWarning(m_loggingCategory).nospace().noquote() << "Could not bind property '" << m_sourceProperty.name() << "' of " << m_boundSource << " to " << m_setter << " of " << target;
+
+    }
+
+    void cancel() override {
+        for(auto iter = connections.begin(); iter != connections.end(); iter = connections.erase(iter)) {
+            QObject::disconnect(*iter);
+        }
+        //QPropertyNotifier will remove the binding in its destructor:
+        bindings.clear();
+        detail::CallableSubscription::cancel();
+    }
+
+private:
+
+    PropertyInjector(QObject* boundSource, const QMetaProperty& sourceProperty, const detail::property_descriptor& setter, const QLoggingCategory& loggingCategory) : detail::CallableSubscription(boundSource),
+        m_sourceProperty(sourceProperty),
+        m_setter(setter),
+        m_boundSource(boundSource),
+        m_loggingCategory(loggingCategory)    {
+    }
+    QMetaProperty m_sourceProperty;
+    detail::property_descriptor m_setter;
+    QObject* m_boundSource;
+    std::vector<QPropertyNotifier> bindings;
+    std::vector<QMetaObject::Connection> connections;
+    const QLoggingCategory& m_loggingCategory;
+};
+
+class PropertyBindingSubscription : public detail::CallableSubscription {
+public:
+
+
+    void notify(QObject* obj) override {
+        auto subscr = new PropertyInjector{obj, m_sourceProperty, m_setter, loggingCategory(m_target)};
+        m_target->subscribe(subscr);
+        subscriptions.push_back(subscr);
+    }
+
+    void cancel() override {
+        for(auto iter = subscriptions.begin(); iter != subscriptions.end(); iter = subscriptions.erase(iter)) {
+            auto subscription = *iter;
+            if(subscription) {
+                subscription->cancel();
+            }
+        }
+        detail::CallableSubscription::cancel();
+    }
+
+    PropertyBindingSubscription(registration_handle_t target, const QMetaProperty& sourceProperty, const detail::property_descriptor& setter) : detail::CallableSubscription(target),
+        m_target(target),
+        m_sourceProperty(sourceProperty),
+        m_setter(setter) {
+    }
+private:
+    registration_handle_t m_target;
+    QMetaProperty m_sourceProperty;
+    detail::property_descriptor m_setter;
+    std::vector<QPointer<Subscription>> subscriptions;
+};
+
+
+class ProxySubscription : public detail::Subscription {
+public:
+    explicit ProxySubscription(registration_handle_t target) :
+        detail::Subscription{target} {
+        out_connection = QObject::connect(this, &Subscription::objectPublished, target, &detail::Registration::objectPublished);
+    }
+
+    void connectTo(registration_handle_t source) override {
+        in_connections.push_back(detail::connect(source, this));
+    }
+
+    void cancel() override {
+        QObject::disconnect(out_connection);
+        for(auto& connection : in_connections) {
+            QObject::disconnect(connection);
+        }
+    }
+
+private:
+    QMetaObject::Connection out_connection;
+    QList<QMetaObject::Connection> in_connections;
+};
+
+///
+/// \brief Passes the signal through, but does not accept connections from a source-Registration.
+///
+class TemporarySubscriptionProxy : public detail::Subscription {
+public:
+    explicit TemporarySubscriptionProxy(Subscription* target) :
+        detail::Subscription{target} {
+        QObject::connect(this, &Subscription::objectPublished, target, &Subscription::objectPublished);
+    }
+
+    void connectTo(registration_handle_t) override {
+        //Does nothing intentionally
+    }
+
+    void cancel() override {
+    }
+};
+
+
+} // End of anonymous namespace
+
+
+
+class StandardApplicationContext::CreateRegistrationHandleEvent : public QEvent {
+public:
+    static QEvent::Type eventId() {
+        static int eventId = QEvent::registerEventType();
+        return static_cast<QEvent::Type>(eventId);
+    }
+
+
+    CreateRegistrationHandleEvent(const std::type_info &service_type, const QMetaObject* metaObject) :
+        QEvent(eventId()),
+        m_service_type(service_type),
+        m_metaObject(metaObject),
+        m_result(QSharedPointer<std::optional<ProxyRegistrationImpl*>>::create())
+    {
+    }
+
+    void createHandle(StandardApplicationContext* context) {
+        *m_result = new ProxyRegistrationImpl{m_service_type, m_metaObject, context};
+    }
+
+    QSharedPointer<std::optional<ProxyRegistrationImpl*>> result() const {
+        return m_result;
+    }
+
+private:
+    const std::type_info &m_service_type;
+    const QMetaObject* m_metaObject;
+    QSharedPointer<std::optional<ProxyRegistrationImpl*>> m_result;
+};
+
+
+StandardApplicationContext::ProxyRegistrationImpl::ProxyRegistrationImpl(const std::type_info& type, const QMetaObject* metaObject, StandardApplicationContext* parent) :
+    detail::ProxyRegistration{parent},
+    m_type(type),
+    m_meta(metaObject),
+    m_context(parent)
+{
+    proxySubscription = new ProxySubscription{this};
+    for(auto reg : parent->registrations) {
+        add(reg);
+    }
+}
+
+QList<service_registration_handle_t> StandardApplicationContext::ProxyRegistrationImpl::registeredServices() const {
+    QList<service_registration_handle_t> result;
+    for(auto handle : m_context -> getRegistrationHandles()) {
+        if(auto reg = dynamic_cast<DescriptorRegistration*>(handle); reg && reg->matches(m_type)) {
+            result.push_back(reg);
+        }
+    }
+    return result;
+}
+
+
+
+void StandardApplicationContext::ProxyRegistrationImpl::onSubscription(subscription_handle_t subscription) {
+    detail::connect(this, subscription);
+    TemporarySubscriptionProxy tempProxy{subscription};
+    //By subscribing to a TemporarySubscriptionProxy, we force existing objects to be signalled immediately, while not creating any new Connections:
+    for(auto reg : registeredServices()) {
+        if(reg->scope() != ServiceScope::TEMPLATE) {
+            reg->subscribe(&tempProxy);
+        }
+    }
+}
+
+detail::Subscription *StandardApplicationContext::ProxyRegistrationImpl::createAutowiring(const std::type_info &type, detail::q_inject_t injector, Registration *source)
+{
+    if(QThread::currentThread() != this->thread()) {
+        qCCritical(loggingCategory()).noquote().nospace() << "Cannot create autowiring in different thread";
+        return nullptr;
+    }
+    if(!autowirings.insert(type).second) {
+        qCCritical(loggingCategory()).noquote().nospace() << "Cannot register autowiring for type " << type.name() << " in " << *this;
+        return nullptr;
+    }
+
+    return subscribe(new AutowireSubscription{injector, source});
+}
+
+
+
+const service_config StandardApplicationContext::ObjectRegistration::defaultConfig;
+
+
+subscription_handle_t StandardApplicationContext::DescriptorRegistration::createBindingTo(const char* sourcePropertyName, detail::Registration *target, const detail::property_descriptor& targetProperty)
+{
+    if(QThread::currentThread() != this->thread()) {
+        qCCritical(loggingCategory()).noquote().nospace() << "Cannot create binding in different thread";
+        return nullptr;
+    }
+
+    detail::property_descriptor setter = targetProperty;
+    if(this == target && QString{sourcePropertyName} == setter.name) {
+        qCCritical(loggingCategory()).noquote().nospace() << "Cannot bind property '" << sourcePropertyName << "' of " << *this << " to self";
+        return nullptr;
+    }
+
+    if(target->applicationContext() != applicationContext()) {
+        qCCritical(loggingCategory()).noquote().nospace() << "Cannot bind property '" << sourcePropertyName << "' of " << *this << " to " << *target << " from different ApplicationContext";
+        return nullptr;
+    }
+
+    auto sourceProperty = getProperty(this, sourcePropertyName);
+    if(!detail::isBindable(sourceProperty)) {
+        qCWarning(loggingCategory()).noquote().nospace() << "Property '" << sourcePropertyName << "' in " << *this << " is not bindable";
+    }
+    if(!setter.setter) {
+        auto targetProp = getProperty(target, setter.name);
+        if(!targetProp.isValid() || !targetProp.isWritable()) {
+            qCCritical(loggingCategory()).noquote().nospace() << setter << " is not a writable property for " << *target;
+            return nullptr;
+        }
+        if(!QMetaType::canConvert(sourceProperty.metaType(), targetProp.metaType())) {
+            qCCritical(loggingCategory()).noquote().nospace() << "Cannot bind property '" << sourcePropertyName << "' of " << *this << " to " << setter << " of " << *target << " with incompatible types";
+            return nullptr;
+        }
+        setter = detail::propertySetter(targetProp);
+    }
+    if(!m_context->registerBoundProperty(target, setter.name)) {
+        qCCritical(loggingCategory()).noquote().nospace() << setter << " has already been bound to " << *target;
+        return nullptr;
+    }
+
+    auto subscription = new PropertyBindingSubscription{target, sourceProperty, setter};
+    qCInfo(loggingCategory()).noquote().nospace() << "Created Subscription for binding property '" << sourceProperty.name() << "' of " << *this << " to " << setter << " of " << *target;
+    return subscribe(subscription);
+}
+
+detail::Subscription *StandardApplicationContext::DescriptorRegistration::createAutowiring(const std::type_info &type, detail::q_inject_t injector, Registration *source)
+{
+    if(QThread::currentThread() != this->thread()) {
+        qCCritical(loggingCategory()).noquote().nospace() << "Cannot create autowiring in different thread";
+        return nullptr;
+    }
+
+    if(!autowirings.insert(type).second) {
+        qCCritical(loggingCategory()).noquote().nospace() << "Cannot register autowiring for type " << type.name() << " in " << *this;
+        return nullptr;
+    }
+    return subscribe(new AutowireSubscription{injector, source});
+}
+
+
+
+
+
+StandardApplicationContext::DescriptorRegistration::DescriptorRegistration(DescriptorRegistration* base, unsigned index, const QString& name, const service_descriptor& desc, StandardApplicationContext* context, QObject* parent) :
+    detail::ServiceRegistration(parent),
+    m_descriptor{desc},
+    m_name(name),
+    m_index(index),
+    m_context(context),
+    m_base(base)
+{
+}
+
+
+
+
+
+
+void StandardApplicationContext::ServiceRegistration::print(QDebug out) const {
+    out.nospace().noquote() << "Service '" << registeredName() << "' with " << this->descriptor();
+}
+
+void StandardApplicationContext::ServiceRegistration::serviceDestroyed(QObject *srv) {
+    if(srv == theService) {
+        if(auto parentReg = dynamic_cast<service_registration_handle_t>(parent()); parentReg && parentReg -> scope() == ServiceScope::PROTOTYPE) {
+            qCInfo(loggingCategory()).noquote().nospace() << "Instance of Prototype " << *this << " has been destroyed";
+        } else {
+            //Somebody has destroyed a Service that is managed by this ApplicationContext.
+            //All we can do is log an error and set theService to nullptr.
+            //Yet, it might still be in use somewhere as a dependency.
+            qCCritical(loggingCategory()).noquote().nospace() << *this << " has been destroyed externally";
+        }
+        theService = nullptr;
+        m_state = STATE_INIT;
+    }
+}
+
+void StandardApplicationContext::ObjectRegistration::print(QDebug out) const {
+    out.nospace().noquote() << "Object '" << registeredName() << "' with " << this->descriptor();
+}
+
+
+
+
+QStringList StandardApplicationContext::ServiceRegistration::getBeanRefs() const
+{
+    if(!beanRefsCache.has_value()) {
+        beanRefsCache = determineBeanRefs(config().properties);
+    }
+    return beanRefsCache.value();
+
+}
+
+QObject* StandardApplicationContext::ServiceRegistration::createService(const QVariantList &dependencies, descriptor_list &created)
+{
+    switch(state()) {
+        case STATE_INIT:
+        if(!theService) {
+                descriptor_list createdForThis;
+                theService = descriptor().create(resolveDependencies(dependencies, createdForThis));
+                //If any instances of prototypes have been created while resolving dependencies, make them children of the newly created service:
+                for(auto child : createdForThis) {
+                    setParentIfNotSet(child->getObject(), theService);
+                }
+                created.insert(created.end(), createdForThis.begin(), createdForThis.end());
+            if(theService) {
+                onDestroyed = connect(theService, &QObject::destroyed, this, &ServiceRegistration::serviceDestroyed);
+                m_state = STATE_CREATED;
+            }
+        }
+    }
+    return theService;
+}
+
+int StandardApplicationContext::ServiceRegistration::unpublish() {
+    if(theService) {
+        std::unique_ptr<QObject> srv{theService};
+        QObject::disconnect(onDestroyed);
+        if(theService->parent() != applicationContext()) {
+            //Do not delete service if it has an external parent!
+            srv.release();
+        }
+        theService = nullptr;
+        m_state = STATE_INIT;
+        return 1;
+    }
+    return 0;
+}
+
+StandardApplicationContext::ServiceTemplateRegistration::ServiceTemplateRegistration(DescriptorRegistration* base, unsigned index, const QString& name, const service_descriptor& desc, const service_config& config, StandardApplicationContext* context, QObject* parent) :
+    DescriptorRegistration{base, index, name, desc, context, parent},
+    m_config(config),
+    m_resolvedProperties{config.properties} {
+    proxySubscription = new ProxySubscription{this};
+}
+
+
+QStringList StandardApplicationContext::ServiceTemplateRegistration::getBeanRefs() const
+{
+    if(!beanRefsCache.has_value()) {
+        beanRefsCache = determineBeanRefs(config().properties);
+    }
+    return beanRefsCache.value();
+
+}
+
+subscription_handle_t StandardApplicationContext::ServiceTemplateRegistration::createBindingTo(const char*, registration_handle_t, const detail::property_descriptor&)
+{
+    qCCritical(loggingCategory()).noquote().nospace() << "Cannot create binding from " << *this;
+    return nullptr;
+}
+
+
+QObject* StandardApplicationContext::ServiceTemplateRegistration::createService(const QVariantList&, descriptor_list&) {
+    return nullptr;
+}
+
+void StandardApplicationContext::ServiceTemplateRegistration::print(QDebug out) const {
+    out.nospace().noquote() << "Service-template '" << registeredName() << "' of type " << descriptor().impl_type.name();
+}
+
+void StandardApplicationContext::ServiceTemplateRegistration::onSubscription(subscription_handle_t subscription) {
+    detail::connect(this, subscription);
+    TemporarySubscriptionProxy tempProxy{subscription};
+    //By subscribing to a TemporarySubscriptionProxy, we force existing objects to be signalled immediately, while not creating any new Connections:
+    for(auto reg : derivedServices) {
+        reg->subscribe(&tempProxy);
+    }
+}
+
+
+StandardApplicationContext::PrototypeRegistration::PrototypeRegistration(DescriptorRegistration* base, unsigned index, const QString &name, const service_descriptor &desc, const service_config &config, StandardApplicationContext *parent) :
+    DescriptorRegistration{base, index, name, desc, parent},
+    m_state(STATE_INIT),
+    m_config(config)
+{
+    proxySubscription = new ProxySubscription{this};
+}
+
+
+int StandardApplicationContext::PrototypeRegistration::unpublish()
+{
+    return 0;
+}
+
+QStringList StandardApplicationContext::PrototypeRegistration::getBeanRefs() const
+{
+    if(!beanRefsCache.has_value()) {
+        beanRefsCache = determineBeanRefs(config().properties);
+    }
+    return beanRefsCache.value();
+}
+
+QObject* StandardApplicationContext::PrototypeRegistration::createService(const QVariantList& dependencies, descriptor_list& created) {
+    switch(state()) {
+    case STATE_INIT:
+        //Store dependencies for deferred creation of service-instances:
+        m_dependencies = dependencies;
+        m_state = STATE_PUBLISHED;
+        return this;
+    case STATE_PUBLISHED:
+        {
+        std::unique_ptr<DescriptorRegistration> instanceReg{ new StandardApplicationContext::ServiceRegistration{base(), ++m_context->nextIndex, registeredName(), descriptor(), config(), m_context, this}};
+            QObject* instance = instanceReg->createService(m_dependencies, created);
+            if(!instance) {
+                qCCritical(loggingCategory()).noquote().nospace() << "Could not create instancef of " << *this;
+                return nullptr;
+            }
+            qCInfo(loggingCategory()).noquote().nospace() << "Created instance of " << *this;
+
+            instanceReg->subscribe(proxySubscription);
+            created.push_back(instanceReg.release());
+            return instance;
+        }
+    default:
+        qCCritical(loggingCategory()).noquote().nospace() << "Invalid state! Cannot create instance of " << *this;
+        return nullptr;
+    }
+}
+
+void StandardApplicationContext::PrototypeRegistration::print(QDebug out) const {
+    out.nospace().noquote() << "Prototype '" << registeredName() << "' with " << this->descriptor();
+}
+
+subscription_handle_t StandardApplicationContext::PrototypeRegistration::createBindingTo(const char*, registration_handle_t, const detail::property_descriptor&)
+{
+    qCCritical(loggingCategory()).noquote().nospace() << "Cannot create binding from " << *this;
+    return nullptr;
+}
+
+void StandardApplicationContext::PrototypeRegistration::onSubscription(subscription_handle_t subscription) {
+    detail::connect(this, subscription);
+    TemporarySubscriptionProxy tempProxy{subscription};
+    //By subscribing to a TemporarySubscriptionProxy, we force existing objects to be signalled immediately, while not creating any new Connections:
+    for(auto child : children()) {
+        if(auto reg = dynamic_cast<DescriptorRegistration*>(child)) {
+            reg->subscribe(&tempProxy);
+        }
+    }
+}
+
+
+
+
+void registerAppInGlobalContext() {
+    auto globalContext = QApplicationContext::instance();
+    if(globalContext && !globalContext->getRegistration("application")) {
+        globalContext->registerObject(QCoreApplication::instance(), "application");
+    }
+}
+
+Q_COREAPP_STARTUP_FUNCTION(registerAppInGlobalContext)
+
+
+
+
+
+
+StandardApplicationContext::StandardApplicationContext(const QLoggingCategory& loggingCategory, QApplicationContext* injectedContext, QObject* parent) :
+    QApplicationContext(parent),
+    m_loggingCategory(loggingCategory),
+    m_injectedContext(injectedContext)
+{
+    if(auto app = QCoreApplication::instance()) {
+        registerObject(app, "application");
+    }
+
+    registerObject<QApplicationContext>(injectedContext, "context");
+
+
+    if(setInstance(this)) {
+        qCInfo(loggingCategory()).noquote().nospace() << "Installed " << this << " as global instance";
+    }
+}
+
+
+
+
+StandardApplicationContext::~StandardApplicationContext() {
+    //Before we un-publish, we unset this instance as the global instance:
+    if(unsetInstance(this)) {
+        qCInfo(loggingCategory()).noquote().nospace() << "Removed " << this << " as global instance";
+    }
+    unpublish();
+}
+
+
+
+
+
+
+void StandardApplicationContext::unpublish()
+{
+    descriptor_list published;
+    //Unpublish in revers order:
+    std::copy_if(registrations.rbegin(), registrations.rend(), std::inserter(published, published.begin()), [](DescriptorRegistration* reg) { return reg->isPublished() && reg->isManaged();});
+
+
+    qCInfo(loggingCategory()).noquote().nospace() << "Un-publish ApplicationContext with " << published.size() << " managed published Objects";
+
+    DescriptorRegistration* reg = nullptr;
+    unsigned unpublished = 0;
+    //Do several rounds and delete those services on which no other published Services depend:
+    while(!published.empty()) {
+        reg = pop_front(published);
+    next_published:
+        for(auto depend = published.begin(); depend != published.end(); ++depend) {
+            auto dep = *depend;
+            for(auto& t : dep->descriptor().dependencies) {
+                if(reg->matches(t)) {
+                    published.erase(depend);
+                    published.push_front(reg);
+                    reg = dep;
+                    goto next_published;
+                }
+            }
+            for(auto& beanRef : reg->getBeanRefs()) {
+                if(getRegistrationByName(beanRef) == reg) {
+                    published.erase(depend);
+                    published.push_front(reg);
+                    reg = dep;
+                    goto next_published;
+                }
+            }
+        }
+        int u = reg->unpublish();
+        if(u)        {
+            unpublished += u;
+            qCInfo(loggingCategory()).nospace().noquote() << "Un-published " << *reg;
+        }
+    }
+    qCInfo(loggingCategory()).noquote().nospace() << "ApplicationContext has been un-published. " << unpublished << " Objects have been successfully destroyed.";
+    QStringList remainingNames;
+    for(auto regist : registrations) {
+        if(regist->isPublished() && !regist->isManaged()) {
+            remainingNames.push_back(regist->registeredName());
+        }
+    }
+    if(!remainingNames.isEmpty()) {
+        qCInfo(loggingCategory()).noquote().nospace() << "Remaining un-managed Objects: " << remainingNames.join(',');
+    }
+}
+
+StandardApplicationContext::DescriptorRegistration *StandardApplicationContext::getRegistrationByName(const QString &name) const
+{
+
+    auto found = registrationsByName.find(name);
+    return found != registrationsByName.end() ? found->second : nullptr;
+}
+
+
+std::pair<QVariant,StandardApplicationContext::Status> StandardApplicationContext::resolveDependency(const descriptor_list &published, DescriptorRegistration* reg, const dependency_info& d, bool allowPartial)
+{
+    const std::type_info& type = d.type;
+
+    QList<DescriptorRegistration*> depRegs;
+
+    for(auto pub : published) {
+        if(pub->matches(type) && pub->scope() != ServiceScope::TEMPLATE) {
+            if(d.has_required_name()) {
+                auto byName = getRegistrationByName(d.expression);
+                if(!byName || byName != pub) {
+                    continue;
+                }
+            }
+            depRegs.push_back(pub);
+        }
+    }
+
+    switch(d.kind) {
+    case detail::VALUE_KIND:
+        if(!d.value.isValid()) {
+            qCCritical(loggingCategory()).noquote().nospace() << "Could not resolve " << d;
+            return {d.value, Status::fatal};
+        }
+        qCInfo(loggingCategory()).noquote().nospace() << "Resolved " << d;
+        return {d.value, Status::ok};
+
+    case detail::RESOLVABLE_KIND:
+        {
+            auto resolved = resolvePlaceholders(d.expression, reg->config());
+            switch(resolved.second) {
+            case Status::ok:
+                qCInfo(loggingCategory()).noquote().nospace() << "Resolved " << d << " with " << resolved.first;
+                return resolved;
+            case Status::fixable:
+                if(d.value.isValid()) {
+                    return {d.value, Status::ok};
+                }
+                [[fallthrough]];
+            default:
+                return resolved;
+            }
+        }
+
+    case detail::PARENT_PLACEHOLDER_KIND:
+        return {QVariant::fromValue(static_cast<QObject*>(m_injectedContext)), Status::ok};
+
+    case static_cast<int>(Kind::MANDATORY):
+        if(depRegs.empty()) {
+            if(allowPartial) {
+                qCWarning(loggingCategory()).noquote().nospace() << "Could not resolve " << d;
+                return {QVariant{}, Status::fixable};
+            } else {
+                qCCritical(loggingCategory()).noquote().nospace() << "Could not resolve " << d;
+                return {QVariant{}, Status::fatal};
+            }
+
+        }
+    case static_cast<int>(Kind::OPTIONAL):
+        switch(depRegs.size()) {
+        case 0:
+            qCInfo(loggingCategory()).noquote().nospace() << "Skipped " << d;
+            return {QVariant{}, Status::ok};
+        case 1:
+            qCInfo(loggingCategory()).noquote().nospace() << "Resolved " << d << " with " << depRegs[0];
+            return {QVariant::fromValue(depRegs[0]->getObject()), Status::ok};
+        default:
+            //Ambiguity is always a non-fixable error:
+            qCCritical(loggingCategory()).noquote().nospace() << d << " is ambiguous";
+            return {QVariant{}, Status::fatal};
+        }
+    case static_cast<int>(Kind::N):
+        qCInfo(loggingCategory()).noquote().nospace() << "Resolved " << d << " with " << depRegs.size() << " objects.";
+        {
+            QObjectList dep;
+            //Sort the dependencies by their index(), which is the order of registration:
+            std::sort(depRegs.begin(), depRegs.end(), [](auto left, auto right) { return left->index() < right->index();});
+            std::transform(depRegs.begin(), depRegs.end(), std::back_insert_iterator(dep), std::mem_fn(&DescriptorRegistration::getObject));
+            return {QVariant::fromValue(dep), Status::ok};
+        }
+    }
+
+    return {QVariant{}, Status::fatal};
+}
+
+
+
+
+
+detail::ServiceRegistration *StandardApplicationContext::getRegistrationHandle(const QString& name) const
+{
+    QMutexLocker<QMutex> locker{&mutex};
+
+    DescriptorRegistration* reg = getRegistrationByName(name);
+    if(reg) {
+        return reg;
+    }
+    qCCritical(loggingCategory()).noquote().nospace() << "Could not find a Registration for name '" << name << "'";
+    return nullptr;
+}
+
+
+
+detail::ProxyRegistration *StandardApplicationContext::getRegistrationHandle(const std::type_info &service_type, const QMetaObject* metaObject) const
+{
+    QMutexLocker<QMutex> locker{&mutex};
+
+    auto found = proxyRegistrationCache.find(service_type);
+    if(found != proxyRegistrationCache.end()) {
+        return found->second;
+    }
+    ProxyRegistrationImpl* proxyReg;
+    if(QThread::currentThread() == thread()) {
+        proxyReg = new ProxyRegistrationImpl{service_type, metaObject, const_cast<StandardApplicationContext*>(this)};
+    } else {
+        //We are in a different Thread than the QApplicationContext's. Let's post an Event that will create the ProxyRegistration asynchronously:
+        auto event = new CreateRegistrationHandleEvent{service_type, metaObject};
+        auto result = event->result(); //Pin member on Stack to prevent asynchronous deletion.
+        QCoreApplication::postEvent(const_cast<StandardApplicationContext*>(this), event);
+        QDeadlineTimer timer{1000};
+        while(!result->has_value()) {
+            condition.wait(&mutex, timer);
+        }
+        if(!result->has_value()) {
+            qCCritical(loggingCategory()).noquote().nospace() << "Could not obtain Registration-handle from another thread in time";
+            return nullptr;
+        }
+
+        proxyReg = result->value();
+    }
+    proxyRegistrationCache.insert({service_type, proxyReg});
+    return proxyReg;
+}
+
+
+bool StandardApplicationContext::registerAlias(service_registration_handle_t reg, const QString &alias)
+{
+    QMutexLocker<QMutex> locker{&mutex};
+    if(!reg) {
+        qCCritical(loggingCategory()).noquote().nospace() << "Cannot register alias '" << alias << "' for null";
+        return false;
+    }
+    auto foundIter = std::find(registrations.begin(), registrations.end(), reg);
+    if(foundIter == registrations.end()) {
+        qCCritical(loggingCategory()).noquote().nospace() << "Cannot register alias '" << alias << "' for " << *reg << ". Not found in ApplicationContext";
+        return false;
+    }
+    auto found = getRegistrationByName(alias);
+    if(found && found != reg) {
+        qCCritical(loggingCategory()).noquote().nospace() << "Cannot register alias '" << alias << "' for " << *reg << ". Another Service has been registered under this name: " << *found;
+        return false;
+    }
+    //At this point we know for sure that reg
+    registrationsByName.insert({alias, *foundIter});
+    qCInfo(loggingCategory()).noquote().nospace() << "Registered alias '" << alias << "' for " << *reg;
+    return true;
+
+}
+
+
+
+
+
+
+
+void StandardApplicationContext::contextObjectDestroyed(QObject* obj)
+{
+    for(auto iter = registrationsByName.begin(); iter != registrationsByName.end();) {
+        auto reg = iter->second;
+        if(reg->getObject() == obj) {
+            iter = registrationsByName.erase(iter);
+        } else {
+            ++iter;
+        }
+    }
+
+
+    for(auto iter = registrations.begin(); iter != registrations.end();) {
+        if((*iter)->getObject() == obj) {
+            std::unique_ptr<DescriptorRegistration> regPtr{*iter};
+            iter = registrations.erase(iter);
+            qCInfo(loggingCategory()).noquote().nospace() << *regPtr << " has been destroyed externally";
+        } else {
+            ++iter;
+        }
+    }
+}
+
+///
+/// \brief Validates this ApplicationContext before publishing.
+/// \param allowPartial if true, will succeed even if not all service-dependencies can be resolved.
+/// \param published The services that have already been published (used for dependency-resolution).
+/// \param unpublished Upon entry: the yet unpublished services, in no particular order.
+/// Upon exit: the yet unpublished services, in the correct order for publication.
+/// \return Status::Ok if all services can be published. Status::Fixable if some services can be published.
+/// Status::Fatal if there are non-fixable errors.<br>
+/// If allowPartial == true, the result can only be Status::Ok or Status::Fatal!
+///
+StandardApplicationContext::Status StandardApplicationContext::validate(bool allowPartial, const descriptor_list& published, descriptor_list& unpublished)
+{
+    descriptor_list allPublished{published.begin(), published.end()};
+    descriptor_list validated; //validated contains the yet-to-be-published services in the correct order. Will be copied back to unpublished upon exit.
+
+    qCDebug(loggingCategory()).noquote().nospace() << "Validating ApplicationContext with " << unpublished.size() << " unpublished Objects";
+    DescriptorRegistration* reg = nullptr;
+    Status status = Status::ok;
+    //Do several rounds and validate those services whose dependencies have already been published.
+    //For a service with an empty set of dependencies, this means that it will be validated first.
+    for(;;) {
+    fetch_next:
+        if(unpublished.empty()) {
+            break;
+        }
+        reg = pop_front(unpublished);
+    next_unpublished:
+
+        auto& dependencyInfos = reg->descriptor().dependencies;
+        for(auto& d : dependencyInfos) {
+            //If we find an unpublished dependency, we continue with that:
+            auto foundReg = eraseIf(unpublished, DescriptorRegistration::matcher(d));
+            if(foundReg) {
+                unpublished.push_front(reg); //Put the current Registration back where it came from. Will be processed after the dependency.
+                reg = foundReg;
+                goto next_unpublished;
+            }
+        }
+        for(auto& beanRef : reg->getBeanRefs()) {
+            if(!getRegistrationByName(beanRef)) {
+                if(allowPartial) {
+                    status = Status::fixable;
+                    qCWarning(loggingCategory()).noquote().nospace() << "Cannot resolve reference '" << beanRef << "' from " << *reg;
+                    goto fetch_next;
+                }
+                qCCritical(loggingCategory()).noquote().nospace() << "Cannot resolve reference '" << beanRef << "' from " << *reg;
+                return Status::fatal;
+            }
+        }
+        if(!dependencyInfos.empty()) {
+            QObject temporaryParent;
+            qCInfo(loggingCategory()).noquote().nospace() << "Resolving " << dependencyInfos.size() << " dependencies of " << *reg << ":";
+            for(auto& d : dependencyInfos) {
+                auto result = resolveDependency(allPublished, reg, d, allowPartial);
+                switch(result.second) {
+                case Status::fixable:
+                    if(allowPartial) {
+                        status = Status::fixable;
+                        goto fetch_next;
+                    }
+                    [[fallthrough]];
+                case Status::fatal:
+                    return Status::fatal;
+                default: break;
+                }
+            }
+        }
+        allPublished.push_back(reg);
+        validated.push_back(reg);
+    }
+    // Copy validated yet-to-be-published services back to unpublished, now in the correct order for publication:
+    unpublished.insert(unpublished.begin(), validated.begin(), validated.end());
+    return status;
+}
+
+
+QVariantList StandardApplicationContext::resolveDependencies(const QVariantList& dependencies, descriptor_list& created) {
+    QVariantList result;
+    for(auto& arg : dependencies) {
+        result.push_back(resolveDependency(arg, created));
+    }
+    return result;
+}
+
+QVariant StandardApplicationContext::resolveDependency(const QVariant &arg, descriptor_list &created)
+{
+    if(auto proto = arg.value<DescriptorRegistration*>(); proto && proto->scope() == ServiceScope::PROTOTYPE) {
+        auto instance = proto->createService(QVariantList{}, created);
+        if(!instance) {
+            return QVariant{};
+        }
+        return QVariant::fromValue(instance);
+    }
+    return arg;
+}
+
+
+bool StandardApplicationContext::publish(bool allowPartial)
+{
+    if(QThread::currentThread() != this->thread()) {
+        qCCritical(loggingCategory()).noquote().nospace() << "Cannot publish ApplicationContext in different thread";
+        return false;
+    }
+
+    descriptor_list allCreated;
+    descriptor_list toBePublished;
+    descriptor_list needConfiguration;
+    Status validationResult = Status::ok;
+    {
+        QMutexLocker<QMutex> locker{&mutex};
+
+        for(auto reg : registrations) {
+            switch (reg->state()) {
+            case STATE_INIT:
+                toBePublished.push_back(reg);
+                break;
+            case STATE_CREATED:
+                needConfiguration.push_back(reg);
+                [[fallthrough]];
+            case STATE_PUBLISHED:
+                allCreated.push_back(reg);
+            }
+        }
+    }
+    if(toBePublished.empty() && needConfiguration.empty()) {
+        return true;
+    }
+    validationResult = validate(allowPartial, allCreated, toBePublished);
+    if(validationResult == Status::fatal) {
+        return false;
+    }
+
+    qCInfo(loggingCategory()).noquote().nospace() << "Publish ApplicationContext with " << toBePublished.size() << " unpublished Objects";
+    //Do several rounds and publish those services whose dependencies have already been published.
+    //For a service with an empty set of dependencies, this means that it will be published first.
+    while(!toBePublished.empty()) {
+        auto reg = pop_front(toBePublished);
+        QVariantList dependencies;
+        auto& dependencyInfos = reg->descriptor().dependencies;
+        if(!dependencyInfos.empty()) {
+            qCInfo(loggingCategory()).noquote().nospace() << "Resolving " << dependencyInfos.size() << " dependencies of " << *reg << ":";
+            for(auto& d : dependencyInfos) {
+                auto result = resolveDependency(allCreated, reg, d, allowPartial);
+                dependencies.push_back(result.first);
+            }
+        }
+
+        reg->createService(dependencies, needConfiguration);
+
+        switch(reg->state()) {
+        case STATE_INIT:
+            qCCritical(loggingCategory()).nospace().noquote() << "Could not create service " << *reg;
+            return false;
+
+        case STATE_CREATED:
+            qCInfo(loggingCategory()).nospace().noquote() << "Created service " << *reg;
+            needConfiguration.push_back(reg);
+            [[fallthrough]];
+        case STATE_PUBLISHED:
+            allCreated.push_back(reg);
+
+        }
+    }
+
+
+    unsigned managed = std::count_if(allCreated.begin(), allCreated.end(), std::mem_fn(&DescriptorRegistration::isManaged));
+
+    //The services that have been instantiated during this methd-invocation will be configured in the order they have have been
+    //instantiated.
+    while(!needConfiguration.empty()) {
+        auto reg = pop_front(needConfiguration);
+        auto configResult = configure(reg, reg->config(), reg->getObject(), needConfiguration, allowPartial);
+        switch(configResult) {
+        case Status::fatal:
+            qCCritical(loggingCategory()).nospace().noquote() << "Could not configure " << *reg;
+            return false;
+        case Status::fixable:
+            qCWarning(loggingCategory()).nospace().noquote() << "Could not configure " << *reg;
+            validationResult = Status::fixable;
+            continue;
+
+        case Status::ok:
+            qCInfo(loggingCategory()).noquote().nospace() << "Configured " << *reg;
+            toBePublished.push_back(reg);
+        }
+    }
+    qsizetype publishedCount = 0;
+    QList<QApplicationContextPostProcessor*> postProcessors;
+    for(auto reg : allCreated) {
+        if(auto processor = dynamic_cast<QApplicationContextPostProcessor*>(reg->getObject())) {
+            postProcessors.push_back(processor);
+            qCInfo(loggingCategory()).noquote().nospace() << "Detected PostProcessor " << *reg;
+        }
+    }
+
+    //Move PostProcessors to the front, so that they will be initialized before they process other Services:
+    for(unsigned moved = 0, pos = 1; pos < toBePublished.size(); ++pos) {
+        if(dynamic_cast<QApplicationContextPostProcessor*>(toBePublished[pos]->getObject())) {
+            std::swap(toBePublished[moved++], toBePublished[pos]);
+        }
+    }
+    for(auto reg : toBePublished) {
+        auto initResult = init(reg, postProcessors);
+        switch(initResult) {
+        case Status::fatal:
+            qCCritical(loggingCategory()).nospace().noquote() << "Could not initialize " << *reg;
+            return false;
+        case Status::fixable:
+            qCWarning(loggingCategory()).nospace().noquote() << "Could not initialize " << *reg;
+            validationResult = Status::fixable;
+            continue;
+
+        case Status::ok:
+            ++publishedCount;
+            reg->notifyPublished();
+            qCInfo(loggingCategory()).noquote().nospace() << "Published " << *reg;
+        }
+    }
+    qCInfo(loggingCategory()).noquote().nospace() << "ApplicationContext has published " << publishedCount << " objects";
+    qCInfo(loggingCategory()).noquote().nospace() << "ApplicationContext has a total number of " << allCreated.size() << " published objects of which " << managed << " are managed.";
+    if(!toBePublished.empty()) {
+        qCInfo(loggingCategory()).noquote().nospace() << "ApplicationContext has " << toBePublished.size() << " unpublished objects";
+    }
+
+    if(publishedCount) {
+        emit publishedChanged();
+        emit pendingPublicationChanged();
+    }
+    return validationResult == Status::ok;
+}
+
+unsigned StandardApplicationContext::published() const
+{
+    QMutexLocker<QMutex> locker{&mutex};
+    return std::count_if(registrations.begin(), registrations.end(), std::mem_fn(&DescriptorRegistration::isPublished));
+}
+
+unsigned int StandardApplicationContext::pendingPublication() const
+{
+    QMutexLocker<QMutex> locker{&mutex};
+    return std::count_if(registrations.begin(), registrations.end(), std::not_fn(std::mem_fn(&DescriptorRegistration::isPublished)));
+}
+
+QList<service_registration_handle_t> StandardApplicationContext::getRegistrationHandles() const
+{
+    QMutexLocker<QMutex> locker{&mutex};
+
+    QList<service_registration_handle_t> result;
+    std::copy(registrations.begin(), registrations.end(), std::back_inserter(result));
+    return result;
+}
+
+
+
+service_registration_handle_t StandardApplicationContext::registerService(const QString& name, const service_descriptor& descriptor, const service_config& config, ServiceScope scope, QObject* baseObj)
+{
+    if(QThread::currentThread() != this->thread()) {
+        qCCritical(loggingCategory()).noquote().nospace() << "Cannot register service in different thread";
+        return nullptr;
+    }
+    DescriptorRegistration* reg;
+    {
+        QMutexLocker<QMutex> locker{&mutex};
+        QString objName = name;
+
+        ServiceTemplateRegistration* base = nullptr;
+        switch(scope) {
+        case ServiceScope::EXTERNAL:
+            if(!baseObj) {
+                qCCritical(loggingCategory()).noquote().nospace() << "Cannot register null-object for " << descriptor;
+                return nullptr;
+            }
+            if(objName.isEmpty()) {
+                objName = baseObj->objectName();
+            }
+            if(!objName.isEmpty()) {
+                reg = getRegistrationByName(objName);
+                //If we have a registration under the same name, we'll return it only if it's for the same object and it has the same descriptor:
+                if(reg) {
+                    if(!reg->isManaged() && reg->getObject() == baseObj && descriptor == reg->descriptor()) {
+                        return reg;
+                    }
+                    //Otherwise, we have a conflicting registration
+                    qCCritical(loggingCategory()).noquote().nospace() << "Cannot register Object " << baseObj << " as '" << objName << "'. Has already been registered as " << *reg;
+                    return nullptr;
+                }
+            }
+            //For object-registrations, even if we supply an explicit name, we still have to loop over all registrations,
+            //as we need to check whether the same object has been registered before.
+            for(auto regist : registrations) {
+                //With isManaged() we test whether reg is also an ObjectRegistration (no ServiceRegistration)
+                if(!regist->isManaged() && baseObj == regist->getObject()) {
+                    //An identical anonymous registration is allowed:
+                    if(descriptor == regist->descriptor() && objName.isEmpty()) {
+                        return regist;
+                    }
+                    //Otherwise, we have a conflicting registration
+                    qCCritical(loggingCategory()).noquote().nospace() << "Cannot register Object " << baseObj << " as '" << objName << "'. Has already been registered as " << *regist;
+                    return nullptr;
+                }
+            }
+            if(objName.isEmpty()) {
+                objName = makeName(*descriptor.service_types.begin());
+            }
+            reg = new ObjectRegistration{++nextIndex, objName, descriptor, baseObj, this};
+
+            break;
+
+        case ServiceScope::SINGLETON:
+        case ServiceScope::PROTOTYPE:
+            {
+                std::unordered_set<dependency_info> dependencies{};
+
+                if(!findTransitiveDependenciesOf(descriptor, dependencies)) {
+                    qCCritical(loggingCategory()).nospace().noquote() <<  "Cannot register " << descriptor << ". Found invalid dependency";
+                    return nullptr;
+                }
+
+                if(!checkTransitiveDependentsOn(descriptor, name, dependencies)) {
+                    qCCritical(loggingCategory()).nospace().noquote() <<  "Cannot register '" << name << "'. Cyclic dependency in dependency-chain of " << descriptor;
+                    return nullptr;
+
+                }
+            }
+            [[fallthrough]];
+
+        case ServiceScope::TEMPLATE:
+
+            if(!name.isEmpty()) {
+                reg = getRegistrationByName(name);
+                //If we have a registration under the same name, we'll return it only if it has the same descriptor and config:
+                if(reg) {
+                    //With isManaged() we test whether reg is also a ServiceRegistration (no ObjectRegistration)
+                    if(reg->isManaged() && descriptor == reg->descriptor() && reg->config() == config) {
+                        return reg;
+                    }
+                    //Otherwise, we have a conflicting registration
+                    qCCritical(loggingCategory()).noquote().nospace() << "Cannot register Service " << descriptor << " as '" << name << "'. Has already been registered as " << *reg;
+                    return nullptr;
+                }
+            } else {
+                //For an anonymous registration, we have to loop over all registrations:
+                for(auto regist : registrations) {
+                    //With isManaged() we test whether reg is also a ServiceRegistration (no ObjectRegistration)
+                    if(regist->isManaged() && regist->config() == config) {
+                        switch(detail::match(descriptor, regist->descriptor())) {
+                        case detail::DESCRIPTOR_IDENTICAL:
+                            return regist;
+                        case detail::DESCRIPTOR_INTERSECTS:
+                            //Otherwise, we have a conflicting registration
+                            qCCritical(loggingCategory()).noquote().nospace() << "Cannot register Service " << descriptor << ". Has already been registered as " << *regist;
+                            return nullptr;
+                        default:
+                            continue;
+                        }
+                    }
+                }
+                objName = makeName(*descriptor.service_types.begin());
+            }
+
+            if(auto baseRegistration = dynamic_cast<service_registration_handle_t>(baseObj)) {
+                if(baseRegistration->scope() != ServiceScope::TEMPLATE) {
+                    qCCritical(loggingCategory()).noquote().nospace() << "Template-Registration " << *baseRegistration << " must have scope TEMPLATE, but has scope " << baseRegistration->scope();
+                    return nullptr;
+
+                }
+                if(baseRegistration->applicationContext() != this) {
+                    qCCritical(loggingCategory()).noquote().nospace() << "Template-Registration " << *baseRegistration << " not registered in this ApplicationContext";
+                    return nullptr;
+                }
+                if(descriptor.meta_object && baseRegistration->descriptor().meta_object) {
+                    if(!descriptor.meta_object->inherits(baseRegistration->descriptor().meta_object)) {
+                        qCCritical(loggingCategory()).noquote().nospace() << "Registration " << descriptor << " does not inherit Base-Registration " << *baseRegistration;
+                        return nullptr;
+                    }
+                }
+                base = dynamic_cast<ServiceTemplateRegistration*>(baseRegistration);
+            }
+
+            if(descriptor.meta_object && scope != ServiceScope::TEMPLATE) {
+                const QVariantMap* props = &config.properties;
+                for(DescriptorRegistration* handle = base;;handle = handle->base() ){
+                    for(auto keyIter = props->keyBegin(); keyIter != props->keyEnd(); ++keyIter) {
+                        auto& key = *keyIter;
+                        if(!isPrivateProperty(key) && descriptor.meta_object->indexOfProperty(key.toLatin1()) < 0) {
+                            qCCritical(loggingCategory()).nospace().noquote() << "Cannot register " << descriptor << " as '" << name << "'. Service-type has no property '" << key << "'";
+                            return nullptr;
+                        }
+                    }
+                    if(!handle) {
+                        break;
+                    }
+                    props = &handle->config().properties;
+                }
+            }
+
+            switch(scope) {
+            case ServiceScope::PROTOTYPE:
+                reg = new PrototypeRegistration{base, ++nextIndex, objName, descriptor, config, this};
+                break;
+            case ServiceScope::SINGLETON:
+                reg = new ServiceRegistration{base, ++nextIndex, objName, descriptor, config, this};
+                break;
+            case ServiceScope::TEMPLATE:
+                reg = new ServiceTemplateRegistration{base, ++nextIndex, objName, descriptor, config, this};
+                break;
+            default:
+                reg = nullptr;
+                break;
+            }
+
+            if(base) {
+                base->add(reg);
+            }
+
+            break;
+        default:
+            qCCritical(loggingCategory()).noquote().nospace() << "Cannot register " << descriptor << "with scope " << scope;
+            return nullptr;
+        }
+
+        registrationsByName.insert({objName, reg});
+        registrations.push_back(reg);
+        for(auto& entry : proxyRegistrationCache) {
+            entry.second->add(reg);
+        }
+        qCInfo(loggingCategory()).noquote().nospace() << "Registered " << *reg;
+    }
+
+    // Emit signal after mutex has been released:
+    emit pendingPublicationChanged();
+    return reg;
+}
+
+
+
+
+
+
+bool StandardApplicationContext::findTransitiveDependenciesOf(const service_descriptor& descriptor, std::unordered_set<dependency_info>& result) const
+{
+    for(auto& t : descriptor.dependencies) {
+        if(!t.isValid()) {
+            return false;
+        }
+        for(auto reg : registrations) {
+            if(reg->matches(t)) {
+                result.insert(t);
+                if(!findTransitiveDependenciesOf(reg->descriptor(), result)) {
+                    return false;
+                }
+            }
+        }
+    }
+    return true;
+}
+
+
+
+bool StandardApplicationContext::checkTransitiveDependentsOn(const service_descriptor& descriptor, const QString& name, const std::unordered_set<dependency_info>& dependencies) const
+{
+    for(auto reg : registrations) {
+        for(auto& t : reg->descriptor().dependencies) {
+            if(descriptor.matches(t.type) && (!t.has_required_name() || t.expression == name))  {
+                if(std::find_if(dependencies.begin(), dependencies.end(), [reg](auto dep) { return reg->matches(dep);}) != dependencies.end()) {
+                   return false;
+                }
+                if(!checkTransitiveDependentsOn(reg->descriptor(), reg->registeredName(), dependencies)) {
+                    return false;
+                }
+            }
+        }
+    }
+    return true;
+}
+
+
+std::pair<StandardApplicationContext::Status,bool> StandardApplicationContext::resolveBeanRef(QVariant &value, descriptor_list& toBePublished, bool allowPartial)
+{
+    if(!value.isValid()) {
+        return {Status::fatal, false};
+    }
+    QString key = value.toString();
+    auto match = beanRefPattern().match(key);
+    if(match.hasMatch()) {
+        key = match.captured(1);
+        auto bean = getRegistrationByName(key);
+        if(!(bean && bean->getObject())) {
+            if(allowPartial) {
+                qCWarning(loggingCategory()).nospace().noquote() << "Could not resolve reference '" << key << "'";
+                return { Status::fixable, false};
+            }
+            qCCritical(loggingCategory()).nospace().noquote() << "Could not resolve reference '" << key << "'";
+            return {Status::fatal, false};
+        }
+        QVariant resultValue = resolveDependency(QVariant::fromValue(bean->getObject()), toBePublished);
+        if(match.hasCaptured(3)) {
+            QString propName = match.captured(3);
+            if(!resultValue.isValid()) {
+                if(allowPartial) {
+                    qCWarning(loggingCategory()).nospace().noquote() << "Could not resolve property '" << propName << "' of " << resultValue;
+                    return { Status::fixable, false};
+                }
+                qCCritical(loggingCategory()).nospace().noquote() << "Could not resolve property '" << propName << "' of " << resultValue;
+                return {Status::fatal, false};
+            }
+            QMetaProperty sourceProp = getProperty(bean, propName.toLatin1());
+            if(!sourceProp.isValid()) {
+                //Refering to a non-existing Q_PROPERTY is always non-fixable:
+                qCCritical(loggingCategory()).nospace().noquote() << "Could not resolve property '" << propName << "' of " << resultValue;
+                return {Status::fatal, false};
+            }
+            resultValue = sourceProp.read(resultValue.value<QObject*>());
+        }
+
+        qCInfo(loggingCategory()).nospace().noquote() << "Resolved reference '" << key << "' to " << resultValue;
+        value = resultValue;
+        return {Status::ok, true};
+    }
+    return {Status::ok, false};
+
+}
+
+
+std::pair<QVariant,StandardApplicationContext::Status> StandardApplicationContext::resolvePlaceholders(const QString& key, const service_config& config)
+{
+    constexpr int STATE_START = 0;
+    constexpr int STATE_FOUND_DOLLAR = 1;
+    constexpr int STATE_FOUND_PLACEHOLDER = 2;
+    constexpr int STATE_FOUND_DEFAULT_VALUE = 3;
+    constexpr int STATE_ESCAPED = 4;
+    QVariant lastResolvedValue;
+    QString resolvedString;
+    QString token;
+    QString defaultValueToken;
+    const QString& group = config.group;
+
+    int lastStateBeforeEscape = STATE_START;
+    int state = STATE_START;
+    bool hasWildcard = false;
+    for(int pos = 0; pos < key.length(); ++pos) {
+        auto ch = key[pos];
+        switch(ch.toLatin1()) {
+
+        case '\\':
+            switch(state) {
+            case STATE_ESCAPED:
+                resolvedString += '\\';
+                state = lastStateBeforeEscape;
+                continue;
+            default:
+                lastStateBeforeEscape = state;
+                state = STATE_ESCAPED;
+                continue;
+            }
+
+        case '$':
+            switch(state) {
+            case STATE_ESCAPED:
+                resolvedString += '$';
+                state = lastStateBeforeEscape;
+                continue;
+            case STATE_FOUND_DOLLAR:
+                resolvedString += '$';
+                [[fallthrough]];
+            case STATE_START:
+                state = STATE_FOUND_DOLLAR;
+                continue;
+            default:
+                qCCritical(loggingCategory()).nospace().noquote() << "Invalid placeholder '" << key << "'";
+                return {QVariant{}, Status::fatal};
+            }
+
+
+        case '{':
+            switch(state) {
+            case STATE_ESCAPED:
+                resolvedString += '{';
+                state = lastStateBeforeEscape;
+                continue;
+            case STATE_FOUND_DOLLAR:
+                state = STATE_FOUND_PLACEHOLDER;
+                continue;
+            default:
+                state = STATE_START;
+                resolvedString += ch;
+                continue;
+            }
+
+        case '}':
+            switch(state) {
+            case STATE_ESCAPED:
+                resolvedString += '}';
+                state = lastStateBeforeEscape;
+                continue;
+            case STATE_FOUND_DEFAULT_VALUE:
+            case STATE_FOUND_PLACEHOLDER:
+                if(!token.isEmpty()) {
+                    lastResolvedValue = getConfigurationValue(makePath(group, token), hasWildcard);
+                    if(!lastResolvedValue.isValid()) {
+                        //If not found in ApplicationContext's configuration, look in the "private properties":
+                        lastResolvedValue = config.properties["." + token];
+                        if(!lastResolvedValue.isValid()) {
+                            if(state == STATE_FOUND_DEFAULT_VALUE) {
+                                lastResolvedValue = defaultValueToken;
+                            } else {
+                                if(!lastResolvedValue.isValid()) {
+                                    qCInfo(loggingCategory()).nospace().noquote() << "Could not resolve configuration-key '" << token << "'";
+                                    return {QVariant{}, Status::fixable};
+                                }
+                            }
+                        }
+                    }
+                    if(resolvedString.isEmpty() && pos + 1 == key.length()) {
+                        return {lastResolvedValue, Status::ok};
+                    }
+                    resolvedString += lastResolvedValue.toString();
+                    token.clear();
+                    defaultValueToken.clear();
+                }
+                state = STATE_START;
+                continue;
+            default:
+                resolvedString += ch;
+                continue;
+            }
+        case ':':
+            switch(state) {
+            case STATE_ESCAPED:
+                resolvedString += ':';
+                state = lastStateBeforeEscape;
+                continue;
+            case STATE_FOUND_PLACEHOLDER:
+                state = STATE_FOUND_DEFAULT_VALUE;
+                continue;
+            }
+
+        case '*':
+            switch(state) {
+            case STATE_FOUND_PLACEHOLDER:
+                //Look-ahead: The only valid wildcard notation starts with '*/'
+                if(pos + 1 >= key.length() || key[pos+1] != '/') {
+                    qCCritical(loggingCategory()).nospace().noquote() << "Invalid placeholder '" << key << "'";
+                    return {QVariant{}, Status::fatal};
+                }
+                hasWildcard = true;
+                ++pos;
+                continue;
+            default:
+                resolvedString += ch;
+                continue;
+            }
+
+        default:
+            switch(state) {
+            case STATE_FOUND_DOLLAR:
+                resolvedString += '$';
+                state = STATE_START;
+                [[fallthrough]];
+            case STATE_START:
+                resolvedString += ch;
+                continue;
+            case STATE_FOUND_PLACEHOLDER:
+                token += ch;
+                continue;
+            case STATE_FOUND_DEFAULT_VALUE:
+                defaultValueToken += ch;
+                continue;
+            case STATE_ESCAPED:
+                resolvedString += ch;
+                state = lastStateBeforeEscape;
+                continue;
+            default:
+                token += ch;
+                continue;
+            }
+        }
+    }
+    switch(state) {
+    case STATE_FOUND_DOLLAR:
+        resolvedString += '$';
+        [[fallthrough]];
+    case STATE_START:
+        return {resolvedString, Status::ok};
+    case STATE_ESCAPED:
+        resolvedString += '\\';
+        return {resolvedString, Status::ok};
+    default:
+        qCCritical(loggingCategory()).nospace().noquote() << "Unbalanced placeholder '" << key << "'";
+        return {QVariant{}, Status::fatal};
+    }
+}
+
+StandardApplicationContext::DescriptorRegistration* StandardApplicationContext::findAutowiringCandidate(service_registration_handle_t target, const QMetaProperty& prop) {
+    auto propMetaType = prop.metaType().metaObject();
+    DescriptorRegistration* candidate = getRegistrationByName(prop.name()); //First, try by name
+    //If the candidate is assignable to the property, return it, unless it is the target. (We never autowire a property with a pointer to the same service)
+    if(candidate && candidate != target && candidate -> getObject() && candidate->getObject()->metaObject()->inherits(propMetaType)) {
+        return candidate;
+    }
+    candidate = nullptr;
+    //No matching name found, now we iterate over all registrations:
+    for(auto regist : registrations) {
+        if(regist == target) {
+            //We never autowire a property with a pointer to the same service
+            continue;
+        }
+        auto obj = regist->getObject();
+        if(obj && obj->metaObject()->inherits(propMetaType)) {
+            if(candidate) {
+                return nullptr; //Ambiguous candidate => return immediately
+            }
+            candidate = regist;
+        }
+    }
+    return candidate;
+}
+
+bool StandardApplicationContext::registerBoundProperty(registration_handle_t target, const char *propName)
+{
+    return m_boundProperties[target].insert(propName).second;
+}
+
+
+StandardApplicationContext::Status StandardApplicationContext::configure(DescriptorRegistration* reg, const service_config& config, QObject* target, descriptor_list& toBePublished, bool allowPartial) {
+    if(!target) {
+        return Status::fatal;
+    }
+    if(target->objectName().isEmpty()) {
+        target->setObjectName(reg->registeredName());
+    }
+
+    if(reg->base()) {
+        service_config mergedConfig{reg->base()->config()};
+        //Add the 'private properties' from the current Reg to the properties from the base. Current values will overwrite inherited values:
+        for(auto[key,value] : config.properties.asKeyValueRange()) {
+            if(isPrivateProperty(key)) {
+                mergedConfig.properties.insert(key, value);
+            }
+        }
+        auto baseStatus = configure(reg->base(), mergedConfig, target, toBePublished, allowPartial);
+        if(baseStatus != Status::ok) {
+            return baseStatus;
+        }
+    }
+
+    auto metaObject = target->metaObject();
+    if(metaObject) {
+        std::unordered_set<QString> usedProperties;
+        descriptor_list createdForThis;
+        for(auto[key,value] : config.properties.asKeyValueRange()) {
+            QVariant resolvedValue = value;
+            auto result = resolveBeanRef(resolvedValue, createdForThis, allowPartial);
+            if(result.first != Status::ok) {
+                return result.first;
+            }
+            if(!result.second && value.userType() == QMetaType::QString) {
+                auto propertyResult = resolvePlaceholders(value.toString(), config);
+                if(propertyResult.second != Status::ok) {
+                    return propertyResult.second;
+                }
+                resolvedValue = propertyResult.first;
+            }
+            reg->resolveProperty(key, resolvedValue);
+            if(!isPrivateProperty(key)) {
+                auto targetProperty = metaObject->property(metaObject->indexOfProperty(key.toLatin1()));
+                if(!targetProperty.isValid() || !targetProperty.isWritable()) {
+                    //Refering to a non-existing Q_PROPERTY by name is always non-fixable:
+                    qCCritical(loggingCategory()).nospace().noquote() << "Could not find writable property " << key << " of '" << metaObject->className() << "'";
+                    return Status::fatal;
+                }
+                if(targetProperty.write(target, resolvedValue)) {
+                    qCDebug(loggingCategory()).nospace().noquote() << "Set property '" << key << "' of " << *reg << " to value " << resolvedValue;
+                    usedProperties.insert(key);
+                } else {
+                    //An error while setting a Q_PROPERTY is always non-fixable:
+                    qCCritical(loggingCategory()).nospace().noquote() << "Could not set property '" << key << "' of " << *reg << " to value " << resolvedValue;
+                    return Status::fatal;
+                }
+            }
+        }
+        //If any instances of prototypes have been created while configuring the properties, make them children of the target:
+        for(auto child : createdForThis) {
+            setParentIfNotSet(child->getObject(), target);
+        }
+        toBePublished.insert(toBePublished.end(), createdForThis.begin(), createdForThis.end());
+        if(config.autowire) {
+            for(int p = 0; p < metaObject->propertyCount(); ++p) {
+                auto prop = metaObject->property(p);
+                if(usedProperties.find(prop.name()) != usedProperties.end()) {
+                    qCDebug(loggingCategory()).nospace() << "Skip Autowiring property '" << prop.name() << "' of " << *reg << " because it has been explicitly set";
+                    continue; //Already set this property explicitly
+                }
+                auto propType = prop.metaType();
+                if(!(propType.flags() & QMetaType::PointerToQObject)) {
+                    continue;
+                }
+                DescriptorRegistration* candidate = findAutowiringCandidate(reg, prop);
+                if(candidate) {
+                    if(prop.write(target, QVariant::fromValue(candidate->getObject()))) {
+                        qCInfo(loggingCategory()).nospace() << "Autowired property '" << prop.name() << "' of " << *reg << " to " << *candidate;
+                    } else {
+                        qCWarning(loggingCategory()).nospace().noquote() << "Autowiring property '" << prop.name()  << "' of " << *reg << " to " << *candidate << " failed.";
+                    }
+                } else {
+                    qCInfo(loggingCategory()).nospace().noquote() << "Could not autowire property '" << prop.name()  << "' of " << *reg;
+                }
+            }
+        }
+
+    }
+    return Status::ok;
+}
+
+StandardApplicationContext::Status StandardApplicationContext::init(DescriptorRegistration* reg, const QList<QApplicationContextPostProcessor*>& postProcessors) {
+    QObject* target = reg->getObject();
+    if(!target) {
+        return Status::fatal;
+    }
+
+    for(auto processor : postProcessors) {
+        if(processor != dynamic_cast<QApplicationContextPostProcessor*>(target)) {
+            //Don't process yourself!
+            processor->process(reg, target, reg->resolvedProperties());
+        }
+    }
+
+    for(DescriptorRegistration* self = reg; self; self = self->base()) {
+        if(self->descriptor().init_method) {
+            self->descriptor().init_method(target, m_injectedContext);
+            qCInfo(loggingCategory()).nospace().noquote() << "Invoked init-method of " << *reg;
+            break;
+       }
+    }
+    //If the service has no parent, make it a child of this ApplicationContext.
+    //Note: It will be deleted in StandardApplicationContext's destructor explicitly, to maintain the correct order of dependencies!
+    setParentIfNotSet(target, m_injectedContext);
+    return Status::ok;
+}
+
+
+
+
+QVariant StandardApplicationContext::getConfigurationValue(const QString& key, bool searchParentSections) const {
+    if(auto bytes = QString{key}.replace('/', '.').toLocal8Bit(); qEnvironmentVariableIsSet(bytes)) {
+        auto value = qEnvironmentVariable(bytes);
+        qCDebug(loggingCategory()).noquote().nospace() << "Obtained configuration-entry: " << bytes << " = '" << value << "' from enviroment";
+        return value;
+    }
+
+    Collector<QSettings> collector;
+    for(auto reg : getRegistrationHandles()) {
+        reg->subscribe(&collector);
+    }
+    QString searchKey = key;
+    do {
+        for(QSettings* settings : collector.collected) {
+            auto value = settings->value(searchKey);
+            if(value.isValid()) {
+                qCDebug(loggingCategory()).noquote().nospace() << "Obtained configuration-entry: " << searchKey << " = " << value << " from " << settings->fileName();
+                return value;
+            }
+        }
+    } while(searchParentSections && removeLastPath(searchKey));
+
+    qCDebug(loggingCategory()).noquote().nospace() << "No value found for configuration-entry: " << key;
+    return QVariant{};
+}
+
+const QLoggingCategory &StandardApplicationContext::loggingCategory() const
+{
+    return m_loggingCategory;
+}
+
+
+
+
+bool StandardApplicationContext::event(QEvent *event)
+{
+    if(event->type() == CreateRegistrationHandleEvent::eventId()) {
+        auto createEvent = static_cast<CreateRegistrationHandleEvent*>(event);
+        QMutexLocker<QMutex> locker{&mutex};
+        createEvent->createHandle(this);
+        condition.notify_all();
+        return true;
+    }
+    return QObject::event(event);
+
+}
+
+
+
+
+
+    }//mcnepp::qtdi