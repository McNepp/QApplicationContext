#include <QThread>
#include <QMetaMethod>
#include <QLoggingCategory>
#include <QUuid>
#include <QRegularExpression>
#include <QSettings>
#include "standardqapplicationcontext.h"

namespace mcnepp::qtdi {



namespace detail {

BindingProxy::BindingProxy(QMetaProperty sourceProp, QObject* source, const detail::property_descriptor& setter, QObject* target) : QObject(source),
    m_source(source),
    m_sourceProp(sourceProp),
    m_target(target),
    m_setter(setter) {

}

const QMetaMethod &BindingProxy::notifySlot()
{
    static QMetaMethod theSlot = staticMetaObject.method(staticMetaObject.indexOfSlot("notify()"));
    return theSlot;
}

void BindingProxy::notify()
{
    m_setter.setter(m_target, m_sourceProp.read(m_source));
}


inline detail::property_descriptor propertySetter(const QMetaProperty& property) {
    return {property.name(), [property](QObject* target, QVariant value) {property.write(target, value);}};
}

inline QString kindToString(int kind) {
    switch(kind) {
    case static_cast<int>(Kind::N):
        return "N";
    case static_cast<int>(Kind::OPTIONAL):
        return "optional";
    case static_cast<int>(Kind::MANDATORY):
        return "mandatory";
    case static_cast<int>(Kind::PRIVATE_COPY):
        return "private copy";
    case VALUE_KIND:
        return "value";
    case RESOLVABLE_KIND:
        return "resolvable";
    default:
        return "unknown";

    }
}


inline QDebug operator<<(QDebug out, const dependency_info& info) {
    QDebug tmp = out.noquote().nospace() << "Dependency<" << info.type.name() << "> [" << kindToString(info.kind) << ']';
    switch(info.kind) {
    case detail::VALUE_KIND:
        tmp << " with value " << info.value;
        break;
    case detail::RESOLVABLE_KIND:
        tmp << " with expression '" << info.expression << "'";
        break;
    default:
        if(!info.expression.isEmpty()) {
            tmp << " with required name '" << info.expression << "'";
        }
    }
    return out;
}

inline QDebug operator << (QDebug out, const service_descriptor& descriptor) {
    QDebug tmp = out.nospace().noquote();
    tmp << "Descriptor [service-types=";
    const char* del = "";
    for(auto& t : descriptor.service_types) {
        tmp << del << t.name();
        del = ", ";
    }
    tmp << "]";
    if(!descriptor.dependencies.empty()) {
        tmp << " with " << descriptor.dependencies.size() << " dependencies ";
        const char* sep = "";
        for(auto& dep : descriptor.dependencies) {
            tmp << sep << dep;
            sep = ", ";
        }
    }
    return out;
}

bool isBindable(const QMetaProperty& sourceProperty) {
    return sourceProperty.hasNotifySignal() || sourceProperty.isBindable();
}
<<<<<<< HEAD


std::variant<bool,QMetaObject::Connection,QPropertyNotifier> bindProperty(QObject* source, const QMetaProperty& sourceProperty, QObject* target, const detail::property_descriptor& setter) {
    if(sourceProperty.hasNotifySignal()) {
        detail::BindingProxy* proxy = new detail::BindingProxy{sourceProperty, source, setter, target};
        auto connection = QObject::connect(source, sourceProperty.notifySignal(), proxy, detail::BindingProxy::notifySlot());
        qCDebug(loggingCategory()).nospace().noquote() << "Bound property '" << sourceProperty.name() << "' of " << source << " to " << setter <<" of " << target;
        return std::move(connection);
    }
    if(sourceProperty.isBindable()) {
        auto sourceBindable = sourceProperty.bindable(source);
        auto notifier = sourceBindable.addNotifier([sourceProperty,source,setter,target]{
            setter.setter(target, sourceProperty.read(source));
        });
        qCDebug(loggingCategory()).nospace().noquote() << "Bound property '" << sourceProperty.name() << "' of " << source << " to " << setter << " of " << target;
        return std::move(notifier);
    }
    qCInfo(loggingCategory()).nospace().noquote() << "Could not bind property '" << sourceProperty.name() << "' of " << source << " to " << setter << " of " << target;
    return false;
}
=======
>>>>>>> 9a634697


std::variant<std::nullptr_t,QMetaObject::Connection,QPropertyNotifier> bindProperty(QObject* source, const QMetaProperty& sourceProperty, QObject* target, const detail::property_descriptor& setter) {
    if(sourceProperty.hasNotifySignal()) {
        detail::BindingProxy* proxy = new detail::BindingProxy{sourceProperty, source, setter, target};
        auto connection = QObject::connect(source, sourceProperty.notifySignal(), proxy, detail::BindingProxy::notifySlot());
        qCDebug(loggingCategory()).nospace().noquote() << "Bound property '" << sourceProperty.name() << "' of " << source << " to " << setter <<" of " << target;
        return std::move(connection);
    }
    if(sourceProperty.isBindable()) {
        auto sourceBindable = sourceProperty.bindable(source);
        auto notifier = sourceBindable.addNotifier([sourceProperty,source,setter,target]{
            setter.setter(target, sourceProperty.read(source));
        });
        qCDebug(loggingCategory()).nospace().noquote() << "Bound property '" << sourceProperty.name() << "' of " << source << " to " << setter << " of " << target;
        return std::move(notifier);
    }
    qCInfo(loggingCategory()).nospace().noquote() << "Could not bind property '" << sourceProperty.name() << "' of " << source << " to " << setter << " of " << target;
    return nullptr;
}

}

namespace {

const QRegularExpression beanRefPattern{"^&([^.]+)(\\.([^.]+))?"};


struct QOwningList {
    QObjectList list;

    QOwningList() = default;

    QOwningList(const QOwningList&) = delete;

    ~QOwningList() {
        for(auto iter = list.begin(); iter != list.end(); iter = list.erase(iter)) {
            delete *iter;
        }
    }

    void push_back(QObject* ptr) {
        if(ptr) {
            list.push_back(ptr);
        }
    }

    void moveTo(QObject* newParent) {
        for(auto iter = list.begin(); iter != list.end(); iter = list.erase(iter)) {
            (*iter)->setParent(newParent);
        }

    }
};

QMetaMethod methodByName(const QMetaObject* metaObject, const QString& name) {
    for(int i = 0; i < metaObject->methodCount(); ++i) {
        auto method = metaObject->method(i);
            if(method.name() == name.toLatin1()) {
                return method;
            }
        }
        return {};
    }


    template<typename C,typename P> auto erase_if(C& container, P predicate) -> std::enable_if_t<std::is_pointer_v<typename C::value_type>,typename C::value_type> {
        auto iterator = std::find_if(container.begin(), container.end(), predicate);
        if(iterator != container.end()) {
            auto value = *iterator;
            container.erase(iterator);
            return value;
        }
        return nullptr;
}

template<typename C> auto pop_front(C& container) -> typename C::value_type {
        auto value = container.front();
        container.pop_front();
        return value;
}

QString makeConfigPath(const QString& group, const QString& key) {
        if(group.isEmpty()) {
            return key;
        }
        return group+"/"+key;
}

QString makeName(const std::type_index& type) {
    QString typeName{type.name()};
    typeName.replace(' ', '-');
    return typeName+"-"+QUuid::createUuid().toString(QUuid::WithoutBraces);
}



}









StandardApplicationContext::StandardApplicationContext(QObject* parent) :
QApplicationContext(parent)
{
}


StandardApplicationContext::~StandardApplicationContext() {
    unpublish();
}

template<typename C> StandardApplicationContext::DescriptorRegistration* StandardApplicationContext::find_by_type(const C& regs, const std::type_info& type) {
    auto found = std::find_if(regs.begin(), regs.end(), DescriptorRegistration::matcher(type));
    return found != regs.end() ? *found : nullptr;
}


void StandardApplicationContext::unpublish()
{
    descriptor_list published;
    //Unpublish in revers order:
    std::copy_if(registrations.rbegin(), registrations.rend(), std::inserter(published, published.begin()), [](DescriptorRegistration* reg) { return reg->isPublished() && reg->isManaged();});


    qCInfo(loggingCategory()).noquote().nospace() << "Un-publish ApplicationContext with " << published.size() << " managed published Objects";

    DescriptorRegistration* reg = nullptr;
    unsigned unpublished = 0;
    //Do several rounds and delete those services on which no other published Services depend:
    while(!published.empty()) {
        reg = pop_front(published);
    next_published:
        for(auto depend = published.begin(); depend != published.end(); ++depend) {
            auto dep = *depend;
            for(auto& t : dep->descriptor.dependencies) {
                if(reg->descriptor.matches(t.type)) {
                    published.erase(depend);
                    published.push_front(reg);
                    reg = dep;
                    goto next_published;
                }
            }
            for(auto& beanRef : getBeanRefs(reg->config())) {
                if(beanRef == reg->registeredName()) {
                    published.erase(depend);
                    published.push_front(reg);
                    reg = dep;
                    goto next_published;
                }
            }
        }
        if(reg->unpublish()) {
            ++unpublished;
            qCInfo(loggingCategory()).nospace().noquote() << "Un-published " << *reg;
        }
    }
    qCInfo(loggingCategory()).noquote().nospace() << "ApplicationContext has been un-published. " << unpublished << " Objects have been successfully destroyed.";
    QStringList remainingNames;
    for(auto reg : registrations) {
        if(reg->isPublished() && !reg->isManaged()) {
            remainingNames.push_back(reg->registeredName());
        }
    }
    if(!remainingNames.isEmpty()) {
        qCInfo(loggingCategory()).noquote().nospace() << "Remaining un-managed Objects: " << remainingNames.join(',');
    }
}

StandardApplicationContext::DescriptorRegistration *StandardApplicationContext::getRegistrationByName(const QString &name) const
{

    auto found = registrationsByName.find(name);
    return found != registrationsByName.end() ? found->second : nullptr;
}


std::pair<QVariant,StandardApplicationContext::Status> StandardApplicationContext::resolveDependency(const descriptor_list &published, DescriptorRegistration* reg, const dependency_info& d, bool allowPartial)
{
    const std::type_info& type = d.type;

    QList<DescriptorRegistration*> depRegs;
    QObjectList dep;

    for(auto pub : published) {
        if(pub->matches(type)) {
            if(d.has_required_name()) {
                auto byName = getRegistrationByName(d.expression);
                if(!byName || byName->getObject() != pub->getObject()) {
                    continue;
                }
            }
            depRegs.push_back(pub);
            dep.push_back(pub->getObject());
        }
    }

    switch(d.kind) {
    case detail::VALUE_KIND:
        if(!d.value.isValid()) {
            qCCritical(loggingCategory()).noquote().nospace() << "Could not resolve " << d;
            return {d.value, Status::fatal};
        }
        qCInfo(loggingCategory()).noquote().nospace() << "Resolved " << d;
        return {d.value, Status::ok};

    case detail::RESOLVABLE_KIND:
        {
            auto resolved = resolveProperty(reg->config().group, d.expression, d.value, allowPartial);
            if(resolved.second == Status::ok) {
                qCInfo(loggingCategory()).noquote().nospace() << "Resolved " << d << " with " << resolved.first;
            }
            return resolved;
        }

    case static_cast<int>(Kind::MANDATORY):
        if(dep.empty()) {
            if(allowPartial) {
                qWarning(loggingCategory()).noquote().nospace() << "Could not resolve " << d;
                return {QVariant{}, Status::fixable};
            } else {
                qCritical(loggingCategory()).noquote().nospace() << "Could not resolve " << d;
                return {QVariant{}, Status::fatal};
            }

        }
    case static_cast<int>(Kind::OPTIONAL):
        switch(dep.size()) {
        case 0:
            qCInfo(loggingCategory()).noquote().nospace() << "Skipped " << d;
            return {QVariant{}, Status::ok};
        case 1:
            qCInfo(loggingCategory()).noquote().nospace() << "Resolved " << d << " with " << dep[0];
            return {QVariant::fromValue(dep[0]), Status::ok};
        default:
            //Ambiguity is always a non-fixable error:
            qCritical(loggingCategory()).noquote().nospace() << d << " is ambiguous";
            return {QVariant{}, Status::fatal};
        }
    case static_cast<int>(Kind::N):
        qCInfo(loggingCategory()).noquote().nospace() << "Resolved " << d << " with " << dep.size() << " objects.";
        return {QVariant::fromValue(dep), Status::ok};

    case static_cast<int>(Kind::PRIVATE_COPY):
        DescriptorRegistration* depReg = nullptr;
        switch(dep.size()) {
        case 0:
            break;
        case 1:
            depReg = depRegs[0];
            break;
        default:
            if(d.has_required_name()) {
                for(auto r : depRegs) {
                    if(r->registeredName() == d.expression) {
                        depReg = r;
                        break;
                    }
                }
            }
            if(!depReg) {
                //Ambiguity is always a non-fixable error:
                qCritical(loggingCategory()).noquote().nospace() << d << " is ambiguous";
                return {QVariant{}, Status::fatal};
            }
        }
        if(!depReg) {
            if(!d.defaultConstructor) {
                if(allowPartial) {
                    qWarning(loggingCategory()).noquote().nospace() << "Could not resolve " << d;
                    //Unresolvable dependencies may be fixable by registering more services:
                    return {QVariant{}, Status::fixable};
                } else {
                    qCritical(loggingCategory()).noquote().nospace() << "Could not resolve " << d;
                    return {QVariant{}, Status::fatal};
                }
            }
            depReg = new ServiceRegistration{"", service_descriptor{{type}, type, nullptr, d.defaultConstructor}, service_config{}, this};
        }
        QVariantList subDep;
        QOwningList privateSubDep;
        for(auto& dd : depReg->descriptor.dependencies) {
            auto result = resolveDependency(published, depReg, dd, allowPartial);
            if(result.second != Status::ok) {
                return result;
            }
            subDep.push_back(result.first);
            if(dd.kind == static_cast<int>(Kind::PRIVATE_COPY)) {
                privateSubDep.push_back(result.first.value<QObject*>());
            }
        }
        QObject* service = depReg->createPrivateObject(subDep);
        if(!service) {
            //If creation fails, this is always a non-fixable error:
            qCCritical(loggingCategory()).noquote().nospace() << "Could not create private copy of " << d;
            return {QVariant{}, Status::fatal};
        }
        qCInfo(loggingCategory()).noquote().nospace() << "Created private copy of " << *depReg;
        privateSubDep.moveTo(service);
        qCInfo(loggingCategory()).noquote().nospace() << "Resolved dependency " << d << " with " << service;
        return {QVariant::fromValue(service), Status::ok};
    }

    return {QVariant{}, Status::fatal};
}





detail::ServiceRegistration *StandardApplicationContext::getRegistration(const type_info &service_type, const QString& name) const
{
    DescriptorRegistration* reg = getRegistrationByName(name);
    if(reg && reg->matches(service_type)) {
        return reg;
    }
    qCCritical(loggingCategory()).noquote().nospace() << "Could not find a Registration for name '" << name << "' and service-type " << service_type.name();
    return nullptr;
}

detail::ProxyRegistration *StandardApplicationContext::getRegistration(const type_info &service_type, const QMetaObject* metaObject) const
{
    auto found = proxyRegistrationCache.find(service_type);
    if(found != proxyRegistrationCache.end()) {
        return found->second;
    }
    ProxyRegistration* proxyReg = new ProxyRegistration{service_type, metaObject, const_cast<StandardApplicationContext*>(this)};
    for(auto reg : registrations) {
        proxyReg->add(reg);
    }
    proxyRegistrationCache.insert({service_type, proxyReg});
    return proxyReg;
}

bool StandardApplicationContext::registerAlias(detail::ServiceRegistration *reg, const QString &alias)
{
    if(!reg) {
        qCCritical(loggingCategory()).noquote().nospace() << "Cannot register alias '" << alias << "' for null";
        return false;
    }
    auto foundIter = std::find(registrations.begin(), registrations.end(), reg);
    if(foundIter == registrations.end()) {
        qCCritical(loggingCategory()).noquote().nospace() << "Cannot register alias '" << alias << "' for " << *reg << ". Not found in ApplicationContext";
        return false;
    }
    auto found = getRegistrationByName(alias);
    if(found && found != reg) {
        qCCritical(loggingCategory()).noquote().nospace() << "Cannot register alias '" << alias << "' for " << *reg << ". Another Service has been registered under this name: " << *found;
        return false;
    }
    //At this point we know for sure that reg
    registrationsByName.insert({alias, *foundIter});
    qCInfo(loggingCategory()).noquote().nospace() << "Registered alias '" << alias << "' for " << *reg;
    return true;

}






QStringList StandardApplicationContext::getBeanRefs(const service_config& config)
{
    QStringList result;
    for(auto entry : config.properties.asKeyValueRange()) {
        auto key = entry.second.toString();
        if(key.startsWith('&')) {
            int dot = key.indexOf('.');
            if(dot < 0) {
                dot = key.size();
            }
            result.push_back(key.mid(1, dot-1));
        }
    }
    return result;
}

void StandardApplicationContext::contextObjectDestroyed(QObject* obj)
{
    for(auto iter = registrationsByName.begin(); iter != registrationsByName.end();) {
        auto reg = iter->second;
        if(reg->getObject() == obj) {
            iter = registrationsByName.erase(iter);
        } else {
            ++iter;
        }
    }


    for(auto iter = registrations.begin(); iter != registrations.end();) {
        if((*iter)->getObject() == obj) {
            std::unique_ptr<DescriptorRegistration> regPtr{*iter};
            iter = registrations.erase(iter);
            qCInfo(loggingCategory()).noquote().nospace() << *regPtr << " has been destroyed externally";
            for(auto& entry : proxyRegistrationCache) {
                entry.second->remove(regPtr.get());
            }
        } else {
            ++iter;
        }
    }
}



bool StandardApplicationContext::publish(bool allowPartial)
{
    descriptor_list allPublished;
    descriptor_list publishedNow;//Keep order of publication

    descriptor_list unpublished;
    descriptor_set unresolvable;
    for(auto reg : registrations) {
        if(reg->isPublished()) {
            allPublished.push_back(reg);
        } else {
            unpublished.push_back(reg);
        }
    }

    qCInfo(loggingCategory()).noquote().nospace() << "Publish ApplicationContext with " << unpublished.size() << " unpublished Objects";
    std::vector<std::size_t> posStack;
    DescriptorRegistration* reg = nullptr;
    //Do several rounds and publish those services whose dependencies have already been published.
    //For a service with an empty set of dependencies, this means that it will be published first.
    while(!unpublished.empty()) {
        reg = pop_front(unpublished);

        next_unpublished:
        for(auto& beanRef : getBeanRefs(reg->config())) {
            if(!getRegistrationByName(beanRef)) {
                if(!allowPartial) {
                    qCCritical(loggingCategory()).noquote().nospace() << *reg << " is unresolvable. References Object '" << beanRef << "', but no such Object has been registered.";
                    return false;
                }
                qCWarning(loggingCategory()).noquote().nospace() << *reg << " is unresolvable. References Object '" << beanRef << "', but no such Object has been registered.";
                unresolvable.insert(reg);
                reg = pop_front(unpublished);
                goto next_unpublished;
            }
        }

        QVariantList dependencies;
        QOwningList privateDependencies;
        auto& dependencyInfos = reg->descriptor.dependencies;
        for(auto& d : dependencyInfos) {
            //If we find an unpublished dependency, we continue with that:
            auto foundReg = erase_if(unpublished, DescriptorRegistration::matcher(d.type));
            if(foundReg) {
                unpublished.push_front(reg); //Put the current Registration back where it came from. Will be processed after the dependency.
                reg = foundReg;
                goto next_unpublished;
            }
            //If we find a mandatory dependency for which there is a default-constructor, we continue with that:
            if(!find_by_type(allPublished, d.type) && d.kind == static_cast<int>(Kind::MANDATORY) && d.defaultConstructor) {
                auto def = registerDescriptor("", service_descriptor{{d.type}, d.type, nullptr, d.defaultConstructor}, service_config{}, nullptr);
                if(def) {
                    unpublished.push_front(reg);
                    reg = def;
                    qCInfo(loggingCategory()).noquote().nospace() << "Creating default-instance of " << d << " for " << *reg;
                    goto next_unpublished;
                }
            }
        }
        if(!dependencyInfos.empty()) {
            qCInfo(loggingCategory()).noquote().nospace() << "Resolving " << dependencyInfos.size() << " dependencies of " << *reg << ":";
            for(auto& d : dependencyInfos) {
                auto result = resolveDependency(allPublished, reg, d, allowPartial);
                switch(result.second) {
                case Status::fatal:
                    return false;
                case Status::fixable:
                    if(!allowPartial) {
                        return false;
                    }
                    unresolvable.insert(reg);
                    reg = pop_front(unpublished);
                    goto next_unpublished;
                }
                dependencies.push_back(result.first);
                if(d.kind == static_cast<int>(Kind::PRIVATE_COPY)) {
                    privateDependencies.push_back(result.first.value<QObject*>());
                }
            }
        }
        auto service = reg->publish(dependencies);
        if(!service) {
            qCCritical(loggingCategory()).nospace().noquote() << "Could not publish " << *reg;
            return false;
        }
        privateDependencies.moveTo(service);
        if(service->objectName().isEmpty()) {
            service->setObjectName(reg->registeredName());
        }
        qCInfo(loggingCategory()).nospace().noquote() << "Published " << *reg;
        publishedNow.push_back(reg);
        //By building the list of published services from scratch, we guarantee that they'll end up in Kind::N-dependencies in the right order:
        allPublished.clear();
        std::copy_if(registrations.begin(), registrations.end(), std::inserter(allPublished, allPublished.begin()), std::mem_fn(&DescriptorRegistration::isPublished));
    }
    qsizetype publishedCount = 0;
    QList<QApplicationContextPostProcessor*> postProcessors;
    for(auto reg : allPublished) {
        if(auto processor = dynamic_cast<QApplicationContextPostProcessor*>(reg->getObject())) {
            postProcessors.push_back(processor);
            qCInfo(loggingCategory()).noquote().nospace() << "Detected PostProcessor " << *reg;
        }
    }
    //Move PostProcessors to the front, so that they will be configured before they process other Services:
    for(unsigned moved = 0, pos = 1; pos < publishedNow.size(); ++pos) {
        if(dynamic_cast<QApplicationContextPostProcessor*>(publishedNow[pos]->getObject())) {
            std::swap(publishedNow[moved++], publishedNow[pos]);
        }
    }
    //The services that have been instantiated during this methd-invocation will be configured in the order they have have been
    //instantiated. However, if their configuration has bean-refs, this order may need to be modified.
    while(!publishedNow.empty()) {
        reg = pop_front(publishedNow);
        next_published:
        for(auto& beanRef : getBeanRefs(reg->config())) {
            auto foundReg = erase_if(publishedNow, [&beanRef](DescriptorRegistration* r) { return r->registeredName() == beanRef;});
            if(foundReg) {
                publishedNow.push_front(reg);//Put the current Registration back where it came from. Will be processed after the dependency.
                reg = foundReg;
                goto next_published;
            }
        }

        auto service = reg->getObject();
        if(service) {
            for(auto privateObj : reg->privateObjects()) {
                auto configResult = configure(reg, privateObj, postProcessors, allowPartial);
                switch(configResult) {
                case Status::fatal:
                    qCCritical(loggingCategory()).nospace().noquote() << "Could not configure private copy of " << *reg;
                    return false;
                case Status::fixable:
                    qCWarning(loggingCategory()).nospace().noquote() << "Could not configure private copy of " << *reg;
                    break;
                case Status::ok:
                    qCInfo(loggingCategory()).noquote().nospace() << "Configured private copy of " << *reg;
                }

            }
            auto configResult = configure(reg, service, postProcessors, allowPartial);
            switch(configResult) {
            case Status::fatal:
                qCCritical(loggingCategory()).nospace().noquote() << "Could not configure " << *reg;
                return false;
            case Status::fixable:
                qCWarning(loggingCategory()).nospace().noquote() << "Could not configure " << *reg;
                unresolvable.insert(reg);
                erase_if(allPublished, [reg](DescriptorRegistration* arg) { return arg == reg; });
                continue;

            case Status::ok:
                qCInfo(loggingCategory()).noquote().nospace() << "Configured " << *reg;
                ++publishedCount;
                reg->notifyPublished();
            }
        }
    }
    qCInfo(loggingCategory()).noquote().nospace() << "ApplicationContext has published " << publishedCount << " objects";
    unsigned managed = std::count_if(registrations.begin(), registrations.end(), std::mem_fn(&DescriptorRegistration::isManaged));
    qCInfo(loggingCategory()).noquote().nospace() << "ApplicationContext has a total number of " << allPublished.size() << " published objects of which " << managed << " are managed.";
    if(!unpublished.empty()) {
        qCInfo(loggingCategory()).noquote().nospace() << "ApplicationContext has " << unpublished.size() << " unpublished objects";
    }

    if(publishedCount) {
        emit publishedChanged();
        emit pendingPublicationChanged();
    }
    if(allowPartial) {
        return publishedCount != 0;
    }
    return unresolvable.empty();
}

unsigned StandardApplicationContext::published() const
{
    return std::count_if(registrations.begin(), registrations.end(), std::mem_fn(&DescriptorRegistration::isPublished));
}

unsigned int StandardApplicationContext::pendingPublication() const
{
    return std::count_if(registrations.begin(), registrations.end(), std::not_fn(std::mem_fn(&DescriptorRegistration::isPublished)));
}

QList<service_registration_handle_t> StandardApplicationContext::getRegistrationHandles() const
{
    QList<service_registration_handle_t> result;
    std::copy(registrations.begin(), registrations.end(), std::back_inserter(result));
    return result;
}

StandardApplicationContext::DescriptorRegistration* StandardApplicationContext::registerDescriptor(QString name, const service_descriptor& descriptor, const service_config& config, QObject* obj) {
    if(name.isEmpty()) {
        name = makeName(*descriptor.service_types.begin());
    }

    std::unordered_set<std::type_index> dependencies;

    findTransitiveDependenciesOf(descriptor, dependencies);

    if(!checkTransitiveDependentsOn(descriptor, dependencies)) {
        qCCritical(loggingCategory()).nospace().noquote() <<  "Cannot register '" << name << "'. Cyclic dependency in dependency-chain of " << descriptor;
        return nullptr;

    }

    if(descriptor.meta_object) {
        for(auto& key : config.properties.keys()) {
            if(!key.startsWith('.') && descriptor.meta_object->indexOfProperty(key.toLatin1()) < 0) {
                qCCritical(loggingCategory()).nospace().noquote() << "Cannot register " << descriptor << " as '" << name << "'. Service-type has no property '" << key << "'";
                return nullptr;
            }
        }
        if(!config.initMethod.isEmpty()) {
            auto initMethod = methodByName(descriptor.meta_object, config.initMethod);
            if(!initMethod.isValid() || initMethod.parameterCount() > 1) {
                qCCritical(loggingCategory()).nospace().noquote() << "Cannot register " << descriptor << " as '" << name << "'. Service-type has no invokable method '" << config.initMethod << "'";
                return nullptr;
            }
        }
    }

    DescriptorRegistration* registration;
    if(obj) {
        registration = new ObjectRegistration{name, descriptor, obj, this};
    } else {
        registration = new ServiceRegistration{name, descriptor, config, this};
    }
    registrationsByName.insert({name, registration});
    registrations.push_back(registration);
    for(auto& entry : proxyRegistrationCache) {
        entry.second->add(registration);
    }
    qCInfo(loggingCategory()).noquote().nospace() << "Registered " << *registration;
    emit pendingPublicationChanged();
    return registration;


}

detail::ServiceRegistration* StandardApplicationContext::registerService(const QString& name, const service_descriptor& descriptor, const service_config& config)
{
    for(auto reg : registrations) {
        //If a service-registration matches another one, it is only allowed if it has the same name or is anonymous:
        if(reg->matches(descriptor, config)) {
            //An explicitly different name? Continue!
            if(!name.isEmpty() && name != reg->registeredName()) {
                continue;
            }
            //Are the descriptors identical? Return the previous registration!
            if(descriptor == reg->descriptor) {
                return reg;
            }
        } else if(name != reg->registeredName()) {
            //Different name or anonymous? Continue!
            continue;
        }
        qCCritical(loggingCategory()).noquote().nospace() << "Cannot register Service " << descriptor << " as '" << name << "'. Has already been registered as " << *reg;
        return nullptr;
    }
    return registerDescriptor(name, descriptor, config, nullptr);
}

detail::ServiceRegistration * StandardApplicationContext::registerObject(const QString &name, QObject *obj, const service_descriptor& descriptor)
{
    if(!obj) {
        qCCritical(loggingCategory()).noquote().nospace() << "Cannot register null-object for " << descriptor;
        return nullptr;
    }
    QString objName = name.isEmpty() ? obj->objectName() : name;
    for(auto reg : registrations) {
        if(obj == reg->getObject()) {
            if(objName.isEmpty() || objName == reg->registeredName()) {
                if(descriptor == reg->descriptor) {
                    return reg;
                }
            }
        } else
        if(objName != reg->registeredName()) {
            continue;
        }
        qCCritical(loggingCategory()).noquote().nospace() << "Cannot register Object "<< obj <<" as '" << objName << "'. Has already been registered as " << *reg;
        return nullptr;
    }

    return registerDescriptor(objName, descriptor, ObjectRegistration::defaultConfig, obj);
}




void StandardApplicationContext::findTransitiveDependenciesOf(const service_descriptor& descriptor, std::unordered_set<std::type_index>& result) const
{
    for(auto& t : descriptor.dependencies) {
        if(find_by_type(registrations, t.type)) {
            result.insert(t.type);
            for(auto reg : registrations) {
                if(reg->descriptor.matches(t.type)) {
                    findTransitiveDependenciesOf(reg->descriptor, result);
                }
            }
        }
    }

}



bool StandardApplicationContext::checkTransitiveDependentsOn(const service_descriptor& descriptor, const std::unordered_set<std::type_index>& dependencies) const
{
    for(auto reg : registrations) {
        for(auto& t : reg->descriptor.dependencies) {
            if(descriptor.matches(t.type)) {
                if(std::find_if(dependencies.begin(), dependencies.end(), [reg](auto dep) { return reg->matches(dep);}) != dependencies.end()) {
                   return false;
                }
                if(!checkTransitiveDependentsOn(reg->descriptor, dependencies)) {
                    return false;
                }
            }
        }
    }
    return true;
}


StandardApplicationContext::ResolvedBeanRef StandardApplicationContext::resolveBeanRef(const QVariant &value, bool allowPartial)
{
    if(!value.isValid()) {
        return {value, Status::fatal, false};
    }
    QString key = value.toString();
    auto match = beanRefPattern.match(key);
    if(match.hasMatch()) {
        key = match.captured(1);
        auto bean = getRegistrationByName(key);
        if(!(bean && bean->getObject())) {
            if(allowPartial) {
                qCWarning(loggingCategory()).nospace().noquote() << "Could not resolve reference '" << key << "'";
                return {QVariant{}, Status::fixable, false};
            }
            qCCritical(loggingCategory()).nospace().noquote() << "Could not resolve reference '" << key << "'";
            return {QVariant{}, Status::fatal, false};
        }
        QMetaProperty sourceProp;
        QObject* parent = nullptr;
        QVariant resultValue = QVariant::fromValue(bean->getObject());
        if(match.hasCaptured(3)) {
            QString propName = match.captured(3);
            parent = bean->getObject();
            if(!parent) {
                if(allowPartial) {
                    qCWarning(loggingCategory()).nospace().noquote() << "Could not resolve property '" << propName << "' of " << resultValue;
                    return {QVariant{}, Status::fixable, false};
                }
                qCCritical(loggingCategory()).nospace().noquote() << "Could not resolve property '" << propName << "' of " << resultValue;
                return {QVariant{}, Status::fatal, false};
            }
            sourceProp = bean->getProperty(propName.toLatin1());
            if(!sourceProp.isValid()) {
                //Refering to a non-existing Q_PROPERTY is always non-fixable:
                qCCritical(loggingCategory()).nospace().noquote() << "Could not resolve property '" << propName << "' of " << parent;
                return {QVariant{}, Status::fatal, false};
            }
            resultValue = sourceProp.read(parent);
        }

        qCInfo(loggingCategory()).nospace().noquote() << "Resolved reference '" << key << "' to " << resultValue;
        return {resultValue, Status::ok, true, sourceProp, parent};
    }
    return {value, Status::ok, false};

}


std::pair<QVariant,StandardApplicationContext::Status> StandardApplicationContext::resolveProperty(const QString& group, const QVariant &valueOrPlaceholder, const QVariant& defaultValue, bool allowPartial)
{
    constexpr int STATE_INIT = 0;
    constexpr int STATE_FOUND_DOLLAR = 1;
    constexpr int STATE_FOUND_PLACEHOLDER = 2;
    constexpr int STATE_FOUND_DEFAULT_VALUE = 3;
    constexpr int STATE_ESCAPED = 4;
    if(!valueOrPlaceholder.isValid()) {
        return {valueOrPlaceholder, Status::fatal};
    }
    QString key = valueOrPlaceholder.toString();
    QVariant lastResolvedValue;
    QString resolvedString;
    QString token;
    QString defaultValueToken;
    QVariant currentDefault;

    int lastStateBeforeEscape = STATE_INIT;
    int state = STATE_INIT;
    for(int pos = 0; pos < key.length(); ++pos) {
        auto ch = key[pos];
        switch(ch.toLatin1()) {

        case '\\':
            switch(state) {
            case STATE_ESCAPED:
                resolvedString += '\\';
                state = lastStateBeforeEscape;
                continue;
            default:
                lastStateBeforeEscape = state;
                state = STATE_ESCAPED;
                continue;
            }

        case '$':
            switch(state) {
            case STATE_ESCAPED:
                resolvedString += '$';
                state = lastStateBeforeEscape;
                continue;
            case STATE_FOUND_DOLLAR:
                resolvedString += '$';
            case STATE_INIT:
                state = STATE_FOUND_DOLLAR;
                continue;
            default:
                qCCritical(loggingCategory()).nospace().noquote() << "Invalid placeholder '" << key << "'";
                return {QVariant{}, Status::fatal};
            }


        case '{':
            switch(state) {
            case STATE_ESCAPED:
                resolvedString += '{';
                state = lastStateBeforeEscape;
                continue;
            case STATE_FOUND_DOLLAR:
                state = STATE_FOUND_PLACEHOLDER;
                continue;
            default:
                state = STATE_INIT;
                resolvedString += ch;
                continue;
            }

        case '}':
            currentDefault = defaultValue;
            switch(state) {
            case STATE_ESCAPED:
                resolvedString += '}';
                state = lastStateBeforeEscape;
                continue;
            case STATE_FOUND_DEFAULT_VALUE:
                currentDefault = defaultValueToken;

            case STATE_FOUND_PLACEHOLDER:
                if(!token.isEmpty()) {
                    QString path = makeConfigPath(group, token);
                    lastResolvedValue = getConfigurationValue(path, currentDefault);
                    if(!lastResolvedValue.isValid()) {
                        if(allowPartial) {
                            qCWarning(loggingCategory()).nospace().noquote() << "Could not resolve configuration-key '" << path << "'";
                            return {QVariant{}, Status::fixable};
                        }
                        qCCritical(loggingCategory()).nospace().noquote() << "Could not resolve configuration-key '" << path << "'";
                        return {QVariant{}, Status::fatal};
                    }
                    if(resolvedString.isEmpty() && pos + 1 == key.length()) {
                        return {lastResolvedValue, Status::ok};
                    }
                    resolvedString += lastResolvedValue.toString();
                    token.clear();
                    defaultValueToken.clear();
                }
                state = STATE_INIT;
                continue;
            default:
                resolvedString += ch;
                continue;
            }
        case ':':
            switch(state) {
            case STATE_ESCAPED:
                resolvedString += ':';
                state = lastStateBeforeEscape;
                continue;
                case STATE_FOUND_PLACEHOLDER:
                    state = STATE_FOUND_DEFAULT_VALUE;
                    continue;
            }

        default:
            switch(state) {
            case STATE_FOUND_DOLLAR:
                resolvedString += '$';
                state = STATE_INIT;
            case STATE_INIT:
                resolvedString += ch;
                continue;
            case STATE_FOUND_PLACEHOLDER:
                token += ch;
                continue;
            case STATE_FOUND_DEFAULT_VALUE:
                defaultValueToken += ch;
                continue;
            case STATE_ESCAPED:
                resolvedString += ch;
                state = lastStateBeforeEscape;
                continue;
            default:
                token += ch;
                continue;
            }
        }
    }
    switch(state) {
    case STATE_FOUND_DOLLAR:
        resolvedString += '$';
    case STATE_INIT:
        if(resolvedString == key) {
            return {valueOrPlaceholder, Status::ok};
        }
        return {resolvedString, Status::ok};
    case STATE_ESCAPED:
        resolvedString += '\\';
        return {resolvedString, Status::ok};
    default:
        qCCritical(loggingCategory()).nospace().noquote() << "Unbalanced placeholder '" << key << "'";
        return {QVariant{}, Status::fatal};
    }
}


StandardApplicationContext::Status StandardApplicationContext::configure(DescriptorRegistration* reg, QObject* target, const QList<QApplicationContextPostProcessor*>& postProcessors, bool allowPartial) {
    if(!target) {
        return Status::fatal;
    }
    auto metaObject = target->metaObject();
    auto& config = reg->config();
    if(metaObject) {
        std::unordered_set<QString> usedProperties;
        for(auto[key,value] : config.properties.asKeyValueRange()) {
            auto result = resolveBeanRef(value, allowPartial);
            if(result.status != Status::ok) {
                return result.status;
            }
            QVariant resolvedValue;
            if(result.resolved) {
                resolvedValue = result.resolvedValue;
            } else {
                auto propertyResult = resolveProperty(config.group, value, QVariant{}, allowPartial);
                if(propertyResult.second != Status::ok) {
                    return propertyResult.second;
                }
                resolvedValue = propertyResult.first;
            }
            reg->resolvedProperties.insert(key, resolvedValue);
            if(!key.startsWith('.')) {
                auto targetProperty = metaObject->property(metaObject->indexOfProperty(key.toLatin1()));
                if(!targetProperty.isValid() || !targetProperty.isWritable()) {
                    //Refering to a non-existing Q_PROPERTY by name is always non-fixable:
                    qCCritical(loggingCategory()).nospace().noquote() << "Could not find writable property " << key << " of '" << metaObject->className() << "'";
                    return Status::fatal;
                }
                if(targetProperty.write(target, resolvedValue)) {
                    qCDebug(loggingCategory()).nospace().noquote() << "Set property '" << key << "' of " << *reg << " to value " << resolvedValue;
                    usedProperties.insert(key);
                    if(result.sourceProperty.isValid() && result.source) {
                        auto notifier = detail::bindProperty(result.source, result.sourceProperty, target, detail::propertySetter(targetProperty));
                        if(std::holds_alternative<QPropertyNotifier>(notifier)) {
<<<<<<< HEAD
                            reg->bindings.push_back(std::move(std::get<QPropertyNotifier>(notifier)));
=======
                            reg->bindings.push_back(std::get<QPropertyNotifier>(std::move(notifier)));
>>>>>>> 9a634697
                        }
                    }
                } else {
                    //An error while setting a Q_PROPERTY is always non-fixable:
                    qCCritical(loggingCategory()).nospace().noquote() << "Could not set property '" << key << "' of " << *reg << " to value " << resolvedValue;
                    return Status::fatal;
                }
            }
        }
        if(config.autowire) {
            for(int p = 0; p < metaObject->propertyCount(); ++p) {
                auto prop = metaObject->property(p);
                if(usedProperties.find(prop.name()) != usedProperties.end()) {
                    qCDebug(loggingCategory()).nospace() << "Skip Autowiring property '" << prop.name() << "' of " << *reg << " because it has been explicitly set";
                    continue; //Already set this property explicitly
                }
                auto propType = prop.metaType();
                if(!(propType.flags() & QMetaType::PointerToQObject)) {
                    continue;
                }
                QString propTypeName = propType.name();
                auto propObjectType = QMetaType::fromName(propTypeName.first(propTypeName.length()-1).toUtf8()); //Remove the '*'
                DescriptorRegistration* candidate = getRegistrationByName(prop.name()); //First, try by name
                if(!(candidate && QMetaType::canConvert(candidate->getObject()->metaObject()->metaType(), propObjectType))) {
                    //No matching name found, now we iterate over all registrations:
                    for(auto reg : registrations) {
                        auto obj = reg->getObject();
                        if(!obj || obj == target) {
                            continue;
                        }
                        if(QMetaType::canConvert(obj->metaObject()->metaType(), propObjectType)) {
                            candidate = reg;
                            break;
                        }
                    }
                }
                if(candidate) {
                    if(prop.write(target, QVariant::fromValue(candidate->getObject()))) {
                        qCInfo(loggingCategory()).nospace() << "Autowired property '" << prop.name() << "' of " << *reg << " to " << *candidate;
                        break;
                    } else {
                        qCInfo(loggingCategory()).nospace().noquote() << "Could not autowire property '" << prop.name()  << "' of " << *reg << " to " << *candidate;
                    }
                }

            }
        }

    }


    for(auto processor : postProcessors) {
        if(processor != dynamic_cast<QApplicationContextPostProcessor*>(target)) {
            //Don't process yourself!
            processor->process(this, target, reg->resolvedProperties);
        }
    }

    if(!config.initMethod.isEmpty()) {
        QMetaMethod method = methodByName(metaObject, config.initMethod);
        if(!method.isValid()) {
            //Referingi to a non-existing init-method is always non-fixable:
            qCCritical(loggingCategory()).nospace().noquote() << "Could not find init-method '" << config.initMethod << "'";
            return Status::fatal;

        }
        switch(method.parameterCount()) {
        case 0:
            if(method.invoke(target)) {
                qCInfo(loggingCategory()).nospace().noquote() << "Invoked init-method '" << config.initMethod << "' of " << *reg;
                return Status::ok;
            }
            break;
        case 1:
            if(method.invoke(target, Q_ARG(QApplicationContext*,this))) {
                qCInfo(loggingCategory()).nospace().noquote() << "Invoked init-method '" << config.initMethod << "' of " << *reg << ", passing the ApplicationContext";
                return Status::ok;
            }
            break;
       }
       qCCritical(loggingCategory()).nospace().noquote() << "Could not invoke init-method '" << method.methodSignature() << "' of " << *reg;
       return Status::fatal;
    }
    return Status::ok;
}





QVariant StandardApplicationContext::getConfigurationValue(const QString& key, const QVariant& defaultValue) const {
    for(auto reg : registrations) {
        if(QSettings* settings = dynamic_cast<QSettings*>(reg->getObject())) {
            auto value = settings->value(key);
            if(value.isValid()) {
                qCDebug(loggingCategory()).noquote().nospace() << "Obtained configuration-entry: " << key << " = " << value << " from " << settings->fileName();
                return value;
            }
        }
    }
    qCDebug(loggingCategory()).noquote().nospace() << "Use default-value for configuration-entry: " << key << " = " << defaultValue;
    return defaultValue;
}

const service_config StandardApplicationContext::ObjectRegistration::defaultConfig;


<<<<<<< HEAD
detail::Subscription* StandardApplicationContext::StandardRegistrationImpl::createBindingTo(detail::Registration *source, const char* sourcePropertyName, const detail::property_descriptor& targetProperty)
{
    detail::property_descriptor setter = targetProperty;
    if(boundProperties.find(setter.name) != boundProperties.end()) {
        qCCritical(loggingCategory()).noquote().nospace() << setter << " has already been bound to " << *asRegistration();
        return nullptr;

    }
    auto sourceReg = dynamic_cast<DescriptorRegistration*>(source);
    if(!sourceReg) {
        qCCritical(loggingCategory()).noquote().nospace() << "Cannot bind property '" << sourcePropertyName << "' of " << source << " to " << *asRegistration();
        return nullptr;
    }
    if(source->applicationContext() != asRegistration()->applicationContext()) {
        qCCritical(loggingCategory()).noquote().nospace() << "Cannot bind property '" << sourcePropertyName << "' of " << *source << " to " << *asRegistration() << " from different ApplicationContext";
        return nullptr;
    }

    auto sourceProperty = sourceReg->getProperty(sourcePropertyName);
    if(!detail::isBindable(sourceProperty)) {
        qCCritical(loggingCategory()).noquote().nospace() << "Property '" << sourcePropertyName << "' in " << *source << " is not bindable";
        return nullptr;
    }
    if(!setter.setter) {
        auto targetProperty = getProperty(setter.name);
        if(!targetProperty.isValid() || !targetProperty.isWritable()) {
            qCCritical(loggingCategory()).noquote().nospace() << setter << " is not a writable property for " << *asRegistration();
            return nullptr;
        }
        if(!QMetaType::canConvert(sourceProperty.metaType(), targetProperty.metaType())) {
            qCCritical(loggingCategory()).noquote().nospace() << "Cannot bind property '" << sourcePropertyName << "' of " << *source << " to " << setter << " of " << *asRegistration() << " with incompatible types";
=======
detail::Subscription* StandardApplicationContext::DescriptorRegistration::createBindingTo(const char* sourcePropertyName, detail::Registration *target, const detail::property_descriptor& targetProperty)
{
    detail::property_descriptor setter = targetProperty;
    auto targetReg = dynamic_cast<StandardRegistrationImpl*>(target);
    if(!targetReg) {
        qCCritical(loggingCategory()).noquote().nospace() << "Cannot bind property '" << sourcePropertyName << "' of " << *this << " to " << *target;
        return nullptr;
    }
    if(this == target && QString{sourcePropertyName} == setter.name) {
        qCCritical(loggingCategory()).noquote().nospace() << "Cannot bind property '" << sourcePropertyName << "' of " << *this << " to self";
        return nullptr;
    }

    if(target->applicationContext() != applicationContext()) {
        qCCritical(loggingCategory()).noquote().nospace() << "Cannot bind property '" << sourcePropertyName << "' of " << *this << " to " << *target << " from different ApplicationContext";
        return nullptr;
    }

    auto sourceProperty = getProperty(sourcePropertyName);
    if(!detail::isBindable(sourceProperty)) {
        qCCritical(loggingCategory()).noquote().nospace() << "Property '" << sourcePropertyName << "' in " << *this << " is not bindable";
        return nullptr;
    }
    if(!setter.setter) {
        auto targetProperty = targetReg->getProperty(setter.name);
        if(!targetProperty.isValid() || !targetProperty.isWritable()) {
            qCCritical(loggingCategory()).noquote().nospace() << setter << " is not a writable property for " << *target;
            return nullptr;
        }
        if(!QMetaType::canConvert(sourceProperty.metaType(), targetProperty.metaType())) {
            qCCritical(loggingCategory()).noquote().nospace() << "Cannot bind property '" << sourcePropertyName << "' of " << *this << " to " << setter << " of " << *target << " with incompatible types";
>>>>>>> 9a634697
            return nullptr;
        }
        setter = detail::propertySetter(targetProperty);
    }
<<<<<<< HEAD


    auto subscription = new PropertyBindingSubscription{source, asRegistration(), sourceProperty, setter};
    qCInfo(loggingCategory()).noquote().nospace() << "Created Subscription for binding property '" << sourceProperty.name() << "' of " << *source << " to " << setter << " of " << *asRegistration();
    boundProperties.insert(setter.name);
=======
    if(!targetReg->registerBoundProperty(setter.name)) {
        qCCritical(loggingCategory()).noquote().nospace() << setter << " has already been bound to " << *target;
        return nullptr;

    }


    auto subscription = new PropertyBindingSubscription{this, target, sourceProperty, setter};
    qCInfo(loggingCategory()).noquote().nospace() << "Created Subscription for binding property '" << sourceProperty.name() << "' of " << *this << " to " << setter << " of " << *target;
>>>>>>> 9a634697
    return subscription;
}





StandardApplicationContext::DescriptorRegistration::DescriptorRegistration(const QString& name, const service_descriptor& desc, StandardApplicationContext* parent) :
    detail::ServiceRegistration(parent),
    descriptor{desc},
    m_name(name)
{
}







    void StandardApplicationContext::ServiceRegistration::print(QDebug out) const {
       out.nospace().noquote() << "Service '" << registeredName() << "' with " << this->descriptor;
    }

    void StandardApplicationContext::ServiceRegistration::serviceDestroyed(QObject *srv) {
       if(srv == theService) {
           //Somebody has destroyed a Service that is managed by this ApplicationContext.
           //All we can do is log an error and set theService to nullptr.
           //Yet, it might still be in use somewhere as a dependency.
           qCritical(loggingCategory()).noquote().nospace() << *this << " has been destroyed externally";
           theService = nullptr;
       }
    }

    void StandardApplicationContext::ObjectRegistration::print(QDebug out) const {
       out.nospace().noquote() << "Object '" << registeredName() << "' with " << this->descriptor;
    }







    void StandardApplicationContext::DescriptorRegistration::PropertyBindingSubscription::notify(QObject* obj) {
<<<<<<< HEAD
       auto subscription = new PropertyInjector{obj, m_sourceProperty, m_setter};
       detail::Subscription::subscribe(m_source, subscription);
       subscriptions.push_back(subscription);
=======
       subscriptions.push_back(subscribe( new PropertyInjector{m_target, obj, m_sourceProperty, m_setter}));
>>>>>>> 9a634697
    }

    void StandardApplicationContext::DescriptorRegistration::PropertyBindingSubscription::cancel() {
       Subscription::cancel();
       for(auto iter = subscriptions.begin(); iter != subscriptions.end(); iter = subscriptions.erase(iter)) {
           auto subscription = *iter;
           if(subscription) {
              subscription->cancel();
           }
       }
    }

<<<<<<< HEAD
    void StandardApplicationContext::DescriptorRegistration::PropertyInjector::notify(QObject* source) {
       m_setter.setter(m_boundTarget, m_sourceProperty.read(source));
       auto notifier = detail::bindProperty(source, m_sourceProperty, m_boundTarget, m_setter);
       if(std::holds_alternative<QPropertyNotifier>(notifier)) {
           bindings.push_back(std::move(std::get<QPropertyNotifier>(notifier)));
=======
    void StandardApplicationContext::DescriptorRegistration::PropertyInjector::notify(QObject* target) {
       m_setter.setter(target, m_sourceProperty.read(m_boundSource));
       auto notifier = detail::bindProperty(m_boundSource, m_sourceProperty, target, m_setter);
       if(std::holds_alternative<QPropertyNotifier>(notifier)) {
           bindings.push_back(std::get<QPropertyNotifier>(std::move(notifier)));
>>>>>>> 9a634697
       }
       if(std::holds_alternative<QMetaObject::Connection>(notifier)) {
           connections.push_back(std::get<QMetaObject::Connection>(notifier));
       }

    }

    void StandardApplicationContext::DescriptorRegistration::PropertyInjector::cancel() {
       Subscription::cancel();
       for(auto iter = connections.begin(); iter != connections.end(); iter = connections.erase(iter)) {
           QObject::disconnect(*iter);
       }
       //QPropertyNotifier will remove the binding in its destructor:
       bindings.clear();
    }

    }//mcnepp::qtdi
<|MERGE_RESOLUTION|>--- conflicted
+++ resolved
@@ -1,1392 +1,1309 @@
-#include <QThread>
-#include <QMetaMethod>
-#include <QLoggingCategory>
-#include <QUuid>
-#include <QRegularExpression>
-#include <QSettings>
-#include "standardqapplicationcontext.h"
-
-namespace mcnepp::qtdi {
-
-
-
-namespace detail {
-
-BindingProxy::BindingProxy(QMetaProperty sourceProp, QObject* source, const detail::property_descriptor& setter, QObject* target) : QObject(source),
-    m_source(source),
-    m_sourceProp(sourceProp),
-    m_target(target),
-    m_setter(setter) {
-
-}
-
-const QMetaMethod &BindingProxy::notifySlot()
-{
-    static QMetaMethod theSlot = staticMetaObject.method(staticMetaObject.indexOfSlot("notify()"));
-    return theSlot;
-}
-
-void BindingProxy::notify()
-{
-    m_setter.setter(m_target, m_sourceProp.read(m_source));
-}
-
-
-inline detail::property_descriptor propertySetter(const QMetaProperty& property) {
-    return {property.name(), [property](QObject* target, QVariant value) {property.write(target, value);}};
-}
-
-inline QString kindToString(int kind) {
-    switch(kind) {
-    case static_cast<int>(Kind::N):
-        return "N";
-    case static_cast<int>(Kind::OPTIONAL):
-        return "optional";
-    case static_cast<int>(Kind::MANDATORY):
-        return "mandatory";
-    case static_cast<int>(Kind::PRIVATE_COPY):
-        return "private copy";
-    case VALUE_KIND:
-        return "value";
-    case RESOLVABLE_KIND:
-        return "resolvable";
-    default:
-        return "unknown";
-
-    }
-}
-
-
-inline QDebug operator<<(QDebug out, const dependency_info& info) {
-    QDebug tmp = out.noquote().nospace() << "Dependency<" << info.type.name() << "> [" << kindToString(info.kind) << ']';
-    switch(info.kind) {
-    case detail::VALUE_KIND:
-        tmp << " with value " << info.value;
-        break;
-    case detail::RESOLVABLE_KIND:
-        tmp << " with expression '" << info.expression << "'";
-        break;
-    default:
-        if(!info.expression.isEmpty()) {
-            tmp << " with required name '" << info.expression << "'";
-        }
-    }
-    return out;
-}
-
-inline QDebug operator << (QDebug out, const service_descriptor& descriptor) {
-    QDebug tmp = out.nospace().noquote();
-    tmp << "Descriptor [service-types=";
-    const char* del = "";
-    for(auto& t : descriptor.service_types) {
-        tmp << del << t.name();
-        del = ", ";
-    }
-    tmp << "]";
-    if(!descriptor.dependencies.empty()) {
-        tmp << " with " << descriptor.dependencies.size() << " dependencies ";
-        const char* sep = "";
-        for(auto& dep : descriptor.dependencies) {
-            tmp << sep << dep;
-            sep = ", ";
-        }
-    }
-    return out;
-}
-
-bool isBindable(const QMetaProperty& sourceProperty) {
-    return sourceProperty.hasNotifySignal() || sourceProperty.isBindable();
-}
-<<<<<<< HEAD
-
-
-std::variant<bool,QMetaObject::Connection,QPropertyNotifier> bindProperty(QObject* source, const QMetaProperty& sourceProperty, QObject* target, const detail::property_descriptor& setter) {
-    if(sourceProperty.hasNotifySignal()) {
-        detail::BindingProxy* proxy = new detail::BindingProxy{sourceProperty, source, setter, target};
-        auto connection = QObject::connect(source, sourceProperty.notifySignal(), proxy, detail::BindingProxy::notifySlot());
-        qCDebug(loggingCategory()).nospace().noquote() << "Bound property '" << sourceProperty.name() << "' of " << source << " to " << setter <<" of " << target;
-        return std::move(connection);
-    }
-    if(sourceProperty.isBindable()) {
-        auto sourceBindable = sourceProperty.bindable(source);
-        auto notifier = sourceBindable.addNotifier([sourceProperty,source,setter,target]{
-            setter.setter(target, sourceProperty.read(source));
-        });
-        qCDebug(loggingCategory()).nospace().noquote() << "Bound property '" << sourceProperty.name() << "' of " << source << " to " << setter << " of " << target;
-        return std::move(notifier);
-    }
-    qCInfo(loggingCategory()).nospace().noquote() << "Could not bind property '" << sourceProperty.name() << "' of " << source << " to " << setter << " of " << target;
-    return false;
-}
-=======
->>>>>>> 9a634697
-
-
-std::variant<std::nullptr_t,QMetaObject::Connection,QPropertyNotifier> bindProperty(QObject* source, const QMetaProperty& sourceProperty, QObject* target, const detail::property_descriptor& setter) {
-    if(sourceProperty.hasNotifySignal()) {
-        detail::BindingProxy* proxy = new detail::BindingProxy{sourceProperty, source, setter, target};
-        auto connection = QObject::connect(source, sourceProperty.notifySignal(), proxy, detail::BindingProxy::notifySlot());
-        qCDebug(loggingCategory()).nospace().noquote() << "Bound property '" << sourceProperty.name() << "' of " << source << " to " << setter <<" of " << target;
-        return std::move(connection);
-    }
-    if(sourceProperty.isBindable()) {
-        auto sourceBindable = sourceProperty.bindable(source);
-        auto notifier = sourceBindable.addNotifier([sourceProperty,source,setter,target]{
-            setter.setter(target, sourceProperty.read(source));
-        });
-        qCDebug(loggingCategory()).nospace().noquote() << "Bound property '" << sourceProperty.name() << "' of " << source << " to " << setter << " of " << target;
-        return std::move(notifier);
-    }
-    qCInfo(loggingCategory()).nospace().noquote() << "Could not bind property '" << sourceProperty.name() << "' of " << source << " to " << setter << " of " << target;
-    return nullptr;
-}
-
-}
-
-namespace {
-
-const QRegularExpression beanRefPattern{"^&([^.]+)(\\.([^.]+))?"};
-
-
-struct QOwningList {
-    QObjectList list;
-
-    QOwningList() = default;
-
-    QOwningList(const QOwningList&) = delete;
-
-    ~QOwningList() {
-        for(auto iter = list.begin(); iter != list.end(); iter = list.erase(iter)) {
-            delete *iter;
-        }
-    }
-
-    void push_back(QObject* ptr) {
-        if(ptr) {
-            list.push_back(ptr);
-        }
-    }
-
-    void moveTo(QObject* newParent) {
-        for(auto iter = list.begin(); iter != list.end(); iter = list.erase(iter)) {
-            (*iter)->setParent(newParent);
-        }
-
-    }
-};
-
-QMetaMethod methodByName(const QMetaObject* metaObject, const QString& name) {
-    for(int i = 0; i < metaObject->methodCount(); ++i) {
-        auto method = metaObject->method(i);
-            if(method.name() == name.toLatin1()) {
-                return method;
-            }
-        }
-        return {};
-    }
-
-
-    template<typename C,typename P> auto erase_if(C& container, P predicate) -> std::enable_if_t<std::is_pointer_v<typename C::value_type>,typename C::value_type> {
-        auto iterator = std::find_if(container.begin(), container.end(), predicate);
-        if(iterator != container.end()) {
-            auto value = *iterator;
-            container.erase(iterator);
-            return value;
-        }
-        return nullptr;
-}
-
-template<typename C> auto pop_front(C& container) -> typename C::value_type {
-        auto value = container.front();
-        container.pop_front();
-        return value;
-}
-
-QString makeConfigPath(const QString& group, const QString& key) {
-        if(group.isEmpty()) {
-            return key;
-        }
-        return group+"/"+key;
-}
-
-QString makeName(const std::type_index& type) {
-    QString typeName{type.name()};
-    typeName.replace(' ', '-');
-    return typeName+"-"+QUuid::createUuid().toString(QUuid::WithoutBraces);
-}
-
-
-
-}
-
-
-
-
-
-
-
-
-
-StandardApplicationContext::StandardApplicationContext(QObject* parent) :
-QApplicationContext(parent)
-{
-}
-
-
-StandardApplicationContext::~StandardApplicationContext() {
-    unpublish();
-}
-
-template<typename C> StandardApplicationContext::DescriptorRegistration* StandardApplicationContext::find_by_type(const C& regs, const std::type_info& type) {
-    auto found = std::find_if(regs.begin(), regs.end(), DescriptorRegistration::matcher(type));
-    return found != regs.end() ? *found : nullptr;
-}
-
-
-void StandardApplicationContext::unpublish()
-{
-    descriptor_list published;
-    //Unpublish in revers order:
-    std::copy_if(registrations.rbegin(), registrations.rend(), std::inserter(published, published.begin()), [](DescriptorRegistration* reg) { return reg->isPublished() && reg->isManaged();});
-
-
-    qCInfo(loggingCategory()).noquote().nospace() << "Un-publish ApplicationContext with " << published.size() << " managed published Objects";
-
-    DescriptorRegistration* reg = nullptr;
-    unsigned unpublished = 0;
-    //Do several rounds and delete those services on which no other published Services depend:
-    while(!published.empty()) {
-        reg = pop_front(published);
-    next_published:
-        for(auto depend = published.begin(); depend != published.end(); ++depend) {
-            auto dep = *depend;
-            for(auto& t : dep->descriptor.dependencies) {
-                if(reg->descriptor.matches(t.type)) {
-                    published.erase(depend);
-                    published.push_front(reg);
-                    reg = dep;
-                    goto next_published;
-                }
-            }
-            for(auto& beanRef : getBeanRefs(reg->config())) {
-                if(beanRef == reg->registeredName()) {
-                    published.erase(depend);
-                    published.push_front(reg);
-                    reg = dep;
-                    goto next_published;
-                }
-            }
-        }
-        if(reg->unpublish()) {
-            ++unpublished;
-            qCInfo(loggingCategory()).nospace().noquote() << "Un-published " << *reg;
-        }
-    }
-    qCInfo(loggingCategory()).noquote().nospace() << "ApplicationContext has been un-published. " << unpublished << " Objects have been successfully destroyed.";
-    QStringList remainingNames;
-    for(auto reg : registrations) {
-        if(reg->isPublished() && !reg->isManaged()) {
-            remainingNames.push_back(reg->registeredName());
-        }
-    }
-    if(!remainingNames.isEmpty()) {
-        qCInfo(loggingCategory()).noquote().nospace() << "Remaining un-managed Objects: " << remainingNames.join(',');
-    }
-}
-
-StandardApplicationContext::DescriptorRegistration *StandardApplicationContext::getRegistrationByName(const QString &name) const
-{
-
-    auto found = registrationsByName.find(name);
-    return found != registrationsByName.end() ? found->second : nullptr;
-}
-
-
-std::pair<QVariant,StandardApplicationContext::Status> StandardApplicationContext::resolveDependency(const descriptor_list &published, DescriptorRegistration* reg, const dependency_info& d, bool allowPartial)
-{
-    const std::type_info& type = d.type;
-
-    QList<DescriptorRegistration*> depRegs;
-    QObjectList dep;
-
-    for(auto pub : published) {
-        if(pub->matches(type)) {
-            if(d.has_required_name()) {
-                auto byName = getRegistrationByName(d.expression);
-                if(!byName || byName->getObject() != pub->getObject()) {
-                    continue;
-                }
-            }
-            depRegs.push_back(pub);
-            dep.push_back(pub->getObject());
-        }
-    }
-
-    switch(d.kind) {
-    case detail::VALUE_KIND:
-        if(!d.value.isValid()) {
-            qCCritical(loggingCategory()).noquote().nospace() << "Could not resolve " << d;
-            return {d.value, Status::fatal};
-        }
-        qCInfo(loggingCategory()).noquote().nospace() << "Resolved " << d;
-        return {d.value, Status::ok};
-
-    case detail::RESOLVABLE_KIND:
-        {
-            auto resolved = resolveProperty(reg->config().group, d.expression, d.value, allowPartial);
-            if(resolved.second == Status::ok) {
-                qCInfo(loggingCategory()).noquote().nospace() << "Resolved " << d << " with " << resolved.first;
-            }
-            return resolved;
-        }
-
-    case static_cast<int>(Kind::MANDATORY):
-        if(dep.empty()) {
-            if(allowPartial) {
-                qWarning(loggingCategory()).noquote().nospace() << "Could not resolve " << d;
-                return {QVariant{}, Status::fixable};
-            } else {
-                qCritical(loggingCategory()).noquote().nospace() << "Could not resolve " << d;
-                return {QVariant{}, Status::fatal};
-            }
-
-        }
-    case static_cast<int>(Kind::OPTIONAL):
-        switch(dep.size()) {
-        case 0:
-            qCInfo(loggingCategory()).noquote().nospace() << "Skipped " << d;
-            return {QVariant{}, Status::ok};
-        case 1:
-            qCInfo(loggingCategory()).noquote().nospace() << "Resolved " << d << " with " << dep[0];
-            return {QVariant::fromValue(dep[0]), Status::ok};
-        default:
-            //Ambiguity is always a non-fixable error:
-            qCritical(loggingCategory()).noquote().nospace() << d << " is ambiguous";
-            return {QVariant{}, Status::fatal};
-        }
-    case static_cast<int>(Kind::N):
-        qCInfo(loggingCategory()).noquote().nospace() << "Resolved " << d << " with " << dep.size() << " objects.";
-        return {QVariant::fromValue(dep), Status::ok};
-
-    case static_cast<int>(Kind::PRIVATE_COPY):
-        DescriptorRegistration* depReg = nullptr;
-        switch(dep.size()) {
-        case 0:
-            break;
-        case 1:
-            depReg = depRegs[0];
-            break;
-        default:
-            if(d.has_required_name()) {
-                for(auto r : depRegs) {
-                    if(r->registeredName() == d.expression) {
-                        depReg = r;
-                        break;
-                    }
-                }
-            }
-            if(!depReg) {
-                //Ambiguity is always a non-fixable error:
-                qCritical(loggingCategory()).noquote().nospace() << d << " is ambiguous";
-                return {QVariant{}, Status::fatal};
-            }
-        }
-        if(!depReg) {
-            if(!d.defaultConstructor) {
-                if(allowPartial) {
-                    qWarning(loggingCategory()).noquote().nospace() << "Could not resolve " << d;
-                    //Unresolvable dependencies may be fixable by registering more services:
-                    return {QVariant{}, Status::fixable};
-                } else {
-                    qCritical(loggingCategory()).noquote().nospace() << "Could not resolve " << d;
-                    return {QVariant{}, Status::fatal};
-                }
-            }
-            depReg = new ServiceRegistration{"", service_descriptor{{type}, type, nullptr, d.defaultConstructor}, service_config{}, this};
-        }
-        QVariantList subDep;
-        QOwningList privateSubDep;
-        for(auto& dd : depReg->descriptor.dependencies) {
-            auto result = resolveDependency(published, depReg, dd, allowPartial);
-            if(result.second != Status::ok) {
-                return result;
-            }
-            subDep.push_back(result.first);
-            if(dd.kind == static_cast<int>(Kind::PRIVATE_COPY)) {
-                privateSubDep.push_back(result.first.value<QObject*>());
-            }
-        }
-        QObject* service = depReg->createPrivateObject(subDep);
-        if(!service) {
-            //If creation fails, this is always a non-fixable error:
-            qCCritical(loggingCategory()).noquote().nospace() << "Could not create private copy of " << d;
-            return {QVariant{}, Status::fatal};
-        }
-        qCInfo(loggingCategory()).noquote().nospace() << "Created private copy of " << *depReg;
-        privateSubDep.moveTo(service);
-        qCInfo(loggingCategory()).noquote().nospace() << "Resolved dependency " << d << " with " << service;
-        return {QVariant::fromValue(service), Status::ok};
-    }
-
-    return {QVariant{}, Status::fatal};
-}
-
-
-
-
-
-detail::ServiceRegistration *StandardApplicationContext::getRegistration(const type_info &service_type, const QString& name) const
-{
-    DescriptorRegistration* reg = getRegistrationByName(name);
-    if(reg && reg->matches(service_type)) {
-        return reg;
-    }
-    qCCritical(loggingCategory()).noquote().nospace() << "Could not find a Registration for name '" << name << "' and service-type " << service_type.name();
-    return nullptr;
-}
-
-detail::ProxyRegistration *StandardApplicationContext::getRegistration(const type_info &service_type, const QMetaObject* metaObject) const
-{
-    auto found = proxyRegistrationCache.find(service_type);
-    if(found != proxyRegistrationCache.end()) {
-        return found->second;
-    }
-    ProxyRegistration* proxyReg = new ProxyRegistration{service_type, metaObject, const_cast<StandardApplicationContext*>(this)};
-    for(auto reg : registrations) {
-        proxyReg->add(reg);
-    }
-    proxyRegistrationCache.insert({service_type, proxyReg});
-    return proxyReg;
-}
-
-bool StandardApplicationContext::registerAlias(detail::ServiceRegistration *reg, const QString &alias)
-{
-    if(!reg) {
-        qCCritical(loggingCategory()).noquote().nospace() << "Cannot register alias '" << alias << "' for null";
-        return false;
-    }
-    auto foundIter = std::find(registrations.begin(), registrations.end(), reg);
-    if(foundIter == registrations.end()) {
-        qCCritical(loggingCategory()).noquote().nospace() << "Cannot register alias '" << alias << "' for " << *reg << ". Not found in ApplicationContext";
-        return false;
-    }
-    auto found = getRegistrationByName(alias);
-    if(found && found != reg) {
-        qCCritical(loggingCategory()).noquote().nospace() << "Cannot register alias '" << alias << "' for " << *reg << ". Another Service has been registered under this name: " << *found;
-        return false;
-    }
-    //At this point we know for sure that reg
-    registrationsByName.insert({alias, *foundIter});
-    qCInfo(loggingCategory()).noquote().nospace() << "Registered alias '" << alias << "' for " << *reg;
-    return true;
-
-}
-
-
-
-
-
-
-QStringList StandardApplicationContext::getBeanRefs(const service_config& config)
-{
-    QStringList result;
-    for(auto entry : config.properties.asKeyValueRange()) {
-        auto key = entry.second.toString();
-        if(key.startsWith('&')) {
-            int dot = key.indexOf('.');
-            if(dot < 0) {
-                dot = key.size();
-            }
-            result.push_back(key.mid(1, dot-1));
-        }
-    }
-    return result;
-}
-
-void StandardApplicationContext::contextObjectDestroyed(QObject* obj)
-{
-    for(auto iter = registrationsByName.begin(); iter != registrationsByName.end();) {
-        auto reg = iter->second;
-        if(reg->getObject() == obj) {
-            iter = registrationsByName.erase(iter);
-        } else {
-            ++iter;
-        }
-    }
-
-
-    for(auto iter = registrations.begin(); iter != registrations.end();) {
-        if((*iter)->getObject() == obj) {
-            std::unique_ptr<DescriptorRegistration> regPtr{*iter};
-            iter = registrations.erase(iter);
-            qCInfo(loggingCategory()).noquote().nospace() << *regPtr << " has been destroyed externally";
-            for(auto& entry : proxyRegistrationCache) {
-                entry.second->remove(regPtr.get());
-            }
-        } else {
-            ++iter;
-        }
-    }
-}
-
-
-
-bool StandardApplicationContext::publish(bool allowPartial)
-{
-    descriptor_list allPublished;
-    descriptor_list publishedNow;//Keep order of publication
-
-    descriptor_list unpublished;
-    descriptor_set unresolvable;
-    for(auto reg : registrations) {
-        if(reg->isPublished()) {
-            allPublished.push_back(reg);
-        } else {
-            unpublished.push_back(reg);
-        }
-    }
-
-    qCInfo(loggingCategory()).noquote().nospace() << "Publish ApplicationContext with " << unpublished.size() << " unpublished Objects";
-    std::vector<std::size_t> posStack;
-    DescriptorRegistration* reg = nullptr;
-    //Do several rounds and publish those services whose dependencies have already been published.
-    //For a service with an empty set of dependencies, this means that it will be published first.
-    while(!unpublished.empty()) {
-        reg = pop_front(unpublished);
-
-        next_unpublished:
-        for(auto& beanRef : getBeanRefs(reg->config())) {
-            if(!getRegistrationByName(beanRef)) {
-                if(!allowPartial) {
-                    qCCritical(loggingCategory()).noquote().nospace() << *reg << " is unresolvable. References Object '" << beanRef << "', but no such Object has been registered.";
-                    return false;
-                }
-                qCWarning(loggingCategory()).noquote().nospace() << *reg << " is unresolvable. References Object '" << beanRef << "', but no such Object has been registered.";
-                unresolvable.insert(reg);
-                reg = pop_front(unpublished);
-                goto next_unpublished;
-            }
-        }
-
-        QVariantList dependencies;
-        QOwningList privateDependencies;
-        auto& dependencyInfos = reg->descriptor.dependencies;
-        for(auto& d : dependencyInfos) {
-            //If we find an unpublished dependency, we continue with that:
-            auto foundReg = erase_if(unpublished, DescriptorRegistration::matcher(d.type));
-            if(foundReg) {
-                unpublished.push_front(reg); //Put the current Registration back where it came from. Will be processed after the dependency.
-                reg = foundReg;
-                goto next_unpublished;
-            }
-            //If we find a mandatory dependency for which there is a default-constructor, we continue with that:
-            if(!find_by_type(allPublished, d.type) && d.kind == static_cast<int>(Kind::MANDATORY) && d.defaultConstructor) {
-                auto def = registerDescriptor("", service_descriptor{{d.type}, d.type, nullptr, d.defaultConstructor}, service_config{}, nullptr);
-                if(def) {
-                    unpublished.push_front(reg);
-                    reg = def;
-                    qCInfo(loggingCategory()).noquote().nospace() << "Creating default-instance of " << d << " for " << *reg;
-                    goto next_unpublished;
-                }
-            }
-        }
-        if(!dependencyInfos.empty()) {
-            qCInfo(loggingCategory()).noquote().nospace() << "Resolving " << dependencyInfos.size() << " dependencies of " << *reg << ":";
-            for(auto& d : dependencyInfos) {
-                auto result = resolveDependency(allPublished, reg, d, allowPartial);
-                switch(result.second) {
-                case Status::fatal:
-                    return false;
-                case Status::fixable:
-                    if(!allowPartial) {
-                        return false;
-                    }
-                    unresolvable.insert(reg);
-                    reg = pop_front(unpublished);
-                    goto next_unpublished;
-                }
-                dependencies.push_back(result.first);
-                if(d.kind == static_cast<int>(Kind::PRIVATE_COPY)) {
-                    privateDependencies.push_back(result.first.value<QObject*>());
-                }
-            }
-        }
-        auto service = reg->publish(dependencies);
-        if(!service) {
-            qCCritical(loggingCategory()).nospace().noquote() << "Could not publish " << *reg;
-            return false;
-        }
-        privateDependencies.moveTo(service);
-        if(service->objectName().isEmpty()) {
-            service->setObjectName(reg->registeredName());
-        }
-        qCInfo(loggingCategory()).nospace().noquote() << "Published " << *reg;
-        publishedNow.push_back(reg);
-        //By building the list of published services from scratch, we guarantee that they'll end up in Kind::N-dependencies in the right order:
-        allPublished.clear();
-        std::copy_if(registrations.begin(), registrations.end(), std::inserter(allPublished, allPublished.begin()), std::mem_fn(&DescriptorRegistration::isPublished));
-    }
-    qsizetype publishedCount = 0;
-    QList<QApplicationContextPostProcessor*> postProcessors;
-    for(auto reg : allPublished) {
-        if(auto processor = dynamic_cast<QApplicationContextPostProcessor*>(reg->getObject())) {
-            postProcessors.push_back(processor);
-            qCInfo(loggingCategory()).noquote().nospace() << "Detected PostProcessor " << *reg;
-        }
-    }
-    //Move PostProcessors to the front, so that they will be configured before they process other Services:
-    for(unsigned moved = 0, pos = 1; pos < publishedNow.size(); ++pos) {
-        if(dynamic_cast<QApplicationContextPostProcessor*>(publishedNow[pos]->getObject())) {
-            std::swap(publishedNow[moved++], publishedNow[pos]);
-        }
-    }
-    //The services that have been instantiated during this methd-invocation will be configured in the order they have have been
-    //instantiated. However, if their configuration has bean-refs, this order may need to be modified.
-    while(!publishedNow.empty()) {
-        reg = pop_front(publishedNow);
-        next_published:
-        for(auto& beanRef : getBeanRefs(reg->config())) {
-            auto foundReg = erase_if(publishedNow, [&beanRef](DescriptorRegistration* r) { return r->registeredName() == beanRef;});
-            if(foundReg) {
-                publishedNow.push_front(reg);//Put the current Registration back where it came from. Will be processed after the dependency.
-                reg = foundReg;
-                goto next_published;
-            }
-        }
-
-        auto service = reg->getObject();
-        if(service) {
-            for(auto privateObj : reg->privateObjects()) {
-                auto configResult = configure(reg, privateObj, postProcessors, allowPartial);
-                switch(configResult) {
-                case Status::fatal:
-                    qCCritical(loggingCategory()).nospace().noquote() << "Could not configure private copy of " << *reg;
-                    return false;
-                case Status::fixable:
-                    qCWarning(loggingCategory()).nospace().noquote() << "Could not configure private copy of " << *reg;
-                    break;
-                case Status::ok:
-                    qCInfo(loggingCategory()).noquote().nospace() << "Configured private copy of " << *reg;
-                }
-
-            }
-            auto configResult = configure(reg, service, postProcessors, allowPartial);
-            switch(configResult) {
-            case Status::fatal:
-                qCCritical(loggingCategory()).nospace().noquote() << "Could not configure " << *reg;
-                return false;
-            case Status::fixable:
-                qCWarning(loggingCategory()).nospace().noquote() << "Could not configure " << *reg;
-                unresolvable.insert(reg);
-                erase_if(allPublished, [reg](DescriptorRegistration* arg) { return arg == reg; });
-                continue;
-
-            case Status::ok:
-                qCInfo(loggingCategory()).noquote().nospace() << "Configured " << *reg;
-                ++publishedCount;
-                reg->notifyPublished();
-            }
-        }
-    }
-    qCInfo(loggingCategory()).noquote().nospace() << "ApplicationContext has published " << publishedCount << " objects";
-    unsigned managed = std::count_if(registrations.begin(), registrations.end(), std::mem_fn(&DescriptorRegistration::isManaged));
-    qCInfo(loggingCategory()).noquote().nospace() << "ApplicationContext has a total number of " << allPublished.size() << " published objects of which " << managed << " are managed.";
-    if(!unpublished.empty()) {
-        qCInfo(loggingCategory()).noquote().nospace() << "ApplicationContext has " << unpublished.size() << " unpublished objects";
-    }
-
-    if(publishedCount) {
-        emit publishedChanged();
-        emit pendingPublicationChanged();
-    }
-    if(allowPartial) {
-        return publishedCount != 0;
-    }
-    return unresolvable.empty();
-}
-
-unsigned StandardApplicationContext::published() const
-{
-    return std::count_if(registrations.begin(), registrations.end(), std::mem_fn(&DescriptorRegistration::isPublished));
-}
-
-unsigned int StandardApplicationContext::pendingPublication() const
-{
-    return std::count_if(registrations.begin(), registrations.end(), std::not_fn(std::mem_fn(&DescriptorRegistration::isPublished)));
-}
-
-QList<service_registration_handle_t> StandardApplicationContext::getRegistrationHandles() const
-{
-    QList<service_registration_handle_t> result;
-    std::copy(registrations.begin(), registrations.end(), std::back_inserter(result));
-    return result;
-}
-
-StandardApplicationContext::DescriptorRegistration* StandardApplicationContext::registerDescriptor(QString name, const service_descriptor& descriptor, const service_config& config, QObject* obj) {
-    if(name.isEmpty()) {
-        name = makeName(*descriptor.service_types.begin());
-    }
-
-    std::unordered_set<std::type_index> dependencies;
-
-    findTransitiveDependenciesOf(descriptor, dependencies);
-
-    if(!checkTransitiveDependentsOn(descriptor, dependencies)) {
-        qCCritical(loggingCategory()).nospace().noquote() <<  "Cannot register '" << name << "'. Cyclic dependency in dependency-chain of " << descriptor;
-        return nullptr;
-
-    }
-
-    if(descriptor.meta_object) {
-        for(auto& key : config.properties.keys()) {
-            if(!key.startsWith('.') && descriptor.meta_object->indexOfProperty(key.toLatin1()) < 0) {
-                qCCritical(loggingCategory()).nospace().noquote() << "Cannot register " << descriptor << " as '" << name << "'. Service-type has no property '" << key << "'";
-                return nullptr;
-            }
-        }
-        if(!config.initMethod.isEmpty()) {
-            auto initMethod = methodByName(descriptor.meta_object, config.initMethod);
-            if(!initMethod.isValid() || initMethod.parameterCount() > 1) {
-                qCCritical(loggingCategory()).nospace().noquote() << "Cannot register " << descriptor << " as '" << name << "'. Service-type has no invokable method '" << config.initMethod << "'";
-                return nullptr;
-            }
-        }
-    }
-
-    DescriptorRegistration* registration;
-    if(obj) {
-        registration = new ObjectRegistration{name, descriptor, obj, this};
-    } else {
-        registration = new ServiceRegistration{name, descriptor, config, this};
-    }
-    registrationsByName.insert({name, registration});
-    registrations.push_back(registration);
-    for(auto& entry : proxyRegistrationCache) {
-        entry.second->add(registration);
-    }
-    qCInfo(loggingCategory()).noquote().nospace() << "Registered " << *registration;
-    emit pendingPublicationChanged();
-    return registration;
-
-
-}
-
-detail::ServiceRegistration* StandardApplicationContext::registerService(const QString& name, const service_descriptor& descriptor, const service_config& config)
-{
-    for(auto reg : registrations) {
-        //If a service-registration matches another one, it is only allowed if it has the same name or is anonymous:
-        if(reg->matches(descriptor, config)) {
-            //An explicitly different name? Continue!
-            if(!name.isEmpty() && name != reg->registeredName()) {
-                continue;
-            }
-            //Are the descriptors identical? Return the previous registration!
-            if(descriptor == reg->descriptor) {
-                return reg;
-            }
-        } else if(name != reg->registeredName()) {
-            //Different name or anonymous? Continue!
-            continue;
-        }
-        qCCritical(loggingCategory()).noquote().nospace() << "Cannot register Service " << descriptor << " as '" << name << "'. Has already been registered as " << *reg;
-        return nullptr;
-    }
-    return registerDescriptor(name, descriptor, config, nullptr);
-}
-
-detail::ServiceRegistration * StandardApplicationContext::registerObject(const QString &name, QObject *obj, const service_descriptor& descriptor)
-{
-    if(!obj) {
-        qCCritical(loggingCategory()).noquote().nospace() << "Cannot register null-object for " << descriptor;
-        return nullptr;
-    }
-    QString objName = name.isEmpty() ? obj->objectName() : name;
-    for(auto reg : registrations) {
-        if(obj == reg->getObject()) {
-            if(objName.isEmpty() || objName == reg->registeredName()) {
-                if(descriptor == reg->descriptor) {
-                    return reg;
-                }
-            }
-        } else
-        if(objName != reg->registeredName()) {
-            continue;
-        }
-        qCCritical(loggingCategory()).noquote().nospace() << "Cannot register Object "<< obj <<" as '" << objName << "'. Has already been registered as " << *reg;
-        return nullptr;
-    }
-
-    return registerDescriptor(objName, descriptor, ObjectRegistration::defaultConfig, obj);
-}
-
-
-
-
-void StandardApplicationContext::findTransitiveDependenciesOf(const service_descriptor& descriptor, std::unordered_set<std::type_index>& result) const
-{
-    for(auto& t : descriptor.dependencies) {
-        if(find_by_type(registrations, t.type)) {
-            result.insert(t.type);
-            for(auto reg : registrations) {
-                if(reg->descriptor.matches(t.type)) {
-                    findTransitiveDependenciesOf(reg->descriptor, result);
-                }
-            }
-        }
-    }
-
-}
-
-
-
-bool StandardApplicationContext::checkTransitiveDependentsOn(const service_descriptor& descriptor, const std::unordered_set<std::type_index>& dependencies) const
-{
-    for(auto reg : registrations) {
-        for(auto& t : reg->descriptor.dependencies) {
-            if(descriptor.matches(t.type)) {
-                if(std::find_if(dependencies.begin(), dependencies.end(), [reg](auto dep) { return reg->matches(dep);}) != dependencies.end()) {
-                   return false;
-                }
-                if(!checkTransitiveDependentsOn(reg->descriptor, dependencies)) {
-                    return false;
-                }
-            }
-        }
-    }
-    return true;
-}
-
-
-StandardApplicationContext::ResolvedBeanRef StandardApplicationContext::resolveBeanRef(const QVariant &value, bool allowPartial)
-{
-    if(!value.isValid()) {
-        return {value, Status::fatal, false};
-    }
-    QString key = value.toString();
-    auto match = beanRefPattern.match(key);
-    if(match.hasMatch()) {
-        key = match.captured(1);
-        auto bean = getRegistrationByName(key);
-        if(!(bean && bean->getObject())) {
-            if(allowPartial) {
-                qCWarning(loggingCategory()).nospace().noquote() << "Could not resolve reference '" << key << "'";
-                return {QVariant{}, Status::fixable, false};
-            }
-            qCCritical(loggingCategory()).nospace().noquote() << "Could not resolve reference '" << key << "'";
-            return {QVariant{}, Status::fatal, false};
-        }
-        QMetaProperty sourceProp;
-        QObject* parent = nullptr;
-        QVariant resultValue = QVariant::fromValue(bean->getObject());
-        if(match.hasCaptured(3)) {
-            QString propName = match.captured(3);
-            parent = bean->getObject();
-            if(!parent) {
-                if(allowPartial) {
-                    qCWarning(loggingCategory()).nospace().noquote() << "Could not resolve property '" << propName << "' of " << resultValue;
-                    return {QVariant{}, Status::fixable, false};
-                }
-                qCCritical(loggingCategory()).nospace().noquote() << "Could not resolve property '" << propName << "' of " << resultValue;
-                return {QVariant{}, Status::fatal, false};
-            }
-            sourceProp = bean->getProperty(propName.toLatin1());
-            if(!sourceProp.isValid()) {
-                //Refering to a non-existing Q_PROPERTY is always non-fixable:
-                qCCritical(loggingCategory()).nospace().noquote() << "Could not resolve property '" << propName << "' of " << parent;
-                return {QVariant{}, Status::fatal, false};
-            }
-            resultValue = sourceProp.read(parent);
-        }
-
-        qCInfo(loggingCategory()).nospace().noquote() << "Resolved reference '" << key << "' to " << resultValue;
-        return {resultValue, Status::ok, true, sourceProp, parent};
-    }
-    return {value, Status::ok, false};
-
-}
-
-
-std::pair<QVariant,StandardApplicationContext::Status> StandardApplicationContext::resolveProperty(const QString& group, const QVariant &valueOrPlaceholder, const QVariant& defaultValue, bool allowPartial)
-{
-    constexpr int STATE_INIT = 0;
-    constexpr int STATE_FOUND_DOLLAR = 1;
-    constexpr int STATE_FOUND_PLACEHOLDER = 2;
-    constexpr int STATE_FOUND_DEFAULT_VALUE = 3;
-    constexpr int STATE_ESCAPED = 4;
-    if(!valueOrPlaceholder.isValid()) {
-        return {valueOrPlaceholder, Status::fatal};
-    }
-    QString key = valueOrPlaceholder.toString();
-    QVariant lastResolvedValue;
-    QString resolvedString;
-    QString token;
-    QString defaultValueToken;
-    QVariant currentDefault;
-
-    int lastStateBeforeEscape = STATE_INIT;
-    int state = STATE_INIT;
-    for(int pos = 0; pos < key.length(); ++pos) {
-        auto ch = key[pos];
-        switch(ch.toLatin1()) {
-
-        case '\\':
-            switch(state) {
-            case STATE_ESCAPED:
-                resolvedString += '\\';
-                state = lastStateBeforeEscape;
-                continue;
-            default:
-                lastStateBeforeEscape = state;
-                state = STATE_ESCAPED;
-                continue;
-            }
-
-        case '$':
-            switch(state) {
-            case STATE_ESCAPED:
-                resolvedString += '$';
-                state = lastStateBeforeEscape;
-                continue;
-            case STATE_FOUND_DOLLAR:
-                resolvedString += '$';
-            case STATE_INIT:
-                state = STATE_FOUND_DOLLAR;
-                continue;
-            default:
-                qCCritical(loggingCategory()).nospace().noquote() << "Invalid placeholder '" << key << "'";
-                return {QVariant{}, Status::fatal};
-            }
-
-
-        case '{':
-            switch(state) {
-            case STATE_ESCAPED:
-                resolvedString += '{';
-                state = lastStateBeforeEscape;
-                continue;
-            case STATE_FOUND_DOLLAR:
-                state = STATE_FOUND_PLACEHOLDER;
-                continue;
-            default:
-                state = STATE_INIT;
-                resolvedString += ch;
-                continue;
-            }
-
-        case '}':
-            currentDefault = defaultValue;
-            switch(state) {
-            case STATE_ESCAPED:
-                resolvedString += '}';
-                state = lastStateBeforeEscape;
-                continue;
-            case STATE_FOUND_DEFAULT_VALUE:
-                currentDefault = defaultValueToken;
-
-            case STATE_FOUND_PLACEHOLDER:
-                if(!token.isEmpty()) {
-                    QString path = makeConfigPath(group, token);
-                    lastResolvedValue = getConfigurationValue(path, currentDefault);
-                    if(!lastResolvedValue.isValid()) {
-                        if(allowPartial) {
-                            qCWarning(loggingCategory()).nospace().noquote() << "Could not resolve configuration-key '" << path << "'";
-                            return {QVariant{}, Status::fixable};
-                        }
-                        qCCritical(loggingCategory()).nospace().noquote() << "Could not resolve configuration-key '" << path << "'";
-                        return {QVariant{}, Status::fatal};
-                    }
-                    if(resolvedString.isEmpty() && pos + 1 == key.length()) {
-                        return {lastResolvedValue, Status::ok};
-                    }
-                    resolvedString += lastResolvedValue.toString();
-                    token.clear();
-                    defaultValueToken.clear();
-                }
-                state = STATE_INIT;
-                continue;
-            default:
-                resolvedString += ch;
-                continue;
-            }
-        case ':':
-            switch(state) {
-            case STATE_ESCAPED:
-                resolvedString += ':';
-                state = lastStateBeforeEscape;
-                continue;
-                case STATE_FOUND_PLACEHOLDER:
-                    state = STATE_FOUND_DEFAULT_VALUE;
-                    continue;
-            }
-
-        default:
-            switch(state) {
-            case STATE_FOUND_DOLLAR:
-                resolvedString += '$';
-                state = STATE_INIT;
-            case STATE_INIT:
-                resolvedString += ch;
-                continue;
-            case STATE_FOUND_PLACEHOLDER:
-                token += ch;
-                continue;
-            case STATE_FOUND_DEFAULT_VALUE:
-                defaultValueToken += ch;
-                continue;
-            case STATE_ESCAPED:
-                resolvedString += ch;
-                state = lastStateBeforeEscape;
-                continue;
-            default:
-                token += ch;
-                continue;
-            }
-        }
-    }
-    switch(state) {
-    case STATE_FOUND_DOLLAR:
-        resolvedString += '$';
-    case STATE_INIT:
-        if(resolvedString == key) {
-            return {valueOrPlaceholder, Status::ok};
-        }
-        return {resolvedString, Status::ok};
-    case STATE_ESCAPED:
-        resolvedString += '\\';
-        return {resolvedString, Status::ok};
-    default:
-        qCCritical(loggingCategory()).nospace().noquote() << "Unbalanced placeholder '" << key << "'";
-        return {QVariant{}, Status::fatal};
-    }
-}
-
-
-StandardApplicationContext::Status StandardApplicationContext::configure(DescriptorRegistration* reg, QObject* target, const QList<QApplicationContextPostProcessor*>& postProcessors, bool allowPartial) {
-    if(!target) {
-        return Status::fatal;
-    }
-    auto metaObject = target->metaObject();
-    auto& config = reg->config();
-    if(metaObject) {
-        std::unordered_set<QString> usedProperties;
-        for(auto[key,value] : config.properties.asKeyValueRange()) {
-            auto result = resolveBeanRef(value, allowPartial);
-            if(result.status != Status::ok) {
-                return result.status;
-            }
-            QVariant resolvedValue;
-            if(result.resolved) {
-                resolvedValue = result.resolvedValue;
-            } else {
-                auto propertyResult = resolveProperty(config.group, value, QVariant{}, allowPartial);
-                if(propertyResult.second != Status::ok) {
-                    return propertyResult.second;
-                }
-                resolvedValue = propertyResult.first;
-            }
-            reg->resolvedProperties.insert(key, resolvedValue);
-            if(!key.startsWith('.')) {
-                auto targetProperty = metaObject->property(metaObject->indexOfProperty(key.toLatin1()));
-                if(!targetProperty.isValid() || !targetProperty.isWritable()) {
-                    //Refering to a non-existing Q_PROPERTY by name is always non-fixable:
-                    qCCritical(loggingCategory()).nospace().noquote() << "Could not find writable property " << key << " of '" << metaObject->className() << "'";
-                    return Status::fatal;
-                }
-                if(targetProperty.write(target, resolvedValue)) {
-                    qCDebug(loggingCategory()).nospace().noquote() << "Set property '" << key << "' of " << *reg << " to value " << resolvedValue;
-                    usedProperties.insert(key);
-                    if(result.sourceProperty.isValid() && result.source) {
-                        auto notifier = detail::bindProperty(result.source, result.sourceProperty, target, detail::propertySetter(targetProperty));
-                        if(std::holds_alternative<QPropertyNotifier>(notifier)) {
-<<<<<<< HEAD
-                            reg->bindings.push_back(std::move(std::get<QPropertyNotifier>(notifier)));
-=======
-                            reg->bindings.push_back(std::get<QPropertyNotifier>(std::move(notifier)));
->>>>>>> 9a634697
-                        }
-                    }
-                } else {
-                    //An error while setting a Q_PROPERTY is always non-fixable:
-                    qCCritical(loggingCategory()).nospace().noquote() << "Could not set property '" << key << "' of " << *reg << " to value " << resolvedValue;
-                    return Status::fatal;
-                }
-            }
-        }
-        if(config.autowire) {
-            for(int p = 0; p < metaObject->propertyCount(); ++p) {
-                auto prop = metaObject->property(p);
-                if(usedProperties.find(prop.name()) != usedProperties.end()) {
-                    qCDebug(loggingCategory()).nospace() << "Skip Autowiring property '" << prop.name() << "' of " << *reg << " because it has been explicitly set";
-                    continue; //Already set this property explicitly
-                }
-                auto propType = prop.metaType();
-                if(!(propType.flags() & QMetaType::PointerToQObject)) {
-                    continue;
-                }
-                QString propTypeName = propType.name();
-                auto propObjectType = QMetaType::fromName(propTypeName.first(propTypeName.length()-1).toUtf8()); //Remove the '*'
-                DescriptorRegistration* candidate = getRegistrationByName(prop.name()); //First, try by name
-                if(!(candidate && QMetaType::canConvert(candidate->getObject()->metaObject()->metaType(), propObjectType))) {
-                    //No matching name found, now we iterate over all registrations:
-                    for(auto reg : registrations) {
-                        auto obj = reg->getObject();
-                        if(!obj || obj == target) {
-                            continue;
-                        }
-                        if(QMetaType::canConvert(obj->metaObject()->metaType(), propObjectType)) {
-                            candidate = reg;
-                            break;
-                        }
-                    }
-                }
-                if(candidate) {
-                    if(prop.write(target, QVariant::fromValue(candidate->getObject()))) {
-                        qCInfo(loggingCategory()).nospace() << "Autowired property '" << prop.name() << "' of " << *reg << " to " << *candidate;
-                        break;
-                    } else {
-                        qCInfo(loggingCategory()).nospace().noquote() << "Could not autowire property '" << prop.name()  << "' of " << *reg << " to " << *candidate;
-                    }
-                }
-
-            }
-        }
-
-    }
-
-
-    for(auto processor : postProcessors) {
-        if(processor != dynamic_cast<QApplicationContextPostProcessor*>(target)) {
-            //Don't process yourself!
-            processor->process(this, target, reg->resolvedProperties);
-        }
-    }
-
-    if(!config.initMethod.isEmpty()) {
-        QMetaMethod method = methodByName(metaObject, config.initMethod);
-        if(!method.isValid()) {
-            //Referingi to a non-existing init-method is always non-fixable:
-            qCCritical(loggingCategory()).nospace().noquote() << "Could not find init-method '" << config.initMethod << "'";
-            return Status::fatal;
-
-        }
-        switch(method.parameterCount()) {
-        case 0:
-            if(method.invoke(target)) {
-                qCInfo(loggingCategory()).nospace().noquote() << "Invoked init-method '" << config.initMethod << "' of " << *reg;
-                return Status::ok;
-            }
-            break;
-        case 1:
-            if(method.invoke(target, Q_ARG(QApplicationContext*,this))) {
-                qCInfo(loggingCategory()).nospace().noquote() << "Invoked init-method '" << config.initMethod << "' of " << *reg << ", passing the ApplicationContext";
-                return Status::ok;
-            }
-            break;
-       }
-       qCCritical(loggingCategory()).nospace().noquote() << "Could not invoke init-method '" << method.methodSignature() << "' of " << *reg;
-       return Status::fatal;
-    }
-    return Status::ok;
-}
-
-
-
-
-
-QVariant StandardApplicationContext::getConfigurationValue(const QString& key, const QVariant& defaultValue) const {
-    for(auto reg : registrations) {
-        if(QSettings* settings = dynamic_cast<QSettings*>(reg->getObject())) {
-            auto value = settings->value(key);
-            if(value.isValid()) {
-                qCDebug(loggingCategory()).noquote().nospace() << "Obtained configuration-entry: " << key << " = " << value << " from " << settings->fileName();
-                return value;
-            }
-        }
-    }
-    qCDebug(loggingCategory()).noquote().nospace() << "Use default-value for configuration-entry: " << key << " = " << defaultValue;
-    return defaultValue;
-}
-
-const service_config StandardApplicationContext::ObjectRegistration::defaultConfig;
-
-
-<<<<<<< HEAD
-detail::Subscription* StandardApplicationContext::StandardRegistrationImpl::createBindingTo(detail::Registration *source, const char* sourcePropertyName, const detail::property_descriptor& targetProperty)
-{
-    detail::property_descriptor setter = targetProperty;
-    if(boundProperties.find(setter.name) != boundProperties.end()) {
-        qCCritical(loggingCategory()).noquote().nospace() << setter << " has already been bound to " << *asRegistration();
-        return nullptr;
-
-    }
-    auto sourceReg = dynamic_cast<DescriptorRegistration*>(source);
-    if(!sourceReg) {
-        qCCritical(loggingCategory()).noquote().nospace() << "Cannot bind property '" << sourcePropertyName << "' of " << source << " to " << *asRegistration();
-        return nullptr;
-    }
-    if(source->applicationContext() != asRegistration()->applicationContext()) {
-        qCCritical(loggingCategory()).noquote().nospace() << "Cannot bind property '" << sourcePropertyName << "' of " << *source << " to " << *asRegistration() << " from different ApplicationContext";
-        return nullptr;
-    }
-
-    auto sourceProperty = sourceReg->getProperty(sourcePropertyName);
-    if(!detail::isBindable(sourceProperty)) {
-        qCCritical(loggingCategory()).noquote().nospace() << "Property '" << sourcePropertyName << "' in " << *source << " is not bindable";
-        return nullptr;
-    }
-    if(!setter.setter) {
-        auto targetProperty = getProperty(setter.name);
-        if(!targetProperty.isValid() || !targetProperty.isWritable()) {
-            qCCritical(loggingCategory()).noquote().nospace() << setter << " is not a writable property for " << *asRegistration();
-            return nullptr;
-        }
-        if(!QMetaType::canConvert(sourceProperty.metaType(), targetProperty.metaType())) {
-            qCCritical(loggingCategory()).noquote().nospace() << "Cannot bind property '" << sourcePropertyName << "' of " << *source << " to " << setter << " of " << *asRegistration() << " with incompatible types";
-=======
-detail::Subscription* StandardApplicationContext::DescriptorRegistration::createBindingTo(const char* sourcePropertyName, detail::Registration *target, const detail::property_descriptor& targetProperty)
-{
-    detail::property_descriptor setter = targetProperty;
-    auto targetReg = dynamic_cast<StandardRegistrationImpl*>(target);
-    if(!targetReg) {
-        qCCritical(loggingCategory()).noquote().nospace() << "Cannot bind property '" << sourcePropertyName << "' of " << *this << " to " << *target;
-        return nullptr;
-    }
-    if(this == target && QString{sourcePropertyName} == setter.name) {
-        qCCritical(loggingCategory()).noquote().nospace() << "Cannot bind property '" << sourcePropertyName << "' of " << *this << " to self";
-        return nullptr;
-    }
-
-    if(target->applicationContext() != applicationContext()) {
-        qCCritical(loggingCategory()).noquote().nospace() << "Cannot bind property '" << sourcePropertyName << "' of " << *this << " to " << *target << " from different ApplicationContext";
-        return nullptr;
-    }
-
-    auto sourceProperty = getProperty(sourcePropertyName);
-    if(!detail::isBindable(sourceProperty)) {
-        qCCritical(loggingCategory()).noquote().nospace() << "Property '" << sourcePropertyName << "' in " << *this << " is not bindable";
-        return nullptr;
-    }
-    if(!setter.setter) {
-        auto targetProperty = targetReg->getProperty(setter.name);
-        if(!targetProperty.isValid() || !targetProperty.isWritable()) {
-            qCCritical(loggingCategory()).noquote().nospace() << setter << " is not a writable property for " << *target;
-            return nullptr;
-        }
-        if(!QMetaType::canConvert(sourceProperty.metaType(), targetProperty.metaType())) {
-            qCCritical(loggingCategory()).noquote().nospace() << "Cannot bind property '" << sourcePropertyName << "' of " << *this << " to " << setter << " of " << *target << " with incompatible types";
->>>>>>> 9a634697
-            return nullptr;
-        }
-        setter = detail::propertySetter(targetProperty);
-    }
-<<<<<<< HEAD
-
-
-    auto subscription = new PropertyBindingSubscription{source, asRegistration(), sourceProperty, setter};
-    qCInfo(loggingCategory()).noquote().nospace() << "Created Subscription for binding property '" << sourceProperty.name() << "' of " << *source << " to " << setter << " of " << *asRegistration();
-    boundProperties.insert(setter.name);
-=======
-    if(!targetReg->registerBoundProperty(setter.name)) {
-        qCCritical(loggingCategory()).noquote().nospace() << setter << " has already been bound to " << *target;
-        return nullptr;
-
-    }
-
-
-    auto subscription = new PropertyBindingSubscription{this, target, sourceProperty, setter};
-    qCInfo(loggingCategory()).noquote().nospace() << "Created Subscription for binding property '" << sourceProperty.name() << "' of " << *this << " to " << setter << " of " << *target;
->>>>>>> 9a634697
-    return subscription;
-}
-
-
-
-
-
-StandardApplicationContext::DescriptorRegistration::DescriptorRegistration(const QString& name, const service_descriptor& desc, StandardApplicationContext* parent) :
-    detail::ServiceRegistration(parent),
-    descriptor{desc},
-    m_name(name)
-{
-}
-
-
-
-
-
-
-
-    void StandardApplicationContext::ServiceRegistration::print(QDebug out) const {
-       out.nospace().noquote() << "Service '" << registeredName() << "' with " << this->descriptor;
-    }
-
-    void StandardApplicationContext::ServiceRegistration::serviceDestroyed(QObject *srv) {
-       if(srv == theService) {
-           //Somebody has destroyed a Service that is managed by this ApplicationContext.
-           //All we can do is log an error and set theService to nullptr.
-           //Yet, it might still be in use somewhere as a dependency.
-           qCritical(loggingCategory()).noquote().nospace() << *this << " has been destroyed externally";
-           theService = nullptr;
-       }
-    }
-
-    void StandardApplicationContext::ObjectRegistration::print(QDebug out) const {
-       out.nospace().noquote() << "Object '" << registeredName() << "' with " << this->descriptor;
-    }
-
-
-
-
-
-
-
-    void StandardApplicationContext::DescriptorRegistration::PropertyBindingSubscription::notify(QObject* obj) {
-<<<<<<< HEAD
-       auto subscription = new PropertyInjector{obj, m_sourceProperty, m_setter};
-       detail::Subscription::subscribe(m_source, subscription);
-       subscriptions.push_back(subscription);
-=======
-       subscriptions.push_back(subscribe( new PropertyInjector{m_target, obj, m_sourceProperty, m_setter}));
->>>>>>> 9a634697
-    }
-
-    void StandardApplicationContext::DescriptorRegistration::PropertyBindingSubscription::cancel() {
-       Subscription::cancel();
-       for(auto iter = subscriptions.begin(); iter != subscriptions.end(); iter = subscriptions.erase(iter)) {
-           auto subscription = *iter;
-           if(subscription) {
-              subscription->cancel();
-           }
-       }
-    }
-
-<<<<<<< HEAD
-    void StandardApplicationContext::DescriptorRegistration::PropertyInjector::notify(QObject* source) {
-       m_setter.setter(m_boundTarget, m_sourceProperty.read(source));
-       auto notifier = detail::bindProperty(source, m_sourceProperty, m_boundTarget, m_setter);
-       if(std::holds_alternative<QPropertyNotifier>(notifier)) {
-           bindings.push_back(std::move(std::get<QPropertyNotifier>(notifier)));
-=======
-    void StandardApplicationContext::DescriptorRegistration::PropertyInjector::notify(QObject* target) {
-       m_setter.setter(target, m_sourceProperty.read(m_boundSource));
-       auto notifier = detail::bindProperty(m_boundSource, m_sourceProperty, target, m_setter);
-       if(std::holds_alternative<QPropertyNotifier>(notifier)) {
-           bindings.push_back(std::get<QPropertyNotifier>(std::move(notifier)));
->>>>>>> 9a634697
-       }
-       if(std::holds_alternative<QMetaObject::Connection>(notifier)) {
-           connections.push_back(std::get<QMetaObject::Connection>(notifier));
-       }
-
-    }
-
-    void StandardApplicationContext::DescriptorRegistration::PropertyInjector::cancel() {
-       Subscription::cancel();
-       for(auto iter = connections.begin(); iter != connections.end(); iter = connections.erase(iter)) {
-           QObject::disconnect(*iter);
-       }
-       //QPropertyNotifier will remove the binding in its destructor:
-       bindings.clear();
-    }
-
-    }//mcnepp::qtdi
+#include <QThread>
+#include <QMetaMethod>
+#include <QLoggingCategory>
+#include <QUuid>
+#include <QRegularExpression>
+#include <QSettings>
+#include "standardqapplicationcontext.h"
+
+namespace mcnepp::qtdi {
+
+
+
+namespace detail {
+
+BindingProxy::BindingProxy(QMetaProperty sourceProp, QObject* source, const detail::property_descriptor& setter, QObject* target) : QObject(source),
+    m_source(source),
+    m_sourceProp(sourceProp),
+    m_target(target),
+    m_setter(setter) {
+
+}
+
+const QMetaMethod &BindingProxy::notifySlot()
+{
+    static QMetaMethod theSlot = staticMetaObject.method(staticMetaObject.indexOfSlot("notify()"));
+    return theSlot;
+}
+
+void BindingProxy::notify()
+{
+    m_setter.setter(m_target, m_sourceProp.read(m_source));
+}
+
+
+inline detail::property_descriptor propertySetter(const QMetaProperty& property) {
+    return {property.name(), [property](QObject* target, QVariant value) {property.write(target, value);}};
+}
+
+inline QString kindToString(int kind) {
+    switch(kind) {
+    case static_cast<int>(Kind::N):
+        return "N";
+    case static_cast<int>(Kind::OPTIONAL):
+        return "optional";
+    case static_cast<int>(Kind::MANDATORY):
+        return "mandatory";
+    case static_cast<int>(Kind::PRIVATE_COPY):
+        return "private copy";
+    case VALUE_KIND:
+        return "value";
+    case RESOLVABLE_KIND:
+        return "resolvable";
+    default:
+        return "unknown";
+
+    }
+}
+
+
+inline QDebug operator<<(QDebug out, const dependency_info& info) {
+    QDebug tmp = out.noquote().nospace() << "Dependency<" << info.type.name() << "> [" << kindToString(info.kind) << ']';
+    switch(info.kind) {
+    case detail::VALUE_KIND:
+        tmp << " with value " << info.value;
+        break;
+    case detail::RESOLVABLE_KIND:
+        tmp << " with expression '" << info.expression << "'";
+        break;
+    default:
+        if(!info.expression.isEmpty()) {
+            tmp << " with required name '" << info.expression << "'";
+        }
+    }
+    return out;
+}
+
+inline QDebug operator << (QDebug out, const service_descriptor& descriptor) {
+    QDebug tmp = out.nospace().noquote();
+    tmp << "Descriptor [service-types=";
+    const char* del = "";
+    for(auto& t : descriptor.service_types) {
+        tmp << del << t.name();
+        del = ", ";
+    }
+    tmp << "]";
+    if(!descriptor.dependencies.empty()) {
+        tmp << " with " << descriptor.dependencies.size() << " dependencies ";
+        const char* sep = "";
+        for(auto& dep : descriptor.dependencies) {
+            tmp << sep << dep;
+            sep = ", ";
+        }
+    }
+    return out;
+}
+
+bool isBindable(const QMetaProperty& sourceProperty) {
+    return sourceProperty.hasNotifySignal() || sourceProperty.isBindable();
+}
+
+
+std::variant<std::nullptr_t,QMetaObject::Connection,QPropertyNotifier> bindProperty(QObject* source, const QMetaProperty& sourceProperty, QObject* target, const detail::property_descriptor& setter) {
+    if(sourceProperty.hasNotifySignal()) {
+        detail::BindingProxy* proxy = new detail::BindingProxy{sourceProperty, source, setter, target};
+        auto connection = QObject::connect(source, sourceProperty.notifySignal(), proxy, detail::BindingProxy::notifySlot());
+        qCDebug(loggingCategory()).nospace().noquote() << "Bound property '" << sourceProperty.name() << "' of " << source << " to " << setter <<" of " << target;
+        return std::move(connection);
+    }
+    if(sourceProperty.isBindable()) {
+        auto sourceBindable = sourceProperty.bindable(source);
+        auto notifier = sourceBindable.addNotifier([sourceProperty,source,setter,target]{
+            setter.setter(target, sourceProperty.read(source));
+        });
+        qCDebug(loggingCategory()).nospace().noquote() << "Bound property '" << sourceProperty.name() << "' of " << source << " to " << setter << " of " << target;
+        return std::move(notifier);
+    }
+    qCInfo(loggingCategory()).nospace().noquote() << "Could not bind property '" << sourceProperty.name() << "' of " << source << " to " << setter << " of " << target;
+    return nullptr;
+}
+
+}
+
+namespace {
+
+const QRegularExpression beanRefPattern{"^&([^.]+)(\\.([^.]+))?"};
+
+
+struct QOwningList {
+    QObjectList list;
+
+    QOwningList() = default;
+
+    QOwningList(const QOwningList&) = delete;
+
+    ~QOwningList() {
+        for(auto iter = list.begin(); iter != list.end(); iter = list.erase(iter)) {
+            delete *iter;
+        }
+    }
+
+    void push_back(QObject* ptr) {
+        if(ptr) {
+            list.push_back(ptr);
+        }
+    }
+
+    void moveTo(QObject* newParent) {
+        for(auto iter = list.begin(); iter != list.end(); iter = list.erase(iter)) {
+            (*iter)->setParent(newParent);
+        }
+
+    }
+};
+
+QMetaMethod methodByName(const QMetaObject* metaObject, const QString& name) {
+    for(int i = 0; i < metaObject->methodCount(); ++i) {
+        auto method = metaObject->method(i);
+            if(method.name() == name.toLatin1()) {
+                return method;
+            }
+        }
+        return {};
+    }
+
+
+    template<typename C,typename P> auto erase_if(C& container, P predicate) -> std::enable_if_t<std::is_pointer_v<typename C::value_type>,typename C::value_type> {
+        auto iterator = std::find_if(container.begin(), container.end(), predicate);
+        if(iterator != container.end()) {
+            auto value = *iterator;
+            container.erase(iterator);
+            return value;
+        }
+        return nullptr;
+}
+
+template<typename C> auto pop_front(C& container) -> typename C::value_type {
+        auto value = container.front();
+        container.pop_front();
+        return value;
+}
+
+QString makeConfigPath(const QString& group, const QString& key) {
+        if(group.isEmpty()) {
+            return key;
+        }
+        return group+"/"+key;
+}
+
+QString makeName(const std::type_index& type) {
+    QString typeName{type.name()};
+    typeName.replace(' ', '-');
+    return typeName+"-"+QUuid::createUuid().toString(QUuid::WithoutBraces);
+}
+
+
+
+}
+
+
+
+
+
+
+
+
+
+StandardApplicationContext::StandardApplicationContext(QObject* parent) :
+QApplicationContext(parent)
+{
+}
+
+
+StandardApplicationContext::~StandardApplicationContext() {
+    unpublish();
+}
+
+template<typename C> StandardApplicationContext::DescriptorRegistration* StandardApplicationContext::find_by_type(const C& regs, const std::type_info& type) {
+    auto found = std::find_if(regs.begin(), regs.end(), DescriptorRegistration::matcher(type));
+    return found != regs.end() ? *found : nullptr;
+}
+
+
+void StandardApplicationContext::unpublish()
+{
+    descriptor_list published;
+    //Unpublish in revers order:
+    std::copy_if(registrations.rbegin(), registrations.rend(), std::inserter(published, published.begin()), [](DescriptorRegistration* reg) { return reg->isPublished() && reg->isManaged();});
+
+
+    qCInfo(loggingCategory()).noquote().nospace() << "Un-publish ApplicationContext with " << published.size() << " managed published Objects";
+
+    DescriptorRegistration* reg = nullptr;
+    unsigned unpublished = 0;
+    //Do several rounds and delete those services on which no other published Services depend:
+    while(!published.empty()) {
+        reg = pop_front(published);
+    next_published:
+        for(auto depend = published.begin(); depend != published.end(); ++depend) {
+            auto dep = *depend;
+            for(auto& t : dep->descriptor.dependencies) {
+                if(reg->descriptor.matches(t.type)) {
+                    published.erase(depend);
+                    published.push_front(reg);
+                    reg = dep;
+                    goto next_published;
+                }
+            }
+            for(auto& beanRef : getBeanRefs(reg->config())) {
+                if(beanRef == reg->registeredName()) {
+                    published.erase(depend);
+                    published.push_front(reg);
+                    reg = dep;
+                    goto next_published;
+                }
+            }
+        }
+        if(reg->unpublish()) {
+            ++unpublished;
+            qCInfo(loggingCategory()).nospace().noquote() << "Un-published " << *reg;
+        }
+    }
+    qCInfo(loggingCategory()).noquote().nospace() << "ApplicationContext has been un-published. " << unpublished << " Objects have been successfully destroyed.";
+    QStringList remainingNames;
+    for(auto reg : registrations) {
+        if(reg->isPublished() && !reg->isManaged()) {
+            remainingNames.push_back(reg->registeredName());
+        }
+    }
+    if(!remainingNames.isEmpty()) {
+        qCInfo(loggingCategory()).noquote().nospace() << "Remaining un-managed Objects: " << remainingNames.join(',');
+    }
+}
+
+StandardApplicationContext::DescriptorRegistration *StandardApplicationContext::getRegistrationByName(const QString &name) const
+{
+
+    auto found = registrationsByName.find(name);
+    return found != registrationsByName.end() ? found->second : nullptr;
+}
+
+
+std::pair<QVariant,StandardApplicationContext::Status> StandardApplicationContext::resolveDependency(const descriptor_list &published, DescriptorRegistration* reg, const dependency_info& d, bool allowPartial)
+{
+    const std::type_info& type = d.type;
+
+    QList<DescriptorRegistration*> depRegs;
+    QObjectList dep;
+
+    for(auto pub : published) {
+        if(pub->matches(type)) {
+            if(d.has_required_name()) {
+                auto byName = getRegistrationByName(d.expression);
+                if(!byName || byName->getObject() != pub->getObject()) {
+                    continue;
+                }
+            }
+            depRegs.push_back(pub);
+            dep.push_back(pub->getObject());
+        }
+    }
+
+    switch(d.kind) {
+    case detail::VALUE_KIND:
+        if(!d.value.isValid()) {
+            qCCritical(loggingCategory()).noquote().nospace() << "Could not resolve " << d;
+            return {d.value, Status::fatal};
+        }
+        qCInfo(loggingCategory()).noquote().nospace() << "Resolved " << d;
+        return {d.value, Status::ok};
+
+    case detail::RESOLVABLE_KIND:
+        {
+            auto resolved = resolveProperty(reg->config().group, d.expression, d.value, allowPartial);
+            if(resolved.second == Status::ok) {
+                qCInfo(loggingCategory()).noquote().nospace() << "Resolved " << d << " with " << resolved.first;
+            }
+            return resolved;
+        }
+
+    case static_cast<int>(Kind::MANDATORY):
+        if(dep.empty()) {
+            if(allowPartial) {
+                qWarning(loggingCategory()).noquote().nospace() << "Could not resolve " << d;
+                return {QVariant{}, Status::fixable};
+            } else {
+                qCritical(loggingCategory()).noquote().nospace() << "Could not resolve " << d;
+                return {QVariant{}, Status::fatal};
+            }
+
+        }
+    case static_cast<int>(Kind::OPTIONAL):
+        switch(dep.size()) {
+        case 0:
+            qCInfo(loggingCategory()).noquote().nospace() << "Skipped " << d;
+            return {QVariant{}, Status::ok};
+        case 1:
+            qCInfo(loggingCategory()).noquote().nospace() << "Resolved " << d << " with " << dep[0];
+            return {QVariant::fromValue(dep[0]), Status::ok};
+        default:
+            //Ambiguity is always a non-fixable error:
+            qCritical(loggingCategory()).noquote().nospace() << d << " is ambiguous";
+            return {QVariant{}, Status::fatal};
+        }
+    case static_cast<int>(Kind::N):
+        qCInfo(loggingCategory()).noquote().nospace() << "Resolved " << d << " with " << dep.size() << " objects.";
+        return {QVariant::fromValue(dep), Status::ok};
+
+    case static_cast<int>(Kind::PRIVATE_COPY):
+        DescriptorRegistration* depReg = nullptr;
+        switch(dep.size()) {
+        case 0:
+            break;
+        case 1:
+            depReg = depRegs[0];
+            break;
+        default:
+            if(d.has_required_name()) {
+                for(auto r : depRegs) {
+                    if(r->registeredName() == d.expression) {
+                        depReg = r;
+                        break;
+                    }
+                }
+            }
+            if(!depReg) {
+                //Ambiguity is always a non-fixable error:
+                qCritical(loggingCategory()).noquote().nospace() << d << " is ambiguous";
+                return {QVariant{}, Status::fatal};
+            }
+        }
+        if(!depReg) {
+            if(!d.defaultConstructor) {
+                if(allowPartial) {
+                    qWarning(loggingCategory()).noquote().nospace() << "Could not resolve " << d;
+                    //Unresolvable dependencies may be fixable by registering more services:
+                    return {QVariant{}, Status::fixable};
+                } else {
+                    qCritical(loggingCategory()).noquote().nospace() << "Could not resolve " << d;
+                    return {QVariant{}, Status::fatal};
+                }
+            }
+            depReg = new ServiceRegistration{"", service_descriptor{{type}, type, nullptr, d.defaultConstructor}, service_config{}, this};
+        }
+        QVariantList subDep;
+        QOwningList privateSubDep;
+        for(auto& dd : depReg->descriptor.dependencies) {
+            auto result = resolveDependency(published, depReg, dd, allowPartial);
+            if(result.second != Status::ok) {
+                return result;
+            }
+            subDep.push_back(result.first);
+            if(dd.kind == static_cast<int>(Kind::PRIVATE_COPY)) {
+                privateSubDep.push_back(result.first.value<QObject*>());
+            }
+        }
+        QObject* service = depReg->createPrivateObject(subDep);
+        if(!service) {
+            //If creation fails, this is always a non-fixable error:
+            qCCritical(loggingCategory()).noquote().nospace() << "Could not create private copy of " << d;
+            return {QVariant{}, Status::fatal};
+        }
+        qCInfo(loggingCategory()).noquote().nospace() << "Created private copy of " << *depReg;
+        privateSubDep.moveTo(service);
+        qCInfo(loggingCategory()).noquote().nospace() << "Resolved dependency " << d << " with " << service;
+        return {QVariant::fromValue(service), Status::ok};
+    }
+
+    return {QVariant{}, Status::fatal};
+}
+
+
+
+
+
+detail::ServiceRegistration *StandardApplicationContext::getRegistration(const type_info &service_type, const QString& name) const
+{
+    DescriptorRegistration* reg = getRegistrationByName(name);
+    if(reg && reg->matches(service_type)) {
+        return reg;
+    }
+    qCCritical(loggingCategory()).noquote().nospace() << "Could not find a Registration for name '" << name << "' and service-type " << service_type.name();
+    return nullptr;
+}
+
+detail::ProxyRegistration *StandardApplicationContext::getRegistration(const type_info &service_type, const QMetaObject* metaObject) const
+{
+    auto found = proxyRegistrationCache.find(service_type);
+    if(found != proxyRegistrationCache.end()) {
+        return found->second;
+    }
+    ProxyRegistration* proxyReg = new ProxyRegistration{service_type, metaObject, const_cast<StandardApplicationContext*>(this)};
+    for(auto reg : registrations) {
+        proxyReg->add(reg);
+    }
+    proxyRegistrationCache.insert({service_type, proxyReg});
+    return proxyReg;
+}
+
+bool StandardApplicationContext::registerAlias(detail::ServiceRegistration *reg, const QString &alias)
+{
+    if(!reg) {
+        qCCritical(loggingCategory()).noquote().nospace() << "Cannot register alias '" << alias << "' for null";
+        return false;
+    }
+    auto foundIter = std::find(registrations.begin(), registrations.end(), reg);
+    if(foundIter == registrations.end()) {
+        qCCritical(loggingCategory()).noquote().nospace() << "Cannot register alias '" << alias << "' for " << *reg << ". Not found in ApplicationContext";
+        return false;
+    }
+    auto found = getRegistrationByName(alias);
+    if(found && found != reg) {
+        qCCritical(loggingCategory()).noquote().nospace() << "Cannot register alias '" << alias << "' for " << *reg << ". Another Service has been registered under this name: " << *found;
+        return false;
+    }
+    //At this point we know for sure that reg
+    registrationsByName.insert({alias, *foundIter});
+    qCInfo(loggingCategory()).noquote().nospace() << "Registered alias '" << alias << "' for " << *reg;
+    return true;
+
+}
+
+
+
+
+
+
+QStringList StandardApplicationContext::getBeanRefs(const service_config& config)
+{
+    QStringList result;
+    for(auto entry : config.properties.asKeyValueRange()) {
+        auto key = entry.second.toString();
+        if(key.startsWith('&')) {
+            int dot = key.indexOf('.');
+            if(dot < 0) {
+                dot = key.size();
+            }
+            result.push_back(key.mid(1, dot-1));
+        }
+    }
+    return result;
+}
+
+void StandardApplicationContext::contextObjectDestroyed(QObject* obj)
+{
+    for(auto iter = registrationsByName.begin(); iter != registrationsByName.end();) {
+        auto reg = iter->second;
+        if(reg->getObject() == obj) {
+            iter = registrationsByName.erase(iter);
+        } else {
+            ++iter;
+        }
+    }
+
+
+    for(auto iter = registrations.begin(); iter != registrations.end();) {
+        if((*iter)->getObject() == obj) {
+            std::unique_ptr<DescriptorRegistration> regPtr{*iter};
+            iter = registrations.erase(iter);
+            qCInfo(loggingCategory()).noquote().nospace() << *regPtr << " has been destroyed externally";
+            for(auto& entry : proxyRegistrationCache) {
+                entry.second->remove(regPtr.get());
+            }
+        } else {
+            ++iter;
+        }
+    }
+}
+
+
+
+bool StandardApplicationContext::publish(bool allowPartial)
+{
+    descriptor_list allPublished;
+    descriptor_list publishedNow;//Keep order of publication
+
+    descriptor_list unpublished;
+    descriptor_set unresolvable;
+    for(auto reg : registrations) {
+        if(reg->isPublished()) {
+            allPublished.push_back(reg);
+        } else {
+            unpublished.push_back(reg);
+        }
+    }
+
+    qCInfo(loggingCategory()).noquote().nospace() << "Publish ApplicationContext with " << unpublished.size() << " unpublished Objects";
+    std::vector<std::size_t> posStack;
+    DescriptorRegistration* reg = nullptr;
+    //Do several rounds and publish those services whose dependencies have already been published.
+    //For a service with an empty set of dependencies, this means that it will be published first.
+    while(!unpublished.empty()) {
+        reg = pop_front(unpublished);
+
+        next_unpublished:
+        for(auto& beanRef : getBeanRefs(reg->config())) {
+            if(!getRegistrationByName(beanRef)) {
+                if(!allowPartial) {
+                    qCCritical(loggingCategory()).noquote().nospace() << *reg << " is unresolvable. References Object '" << beanRef << "', but no such Object has been registered.";
+                    return false;
+                }
+                qCWarning(loggingCategory()).noquote().nospace() << *reg << " is unresolvable. References Object '" << beanRef << "', but no such Object has been registered.";
+                unresolvable.insert(reg);
+                reg = pop_front(unpublished);
+                goto next_unpublished;
+            }
+        }
+
+        QVariantList dependencies;
+        QOwningList privateDependencies;
+        auto& dependencyInfos = reg->descriptor.dependencies;
+        for(auto& d : dependencyInfos) {
+            //If we find an unpublished dependency, we continue with that:
+            auto foundReg = erase_if(unpublished, DescriptorRegistration::matcher(d.type));
+            if(foundReg) {
+                unpublished.push_front(reg); //Put the current Registration back where it came from. Will be processed after the dependency.
+                reg = foundReg;
+                goto next_unpublished;
+            }
+            //If we find a mandatory dependency for which there is a default-constructor, we continue with that:
+            if(!find_by_type(allPublished, d.type) && d.kind == static_cast<int>(Kind::MANDATORY) && d.defaultConstructor) {
+                auto def = registerDescriptor("", service_descriptor{{d.type}, d.type, nullptr, d.defaultConstructor}, service_config{}, nullptr);
+                if(def) {
+                    unpublished.push_front(reg);
+                    reg = def;
+                    qCInfo(loggingCategory()).noquote().nospace() << "Creating default-instance of " << d << " for " << *reg;
+                    goto next_unpublished;
+                }
+            }
+        }
+        if(!dependencyInfos.empty()) {
+            qCInfo(loggingCategory()).noquote().nospace() << "Resolving " << dependencyInfos.size() << " dependencies of " << *reg << ":";
+            for(auto& d : dependencyInfos) {
+                auto result = resolveDependency(allPublished, reg, d, allowPartial);
+                switch(result.second) {
+                case Status::fatal:
+                    return false;
+                case Status::fixable:
+                    if(!allowPartial) {
+                        return false;
+                    }
+                    unresolvable.insert(reg);
+                    reg = pop_front(unpublished);
+                    goto next_unpublished;
+                }
+                dependencies.push_back(result.first);
+                if(d.kind == static_cast<int>(Kind::PRIVATE_COPY)) {
+                    privateDependencies.push_back(result.first.value<QObject*>());
+                }
+            }
+        }
+        auto service = reg->publish(dependencies);
+        if(!service) {
+            qCCritical(loggingCategory()).nospace().noquote() << "Could not publish " << *reg;
+            return false;
+        }
+        privateDependencies.moveTo(service);
+        if(service->objectName().isEmpty()) {
+            service->setObjectName(reg->registeredName());
+        }
+        qCInfo(loggingCategory()).nospace().noquote() << "Published " << *reg;
+        publishedNow.push_back(reg);
+        //By building the list of published services from scratch, we guarantee that they'll end up in Kind::N-dependencies in the right order:
+        allPublished.clear();
+        std::copy_if(registrations.begin(), registrations.end(), std::inserter(allPublished, allPublished.begin()), std::mem_fn(&DescriptorRegistration::isPublished));
+    }
+    qsizetype publishedCount = 0;
+    QList<QApplicationContextPostProcessor*> postProcessors;
+    for(auto reg : allPublished) {
+        if(auto processor = dynamic_cast<QApplicationContextPostProcessor*>(reg->getObject())) {
+            postProcessors.push_back(processor);
+            qCInfo(loggingCategory()).noquote().nospace() << "Detected PostProcessor " << *reg;
+        }
+    }
+    //Move PostProcessors to the front, so that they will be configured before they process other Services:
+    for(unsigned moved = 0, pos = 1; pos < publishedNow.size(); ++pos) {
+        if(dynamic_cast<QApplicationContextPostProcessor*>(publishedNow[pos]->getObject())) {
+            std::swap(publishedNow[moved++], publishedNow[pos]);
+        }
+    }
+    //The services that have been instantiated during this methd-invocation will be configured in the order they have have been
+    //instantiated. However, if their configuration has bean-refs, this order may need to be modified.
+    while(!publishedNow.empty()) {
+        reg = pop_front(publishedNow);
+        next_published:
+        for(auto& beanRef : getBeanRefs(reg->config())) {
+            auto foundReg = erase_if(publishedNow, [&beanRef](DescriptorRegistration* r) { return r->registeredName() == beanRef;});
+            if(foundReg) {
+                publishedNow.push_front(reg);//Put the current Registration back where it came from. Will be processed after the dependency.
+                reg = foundReg;
+                goto next_published;
+            }
+        }
+
+        auto service = reg->getObject();
+        if(service) {
+            for(auto privateObj : reg->privateObjects()) {
+                auto configResult = configure(reg, privateObj, postProcessors, allowPartial);
+                switch(configResult) {
+                case Status::fatal:
+                    qCCritical(loggingCategory()).nospace().noquote() << "Could not configure private copy of " << *reg;
+                    return false;
+                case Status::fixable:
+                    qCWarning(loggingCategory()).nospace().noquote() << "Could not configure private copy of " << *reg;
+                    break;
+                case Status::ok:
+                    qCInfo(loggingCategory()).noquote().nospace() << "Configured private copy of " << *reg;
+                }
+
+            }
+            auto configResult = configure(reg, service, postProcessors, allowPartial);
+            switch(configResult) {
+            case Status::fatal:
+                qCCritical(loggingCategory()).nospace().noquote() << "Could not configure " << *reg;
+                return false;
+            case Status::fixable:
+                qCWarning(loggingCategory()).nospace().noquote() << "Could not configure " << *reg;
+                unresolvable.insert(reg);
+                erase_if(allPublished, [reg](DescriptorRegistration* arg) { return arg == reg; });
+                continue;
+
+            case Status::ok:
+                qCInfo(loggingCategory()).noquote().nospace() << "Configured " << *reg;
+                ++publishedCount;
+                reg->notifyPublished();
+            }
+        }
+    }
+    qCInfo(loggingCategory()).noquote().nospace() << "ApplicationContext has published " << publishedCount << " objects";
+    unsigned managed = std::count_if(registrations.begin(), registrations.end(), std::mem_fn(&DescriptorRegistration::isManaged));
+    qCInfo(loggingCategory()).noquote().nospace() << "ApplicationContext has a total number of " << allPublished.size() << " published objects of which " << managed << " are managed.";
+    if(!unpublished.empty()) {
+        qCInfo(loggingCategory()).noquote().nospace() << "ApplicationContext has " << unpublished.size() << " unpublished objects";
+    }
+
+    if(publishedCount) {
+        emit publishedChanged();
+        emit pendingPublicationChanged();
+    }
+    if(allowPartial) {
+        return publishedCount != 0;
+    }
+    return unresolvable.empty();
+}
+
+unsigned StandardApplicationContext::published() const
+{
+    return std::count_if(registrations.begin(), registrations.end(), std::mem_fn(&DescriptorRegistration::isPublished));
+}
+
+unsigned int StandardApplicationContext::pendingPublication() const
+{
+    return std::count_if(registrations.begin(), registrations.end(), std::not_fn(std::mem_fn(&DescriptorRegistration::isPublished)));
+}
+
+QList<service_registration_handle_t> StandardApplicationContext::getRegistrationHandles() const
+{
+    QList<service_registration_handle_t> result;
+    std::copy(registrations.begin(), registrations.end(), std::back_inserter(result));
+    return result;
+}
+
+StandardApplicationContext::DescriptorRegistration* StandardApplicationContext::registerDescriptor(QString name, const service_descriptor& descriptor, const service_config& config, QObject* obj) {
+    if(name.isEmpty()) {
+        name = makeName(*descriptor.service_types.begin());
+    }
+
+    std::unordered_set<std::type_index> dependencies;
+
+    findTransitiveDependenciesOf(descriptor, dependencies);
+
+    if(!checkTransitiveDependentsOn(descriptor, dependencies)) {
+        qCCritical(loggingCategory()).nospace().noquote() <<  "Cannot register '" << name << "'. Cyclic dependency in dependency-chain of " << descriptor;
+        return nullptr;
+
+    }
+
+    if(descriptor.meta_object) {
+        for(auto& key : config.properties.keys()) {
+            if(!key.startsWith('.') && descriptor.meta_object->indexOfProperty(key.toLatin1()) < 0) {
+                qCCritical(loggingCategory()).nospace().noquote() << "Cannot register " << descriptor << " as '" << name << "'. Service-type has no property '" << key << "'";
+                return nullptr;
+            }
+        }
+        if(!config.initMethod.isEmpty()) {
+            auto initMethod = methodByName(descriptor.meta_object, config.initMethod);
+            if(!initMethod.isValid() || initMethod.parameterCount() > 1) {
+                qCCritical(loggingCategory()).nospace().noquote() << "Cannot register " << descriptor << " as '" << name << "'. Service-type has no invokable method '" << config.initMethod << "'";
+                return nullptr;
+            }
+        }
+    }
+
+    DescriptorRegistration* registration;
+    if(obj) {
+        registration = new ObjectRegistration{name, descriptor, obj, this};
+    } else {
+        registration = new ServiceRegistration{name, descriptor, config, this};
+    }
+    registrationsByName.insert({name, registration});
+    registrations.push_back(registration);
+    for(auto& entry : proxyRegistrationCache) {
+        entry.second->add(registration);
+    }
+    qCInfo(loggingCategory()).noquote().nospace() << "Registered " << *registration;
+    emit pendingPublicationChanged();
+    return registration;
+
+
+}
+
+detail::ServiceRegistration* StandardApplicationContext::registerService(const QString& name, const service_descriptor& descriptor, const service_config& config)
+{
+    for(auto reg : registrations) {
+        //If a service-registration matches another one, it is only allowed if it has the same name or is anonymous:
+        if(reg->matches(descriptor, config)) {
+            //An explicitly different name? Continue!
+            if(!name.isEmpty() && name != reg->registeredName()) {
+                continue;
+            }
+            //Are the descriptors identical? Return the previous registration!
+            if(descriptor == reg->descriptor) {
+                return reg;
+            }
+        } else if(name != reg->registeredName()) {
+            //Different name or anonymous? Continue!
+            continue;
+        }
+        qCCritical(loggingCategory()).noquote().nospace() << "Cannot register Service " << descriptor << " as '" << name << "'. Has already been registered as " << *reg;
+        return nullptr;
+    }
+    return registerDescriptor(name, descriptor, config, nullptr);
+}
+
+detail::ServiceRegistration * StandardApplicationContext::registerObject(const QString &name, QObject *obj, const service_descriptor& descriptor)
+{
+    if(!obj) {
+        qCCritical(loggingCategory()).noquote().nospace() << "Cannot register null-object for " << descriptor;
+        return nullptr;
+    }
+    QString objName = name.isEmpty() ? obj->objectName() : name;
+    for(auto reg : registrations) {
+        if(obj == reg->getObject()) {
+            if(objName.isEmpty() || objName == reg->registeredName()) {
+                if(descriptor == reg->descriptor) {
+                    return reg;
+                }
+            }
+        } else
+        if(objName != reg->registeredName()) {
+            continue;
+        }
+        qCCritical(loggingCategory()).noquote().nospace() << "Cannot register Object "<< obj <<" as '" << objName << "'. Has already been registered as " << *reg;
+        return nullptr;
+    }
+
+    return registerDescriptor(objName, descriptor, ObjectRegistration::defaultConfig, obj);
+}
+
+
+
+
+void StandardApplicationContext::findTransitiveDependenciesOf(const service_descriptor& descriptor, std::unordered_set<std::type_index>& result) const
+{
+    for(auto& t : descriptor.dependencies) {
+        if(find_by_type(registrations, t.type)) {
+            result.insert(t.type);
+            for(auto reg : registrations) {
+                if(reg->descriptor.matches(t.type)) {
+                    findTransitiveDependenciesOf(reg->descriptor, result);
+                }
+            }
+        }
+    }
+
+}
+
+
+
+bool StandardApplicationContext::checkTransitiveDependentsOn(const service_descriptor& descriptor, const std::unordered_set<std::type_index>& dependencies) const
+{
+    for(auto reg : registrations) {
+        for(auto& t : reg->descriptor.dependencies) {
+            if(descriptor.matches(t.type)) {
+                if(std::find_if(dependencies.begin(), dependencies.end(), [reg](auto dep) { return reg->matches(dep);}) != dependencies.end()) {
+                   return false;
+                }
+                if(!checkTransitiveDependentsOn(reg->descriptor, dependencies)) {
+                    return false;
+                }
+            }
+        }
+    }
+    return true;
+}
+
+
+StandardApplicationContext::ResolvedBeanRef StandardApplicationContext::resolveBeanRef(const QVariant &value, bool allowPartial)
+{
+    if(!value.isValid()) {
+        return {value, Status::fatal, false};
+    }
+    QString key = value.toString();
+    auto match = beanRefPattern.match(key);
+    if(match.hasMatch()) {
+        key = match.captured(1);
+        auto bean = getRegistrationByName(key);
+        if(!(bean && bean->getObject())) {
+            if(allowPartial) {
+                qCWarning(loggingCategory()).nospace().noquote() << "Could not resolve reference '" << key << "'";
+                return {QVariant{}, Status::fixable, false};
+            }
+            qCCritical(loggingCategory()).nospace().noquote() << "Could not resolve reference '" << key << "'";
+            return {QVariant{}, Status::fatal, false};
+        }
+        QMetaProperty sourceProp;
+        QObject* parent = nullptr;
+        QVariant resultValue = QVariant::fromValue(bean->getObject());
+        if(match.hasCaptured(3)) {
+            QString propName = match.captured(3);
+            parent = bean->getObject();
+            if(!parent) {
+                if(allowPartial) {
+                    qCWarning(loggingCategory()).nospace().noquote() << "Could not resolve property '" << propName << "' of " << resultValue;
+                    return {QVariant{}, Status::fixable, false};
+                }
+                qCCritical(loggingCategory()).nospace().noquote() << "Could not resolve property '" << propName << "' of " << resultValue;
+                return {QVariant{}, Status::fatal, false};
+            }
+            sourceProp = bean->getProperty(propName.toLatin1());
+            if(!sourceProp.isValid()) {
+                //Refering to a non-existing Q_PROPERTY is always non-fixable:
+                qCCritical(loggingCategory()).nospace().noquote() << "Could not resolve property '" << propName << "' of " << parent;
+                return {QVariant{}, Status::fatal, false};
+            }
+            resultValue = sourceProp.read(parent);
+        }
+
+        qCInfo(loggingCategory()).nospace().noquote() << "Resolved reference '" << key << "' to " << resultValue;
+        return {resultValue, Status::ok, true, sourceProp, parent};
+    }
+    return {value, Status::ok, false};
+
+}
+
+
+std::pair<QVariant,StandardApplicationContext::Status> StandardApplicationContext::resolveProperty(const QString& group, const QVariant &valueOrPlaceholder, const QVariant& defaultValue, bool allowPartial)
+{
+    constexpr int STATE_INIT = 0;
+    constexpr int STATE_FOUND_DOLLAR = 1;
+    constexpr int STATE_FOUND_PLACEHOLDER = 2;
+    constexpr int STATE_FOUND_DEFAULT_VALUE = 3;
+    constexpr int STATE_ESCAPED = 4;
+    if(!valueOrPlaceholder.isValid()) {
+        return {valueOrPlaceholder, Status::fatal};
+    }
+    QString key = valueOrPlaceholder.toString();
+    QVariant lastResolvedValue;
+    QString resolvedString;
+    QString token;
+    QString defaultValueToken;
+    QVariant currentDefault;
+
+    int lastStateBeforeEscape = STATE_INIT;
+    int state = STATE_INIT;
+    for(int pos = 0; pos < key.length(); ++pos) {
+        auto ch = key[pos];
+        switch(ch.toLatin1()) {
+
+        case '\\':
+            switch(state) {
+            case STATE_ESCAPED:
+                resolvedString += '\\';
+                state = lastStateBeforeEscape;
+                continue;
+            default:
+                lastStateBeforeEscape = state;
+                state = STATE_ESCAPED;
+                continue;
+            }
+
+        case '$':
+            switch(state) {
+            case STATE_ESCAPED:
+                resolvedString += '$';
+                state = lastStateBeforeEscape;
+                continue;
+            case STATE_FOUND_DOLLAR:
+                resolvedString += '$';
+            case STATE_INIT:
+                state = STATE_FOUND_DOLLAR;
+                continue;
+            default:
+                qCCritical(loggingCategory()).nospace().noquote() << "Invalid placeholder '" << key << "'";
+                return {QVariant{}, Status::fatal};
+            }
+
+
+        case '{':
+            switch(state) {
+            case STATE_ESCAPED:
+                resolvedString += '{';
+                state = lastStateBeforeEscape;
+                continue;
+            case STATE_FOUND_DOLLAR:
+                state = STATE_FOUND_PLACEHOLDER;
+                continue;
+            default:
+                state = STATE_INIT;
+                resolvedString += ch;
+                continue;
+            }
+
+        case '}':
+            currentDefault = defaultValue;
+            switch(state) {
+            case STATE_ESCAPED:
+                resolvedString += '}';
+                state = lastStateBeforeEscape;
+                continue;
+            case STATE_FOUND_DEFAULT_VALUE:
+                currentDefault = defaultValueToken;
+
+            case STATE_FOUND_PLACEHOLDER:
+                if(!token.isEmpty()) {
+                    QString path = makeConfigPath(group, token);
+                    lastResolvedValue = getConfigurationValue(path, currentDefault);
+                    if(!lastResolvedValue.isValid()) {
+                        if(allowPartial) {
+                            qCWarning(loggingCategory()).nospace().noquote() << "Could not resolve configuration-key '" << path << "'";
+                            return {QVariant{}, Status::fixable};
+                        }
+                        qCCritical(loggingCategory()).nospace().noquote() << "Could not resolve configuration-key '" << path << "'";
+                        return {QVariant{}, Status::fatal};
+                    }
+                    if(resolvedString.isEmpty() && pos + 1 == key.length()) {
+                        return {lastResolvedValue, Status::ok};
+                    }
+                    resolvedString += lastResolvedValue.toString();
+                    token.clear();
+                    defaultValueToken.clear();
+                }
+                state = STATE_INIT;
+                continue;
+            default:
+                resolvedString += ch;
+                continue;
+            }
+        case ':':
+            switch(state) {
+            case STATE_ESCAPED:
+                resolvedString += ':';
+                state = lastStateBeforeEscape;
+                continue;
+                case STATE_FOUND_PLACEHOLDER:
+                    state = STATE_FOUND_DEFAULT_VALUE;
+                    continue;
+            }
+
+        default:
+            switch(state) {
+            case STATE_FOUND_DOLLAR:
+                resolvedString += '$';
+                state = STATE_INIT;
+            case STATE_INIT:
+                resolvedString += ch;
+                continue;
+            case STATE_FOUND_PLACEHOLDER:
+                token += ch;
+                continue;
+            case STATE_FOUND_DEFAULT_VALUE:
+                defaultValueToken += ch;
+                continue;
+            case STATE_ESCAPED:
+                resolvedString += ch;
+                state = lastStateBeforeEscape;
+                continue;
+            default:
+                token += ch;
+                continue;
+            }
+        }
+    }
+    switch(state) {
+    case STATE_FOUND_DOLLAR:
+        resolvedString += '$';
+    case STATE_INIT:
+        if(resolvedString == key) {
+            return {valueOrPlaceholder, Status::ok};
+        }
+        return {resolvedString, Status::ok};
+    case STATE_ESCAPED:
+        resolvedString += '\\';
+        return {resolvedString, Status::ok};
+    default:
+        qCCritical(loggingCategory()).nospace().noquote() << "Unbalanced placeholder '" << key << "'";
+        return {QVariant{}, Status::fatal};
+    }
+}
+
+
+StandardApplicationContext::Status StandardApplicationContext::configure(DescriptorRegistration* reg, QObject* target, const QList<QApplicationContextPostProcessor*>& postProcessors, bool allowPartial) {
+    if(!target) {
+        return Status::fatal;
+    }
+    auto metaObject = target->metaObject();
+    auto& config = reg->config();
+    if(metaObject) {
+        std::unordered_set<QString> usedProperties;
+        for(auto[key,value] : config.properties.asKeyValueRange()) {
+            auto result = resolveBeanRef(value, allowPartial);
+            if(result.status != Status::ok) {
+                return result.status;
+            }
+            QVariant resolvedValue;
+            if(result.resolved) {
+                resolvedValue = result.resolvedValue;
+            } else {
+                auto propertyResult = resolveProperty(config.group, value, QVariant{}, allowPartial);
+                if(propertyResult.second != Status::ok) {
+                    return propertyResult.second;
+                }
+                resolvedValue = propertyResult.first;
+            }
+            reg->resolvedProperties.insert(key, resolvedValue);
+            if(!key.startsWith('.')) {
+                auto targetProperty = metaObject->property(metaObject->indexOfProperty(key.toLatin1()));
+                if(!targetProperty.isValid() || !targetProperty.isWritable()) {
+                    //Refering to a non-existing Q_PROPERTY by name is always non-fixable:
+                    qCCritical(loggingCategory()).nospace().noquote() << "Could not find writable property " << key << " of '" << metaObject->className() << "'";
+                    return Status::fatal;
+                }
+                if(targetProperty.write(target, resolvedValue)) {
+                    qCDebug(loggingCategory()).nospace().noquote() << "Set property '" << key << "' of " << *reg << " to value " << resolvedValue;
+                    usedProperties.insert(key);
+                    if(result.sourceProperty.isValid() && result.source) {
+                        auto notifier = detail::bindProperty(result.source, result.sourceProperty, target, detail::propertySetter(targetProperty));
+                        if(std::holds_alternative<QPropertyNotifier>(notifier)) {
+                            reg->bindings.push_back(std::get<QPropertyNotifier>(std::move(notifier)));
+                        }
+                    }
+                } else {
+                    //An error while setting a Q_PROPERTY is always non-fixable:
+                    qCCritical(loggingCategory()).nospace().noquote() << "Could not set property '" << key << "' of " << *reg << " to value " << resolvedValue;
+                    return Status::fatal;
+                }
+            }
+        }
+        if(config.autowire) {
+            for(int p = 0; p < metaObject->propertyCount(); ++p) {
+                auto prop = metaObject->property(p);
+                if(usedProperties.find(prop.name()) != usedProperties.end()) {
+                    qCDebug(loggingCategory()).nospace() << "Skip Autowiring property '" << prop.name() << "' of " << *reg << " because it has been explicitly set";
+                    continue; //Already set this property explicitly
+                }
+                auto propType = prop.metaType();
+                if(!(propType.flags() & QMetaType::PointerToQObject)) {
+                    continue;
+                }
+                QString propTypeName = propType.name();
+                auto propObjectType = QMetaType::fromName(propTypeName.first(propTypeName.length()-1).toUtf8()); //Remove the '*'
+                DescriptorRegistration* candidate = getRegistrationByName(prop.name()); //First, try by name
+                if(!(candidate && QMetaType::canConvert(candidate->getObject()->metaObject()->metaType(), propObjectType))) {
+                    //No matching name found, now we iterate over all registrations:
+                    for(auto reg : registrations) {
+                        auto obj = reg->getObject();
+                        if(!obj || obj == target) {
+                            continue;
+                        }
+                        if(QMetaType::canConvert(obj->metaObject()->metaType(), propObjectType)) {
+                            candidate = reg;
+                            break;
+                        }
+                    }
+                }
+                if(candidate) {
+                    if(prop.write(target, QVariant::fromValue(candidate->getObject()))) {
+                        qCInfo(loggingCategory()).nospace() << "Autowired property '" << prop.name() << "' of " << *reg << " to " << *candidate;
+                        break;
+                    } else {
+                        qCInfo(loggingCategory()).nospace().noquote() << "Could not autowire property '" << prop.name()  << "' of " << *reg << " to " << *candidate;
+                    }
+                }
+
+            }
+        }
+
+    }
+
+
+    for(auto processor : postProcessors) {
+        if(processor != dynamic_cast<QApplicationContextPostProcessor*>(target)) {
+            //Don't process yourself!
+            processor->process(this, target, reg->resolvedProperties);
+        }
+    }
+
+    if(!config.initMethod.isEmpty()) {
+        QMetaMethod method = methodByName(metaObject, config.initMethod);
+        if(!method.isValid()) {
+            //Referingi to a non-existing init-method is always non-fixable:
+            qCCritical(loggingCategory()).nospace().noquote() << "Could not find init-method '" << config.initMethod << "'";
+            return Status::fatal;
+
+        }
+        switch(method.parameterCount()) {
+        case 0:
+            if(method.invoke(target)) {
+                qCInfo(loggingCategory()).nospace().noquote() << "Invoked init-method '" << config.initMethod << "' of " << *reg;
+                return Status::ok;
+            }
+            break;
+        case 1:
+            if(method.invoke(target, Q_ARG(QApplicationContext*,this))) {
+                qCInfo(loggingCategory()).nospace().noquote() << "Invoked init-method '" << config.initMethod << "' of " << *reg << ", passing the ApplicationContext";
+                return Status::ok;
+            }
+            break;
+       }
+       qCCritical(loggingCategory()).nospace().noquote() << "Could not invoke init-method '" << method.methodSignature() << "' of " << *reg;
+       return Status::fatal;
+    }
+    return Status::ok;
+}
+
+
+
+
+
+QVariant StandardApplicationContext::getConfigurationValue(const QString& key, const QVariant& defaultValue) const {
+    for(auto reg : registrations) {
+        if(QSettings* settings = dynamic_cast<QSettings*>(reg->getObject())) {
+            auto value = settings->value(key);
+            if(value.isValid()) {
+                qCDebug(loggingCategory()).noquote().nospace() << "Obtained configuration-entry: " << key << " = " << value << " from " << settings->fileName();
+                return value;
+            }
+        }
+    }
+    qCDebug(loggingCategory()).noquote().nospace() << "Use default-value for configuration-entry: " << key << " = " << defaultValue;
+    return defaultValue;
+}
+
+const service_config StandardApplicationContext::ObjectRegistration::defaultConfig;
+
+
+detail::Subscription* StandardApplicationContext::DescriptorRegistration::createBindingTo(const char* sourcePropertyName, detail::Registration *target, const detail::property_descriptor& targetProperty)
+{
+    detail::property_descriptor setter = targetProperty;
+    auto targetReg = dynamic_cast<StandardRegistrationImpl*>(target);
+    if(!targetReg) {
+        qCCritical(loggingCategory()).noquote().nospace() << "Cannot bind property '" << sourcePropertyName << "' of " << *this << " to " << *target;
+        return nullptr;
+    }
+    if(this == target && QString{sourcePropertyName} == setter.name) {
+        qCCritical(loggingCategory()).noquote().nospace() << "Cannot bind property '" << sourcePropertyName << "' of " << *this << " to self";
+        return nullptr;
+    }
+
+    if(target->applicationContext() != applicationContext()) {
+        qCCritical(loggingCategory()).noquote().nospace() << "Cannot bind property '" << sourcePropertyName << "' of " << *this << " to " << *target << " from different ApplicationContext";
+        return nullptr;
+    }
+
+    auto sourceProperty = getProperty(sourcePropertyName);
+    if(!detail::isBindable(sourceProperty)) {
+        qCCritical(loggingCategory()).noquote().nospace() << "Property '" << sourcePropertyName << "' in " << *this << " is not bindable";
+        return nullptr;
+    }
+    if(!setter.setter) {
+        auto targetProperty = targetReg->getProperty(setter.name);
+        if(!targetProperty.isValid() || !targetProperty.isWritable()) {
+            qCCritical(loggingCategory()).noquote().nospace() << setter << " is not a writable property for " << *target;
+            return nullptr;
+        }
+        if(!QMetaType::canConvert(sourceProperty.metaType(), targetProperty.metaType())) {
+            qCCritical(loggingCategory()).noquote().nospace() << "Cannot bind property '" << sourcePropertyName << "' of " << *this << " to " << setter << " of " << *target << " with incompatible types";
+            return nullptr;
+        }
+        setter = detail::propertySetter(targetProperty);
+    }
+    if(!targetReg->registerBoundProperty(setter.name)) {
+        qCCritical(loggingCategory()).noquote().nospace() << setter << " has already been bound to " << *target;
+        return nullptr;
+
+    }
+
+
+    auto subscription = new PropertyBindingSubscription{this, target, sourceProperty, setter};
+    qCInfo(loggingCategory()).noquote().nospace() << "Created Subscription for binding property '" << sourceProperty.name() << "' of " << *this << " to " << setter << " of " << *target;
+    return subscription;
+}
+
+
+
+
+
+StandardApplicationContext::DescriptorRegistration::DescriptorRegistration(const QString& name, const service_descriptor& desc, StandardApplicationContext* parent) :
+    detail::ServiceRegistration(parent),
+    descriptor{desc},
+    m_name(name)
+{
+}
+
+
+
+
+
+
+
+    void StandardApplicationContext::ServiceRegistration::print(QDebug out) const {
+       out.nospace().noquote() << "Service '" << registeredName() << "' with " << this->descriptor;
+    }
+
+    void StandardApplicationContext::ServiceRegistration::serviceDestroyed(QObject *srv) {
+       if(srv == theService) {
+           //Somebody has destroyed a Service that is managed by this ApplicationContext.
+           //All we can do is log an error and set theService to nullptr.
+           //Yet, it might still be in use somewhere as a dependency.
+           qCritical(loggingCategory()).noquote().nospace() << *this << " has been destroyed externally";
+           theService = nullptr;
+       }
+    }
+
+    void StandardApplicationContext::ObjectRegistration::print(QDebug out) const {
+       out.nospace().noquote() << "Object '" << registeredName() << "' with " << this->descriptor;
+    }
+
+
+
+
+
+
+
+    void StandardApplicationContext::DescriptorRegistration::PropertyBindingSubscription::notify(QObject* obj) {
+       subscriptions.push_back(subscribe( new PropertyInjector{m_target, obj, m_sourceProperty, m_setter}));
+    }
+
+    void StandardApplicationContext::DescriptorRegistration::PropertyBindingSubscription::cancel() {
+       Subscription::cancel();
+       for(auto iter = subscriptions.begin(); iter != subscriptions.end(); iter = subscriptions.erase(iter)) {
+           auto subscription = *iter;
+           if(subscription) {
+              subscription->cancel();
+           }
+       }
+    }
+
+    void StandardApplicationContext::DescriptorRegistration::PropertyInjector::notify(QObject* target) {
+       m_setter.setter(target, m_sourceProperty.read(m_boundSource));
+       auto notifier = detail::bindProperty(m_boundSource, m_sourceProperty, target, m_setter);
+       if(std::holds_alternative<QPropertyNotifier>(notifier)) {
+           bindings.push_back(std::get<QPropertyNotifier>(std::move(notifier)));
+       }
+       if(std::holds_alternative<QMetaObject::Connection>(notifier)) {
+           connections.push_back(std::get<QMetaObject::Connection>(notifier));
+       }
+
+    }
+
+    void StandardApplicationContext::DescriptorRegistration::PropertyInjector::cancel() {
+       Subscription::cancel();
+       for(auto iter = connections.begin(); iter != connections.end(); iter = connections.erase(iter)) {
+           QObject::disconnect(*iter);
+       }
+       //QPropertyNotifier will remove the binding in its destructor:
+       bindings.clear();
+    }
+
+    }//mcnepp::qtdi