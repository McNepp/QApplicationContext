--- conflicted
+++ resolved
@@ -1,162 +1,159 @@
-#include <QMetaProperty>
-#include <QCoreApplication>
-#include "qapplicationcontext.h"
-
-
-namespace mcnepp::qtdi {
-
-
-
-
-std::atomic<QApplicationContext*> QApplicationContext::theInstance = nullptr;
-
-
-Q_LOGGING_CATEGORY(defaultLoggingCategory, "qtdi")
-
-bool QApplicationContext::setInstance(QApplicationContext* context) {
-    QApplicationContext* expected = nullptr;
-    return theInstance.compare_exchange_weak(expected, context);
-}
-
-bool QApplicationContext::unsetInstance(QApplicationContext* context) {
-    QApplicationContext* expected = context;
-    return theInstance.compare_exchange_weak(expected, nullptr);
-}
-
-
-
-QApplicationContext::QApplicationContext(QObject* parent) :
-    QObject(parent) {
-}
-
-QApplicationContext* QApplicationContext::instance() {
-    return theInstance.load();
-}
-
-
-
-QApplicationContext::~QApplicationContext() {
-    //This is a the last resort: a derived class has forgotten to un-set itself while it was still alive. Better late than sorry!
-    if(unsetInstance(this)) {
-        //We have to use defaultLoggingCategory() here, as the pure virtual function QApplicationContext::loggingCategory() is not available in the destructor.
-        qCWarning(defaultLoggingCategory()).noquote().nospace() << "Removed destroyed QApplicationContext " << this << " as global instance";
-    }
-}
-
-bool QApplicationContext::isGlobalInstance() const
-{
-    return theInstance.load() == this;
-}
-
-const QLoggingCategory& loggingCategory(registration_handle_t handle) {
-    if(handle) {
-        return handle->applicationContext()->loggingCategory();
-    }
-    return defaultLoggingCategory();
-}
-
-
-<<<<<<< HEAD
-=======
-const service_config& serviceConfig(service_registration_handle_t handle) {
-    static service_config defaultConfig;
-    return handle ? handle->config() : defaultConfig;
-}
-
->>>>>>> 993c6ee4
-
-namespace detail {
-
-QMetaProperty findPropertyBySignal(const QMetaMethod &signalFunction, const QMetaObject* metaObject, const QLoggingCategory& loggingCategory)
-{
-    auto owner = signalFunction.enclosingMetaObject();
-    if(owner && metaObject && owner == metaObject) {
-        for(int index = 0; index < owner->propertyCount(); ++index) {
-            auto prop = owner->property(index);
-            if(prop.hasNotifySignal() && prop.notifySignal() == signalFunction) {
-                return prop;
-            }
-        }
-    }
-    if(metaObject) {
-        qCritical(loggingCategory).noquote().nospace() << "Signal " << signalFunction.name() << " does not correspond to a property of " << metaObject->className();
-    } else {
-        qCritical(loggingCategory).noquote().nospace() << "Signal " << signalFunction.name() << " cannot be validated to correspond to any property";
-    }
-    return QMetaProperty{};
-}
-
-const QMetaObject *ServiceRegistration::serviceMetaObject() const
-{
-    return descriptor().meta_object;
-}
-
-inline QString kindToString(int kind) {
-    switch(kind) {
-    case static_cast<int>(Kind::N):
-        return "N";
-    case static_cast<int>(Kind::OPTIONAL):
-        return "optional";
-    case static_cast<int>(Kind::MANDATORY):
-        return "mandatory";
-    case VALUE_KIND:
-        return "value";
-    case RESOLVABLE_KIND:
-        return "resolvable";
-    case PARENT_PLACEHOLDER_KIND:
-        return "parent placeholder";
-    case INVALID_KIND:
-        return "invalid";
-    default:
-        return "unknown";
-
-    }
-}
-
-
-QDebug operator<<(QDebug out, const dependency_info& info) {
-    QDebugStateSaver state{out};
-    out.noquote().nospace() << "Dependency<" << info.type.name() << "> [" << kindToString(info.kind) << ']';
-    switch(info.kind) {
-    case detail::VALUE_KIND:
-        out << " with value " << info.value;
-        break;
-    case detail::RESOLVABLE_KIND:
-        out << " with expression '" << info.expression << "'";
-        break;
-    default:
-        if(!info.expression.isEmpty()) {
-            out << " with required name '" << info.expression << "'";
-        }
-    }
-    return out;
-}
-
-
-
-
-QDebug operator << (QDebug out, const service_descriptor& descriptor) {
-    QDebugStateSaver state{out};
-    out.nospace().noquote() << "Descriptor [service-types=";
-    const char* del = "";
-    for(auto& t : descriptor.service_types) {
-        out << del << t.name();
-        del = ", ";
-    }
-    out << "]";
-    if(!descriptor.dependencies.empty()) {
-        out << " with " << descriptor.dependencies.size() << " dependencies ";
-        const char* sep = "";
-        for(auto& dep : descriptor.dependencies) {
-            out << sep << dep;
-            sep = ", ";
-        }
-    }
-    return out;
-}
-
-
-
-}
-
-}//mcnepp::qtdi
+#include <QMetaProperty>
+#include <QCoreApplication>
+#include "qapplicationcontext.h"
+
+
+namespace mcnepp::qtdi {
+
+
+
+
+std::atomic<QApplicationContext*> QApplicationContext::theInstance = nullptr;
+
+
+Q_LOGGING_CATEGORY(defaultLoggingCategory, "qtdi")
+
+bool QApplicationContext::setInstance(QApplicationContext* context) {
+    QApplicationContext* expected = nullptr;
+    return theInstance.compare_exchange_weak(expected, context);
+}
+
+bool QApplicationContext::unsetInstance(QApplicationContext* context) {
+    QApplicationContext* expected = context;
+    return theInstance.compare_exchange_weak(expected, nullptr);
+}
+
+
+
+QApplicationContext::QApplicationContext(QObject* parent) :
+    QObject(parent) {
+}
+
+QApplicationContext* QApplicationContext::instance() {
+    return theInstance.load();
+}
+
+
+
+QApplicationContext::~QApplicationContext() {
+    //This is a the last resort: a derived class has forgotten to un-set itself while it was still alive. Better late than sorry!
+    if(unsetInstance(this)) {
+        //We have to use defaultLoggingCategory() here, as the pure virtual function QApplicationContext::loggingCategory() is not available in the destructor.
+        qCWarning(defaultLoggingCategory()).noquote().nospace() << "Removed destroyed QApplicationContext " << this << " as global instance";
+    }
+}
+
+bool QApplicationContext::isGlobalInstance() const
+{
+    return theInstance.load() == this;
+}
+
+const QLoggingCategory& loggingCategory(registration_handle_t handle) {
+    if(handle) {
+        return handle->applicationContext()->loggingCategory();
+    }
+    return defaultLoggingCategory();
+}
+
+
+const service_config& serviceConfig(service_registration_handle_t handle) {
+    static service_config defaultConfig;
+    return handle ? handle->config() : defaultConfig;
+}
+
+
+namespace detail {
+
+QMetaProperty findPropertyBySignal(const QMetaMethod &signalFunction, const QMetaObject* metaObject, const QLoggingCategory& loggingCategory)
+{
+    auto owner = signalFunction.enclosingMetaObject();
+    if(owner && metaObject && owner == metaObject) {
+        for(int index = 0; index < owner->propertyCount(); ++index) {
+            auto prop = owner->property(index);
+            if(prop.hasNotifySignal() && prop.notifySignal() == signalFunction) {
+                return prop;
+            }
+        }
+    }
+    if(metaObject) {
+        qCritical(loggingCategory).noquote().nospace() << "Signal " << signalFunction.name() << " does not correspond to a property of " << metaObject->className();
+    } else {
+        qCritical(loggingCategory).noquote().nospace() << "Signal " << signalFunction.name() << " cannot be validated to correspond to any property";
+    }
+    return QMetaProperty{};
+}
+
+const QMetaObject *ServiceRegistration::serviceMetaObject() const
+{
+    return descriptor().meta_object;
+}
+
+inline QString kindToString(int kind) {
+    switch(kind) {
+    case static_cast<int>(Kind::N):
+        return "N";
+    case static_cast<int>(Kind::OPTIONAL):
+        return "optional";
+    case static_cast<int>(Kind::MANDATORY):
+        return "mandatory";
+    case VALUE_KIND:
+        return "value";
+    case RESOLVABLE_KIND:
+        return "resolvable";
+    case PARENT_PLACEHOLDER_KIND:
+        return "parent placeholder";
+    case INVALID_KIND:
+        return "invalid";
+    default:
+        return "unknown";
+
+    }
+}
+
+
+QDebug operator<<(QDebug out, const dependency_info& info) {
+    QDebugStateSaver state{out};
+    out.noquote().nospace() << "Dependency<" << info.type.name() << "> [" << kindToString(info.kind) << ']';
+    switch(info.kind) {
+    case detail::VALUE_KIND:
+        out << " with value " << info.value;
+        break;
+    case detail::RESOLVABLE_KIND:
+        out << " with expression '" << info.expression << "'";
+        break;
+    default:
+        if(!info.expression.isEmpty()) {
+            out << " with required name '" << info.expression << "'";
+        }
+    }
+    return out;
+}
+
+
+
+
+QDebug operator << (QDebug out, const service_descriptor& descriptor) {
+    QDebugStateSaver state{out};
+    out.nospace().noquote() << "Descriptor [service-types=";
+    const char* del = "";
+    for(auto& t : descriptor.service_types) {
+        out << del << t.name();
+        del = ", ";
+    }
+    out << "]";
+    if(!descriptor.dependencies.empty()) {
+        out << " with " << descriptor.dependencies.size() << " dependencies ";
+        const char* sep = "";
+        for(auto& dep : descriptor.dependencies) {
+            out << sep << dep;
+            sep = ", ";
+        }
+    }
+    return out;
+}
+
+
+
+}
+
+}//mcnepp::qtdi